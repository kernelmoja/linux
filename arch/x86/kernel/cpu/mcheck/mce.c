/*
 * Machine check handler.
 *
 * K8 parts Copyright 2002,2003 Andi Kleen, SuSE Labs.
 * Rest from unknown author(s).
 * 2004 Andi Kleen. Rewrote most of it.
 * Copyright 2008 Intel Corporation
 * Author: Andi Kleen
 */
#include <linux/thread_info.h>
#include <linux/capability.h>
#include <linux/miscdevice.h>
#include <linux/interrupt.h>
#include <linux/ratelimit.h>
#include <linux/kallsyms.h>
#include <linux/rcupdate.h>
#include <linux/kobject.h>
#include <linux/uaccess.h>
#include <linux/kdebug.h>
#include <linux/kernel.h>
#include <linux/percpu.h>
#include <linux/string.h>
#include <linux/sysdev.h>
#include <linux/delay.h>
#include <linux/ctype.h>
#include <linux/sched.h>
#include <linux/sysfs.h>
#include <linux/types.h>
#include <linux/init.h>
#include <linux/kmod.h>
#include <linux/poll.h>
#include <linux/nmi.h>
#include <linux/cpu.h>
#include <linux/smp.h>
#include <linux/fs.h>
#include <linux/mm.h>
#include <linux/debugfs.h>

#include <asm/processor.h>
#include <asm/hw_irq.h>
#include <asm/apic.h>
#include <asm/idle.h>
#include <asm/ipi.h>
#include <asm/mce.h>
#include <asm/msr.h>

#include "mce-internal.h"

int mce_disabled __read_mostly;

#define MISC_MCELOG_MINOR	227

#define SPINUNIT 100	/* 100ns */

atomic_t mce_entry;

DEFINE_PER_CPU(unsigned, mce_exception_count);

/*
 * Tolerant levels:
 *   0: always panic on uncorrected errors, log corrected errors
 *   1: panic or SIGBUS on uncorrected errors, log corrected errors
 *   2: SIGBUS or log uncorrected errors (if possible), log corrected errors
 *   3: never panic or SIGBUS, log all errors (for testing only)
 */
static int			tolerant		__read_mostly = 1;
static int			banks			__read_mostly;
static int			rip_msr			__read_mostly;
static int			mce_bootlog		__read_mostly = -1;
static int			monarch_timeout		__read_mostly = -1;
static int			mce_panic_timeout	__read_mostly;
static int			mce_dont_log_ce		__read_mostly;
int				mce_cmci_disabled	__read_mostly;
int				mce_ignore_ce		__read_mostly;
int				mce_ser			__read_mostly;

struct mce_bank                *mce_banks		__read_mostly;

/* User mode helper program triggered by machine check event */
static unsigned long		mce_need_notify;
static char			mce_helper[128];
static char			*mce_helper_argv[2] = { mce_helper, NULL };

static DECLARE_WAIT_QUEUE_HEAD(mce_wait);
static DEFINE_PER_CPU(struct mce, mces_seen);
static int			cpu_missing;


/* MCA banks polled by the period polling timer for corrected events */
DEFINE_PER_CPU(mce_banks_t, mce_poll_banks) = {
	[0 ... BITS_TO_LONGS(MAX_NR_BANKS)-1] = ~0UL
};

static DEFINE_PER_CPU(struct work_struct, mce_work);

/* Do initial initialization of a struct mce */
void mce_setup(struct mce *m)
{
	memset(m, 0, sizeof(struct mce));
	m->cpu = m->extcpu = smp_processor_id();
	rdtscll(m->tsc);
	/* We hope get_seconds stays lockless */
	m->time = get_seconds();
	m->cpuvendor = boot_cpu_data.x86_vendor;
	m->cpuid = cpuid_eax(1);
#ifdef CONFIG_SMP
	m->socketid = cpu_data(m->extcpu).phys_proc_id;
#endif
	m->apicid = cpu_data(m->extcpu).initial_apicid;
	rdmsrl(MSR_IA32_MCG_CAP, m->mcgcap);
}

DEFINE_PER_CPU(struct mce, injectm);
EXPORT_PER_CPU_SYMBOL_GPL(injectm);

/*
 * Lockless MCE logging infrastructure.
 * This avoids deadlocks on printk locks without having to break locks. Also
 * separate MCEs from kernel messages to avoid bogus bug reports.
 */

static struct mce_log mcelog = {
	.signature	= MCE_LOG_SIGNATURE,
	.len		= MCE_LOG_LEN,
	.recordlen	= sizeof(struct mce),
};

void mce_log(struct mce *mce)
{
	unsigned next, entry;

	mce->finished = 0;
	wmb();
	for (;;) {
		entry = rcu_dereference(mcelog.next);
		for (;;) {
			/*
			 * When the buffer fills up discard new entries.
			 * Assume that the earlier errors are the more
			 * interesting ones:
			 */
			if (entry >= MCE_LOG_LEN) {
				set_bit(MCE_OVERFLOW,
					(unsigned long *)&mcelog.flags);
				return;
			}
			/* Old left over entry. Skip: */
			if (mcelog.entry[entry].finished) {
				entry++;
				continue;
			}
			break;
		}
		smp_rmb();
		next = entry + 1;
		if (cmpxchg(&mcelog.next, entry, next) == entry)
			break;
	}
	memcpy(mcelog.entry + entry, mce, sizeof(struct mce));
	wmb();
	mcelog.entry[entry].finished = 1;
	wmb();

	mce->finished = 1;
	set_bit(0, &mce_need_notify);
}

void __weak decode_mce(struct mce *m)
{
	return;
}

static void print_mce(struct mce *m)
{
	printk(KERN_EMERG
	       "CPU %d: Machine Check Exception: %16Lx Bank %d: %016Lx\n",
	       m->extcpu, m->mcgstatus, m->bank, m->status);
	if (m->ip) {
		printk(KERN_EMERG "RIP%s %02x:<%016Lx> ",
		       !(m->mcgstatus & MCG_STATUS_EIPV) ? " !INEXACT!" : "",
		       m->cs, m->ip);
		if (m->cs == __KERNEL_CS)
			print_symbol("{%s}", m->ip);
		printk(KERN_CONT "\n");
	}
	printk(KERN_EMERG "TSC %llx ", m->tsc);
	if (m->addr)
		printk(KERN_CONT "ADDR %llx ", m->addr);
	if (m->misc)
		printk(KERN_CONT "MISC %llx ", m->misc);
	printk(KERN_CONT "\n");
	printk(KERN_EMERG "PROCESSOR %u:%x TIME %llu SOCKET %u APIC %x\n",
			m->cpuvendor, m->cpuid, m->time, m->socketid,
			m->apicid);

	decode_mce(m);
}

static void print_mce_head(void)
{
	printk(KERN_EMERG "\nHARDWARE ERROR\n");
}

static void print_mce_tail(void)
{
	printk(KERN_EMERG "This is not a software problem!\n"
#if (!defined(CONFIG_EDAC) || !defined(CONFIG_CPU_SUP_AMD))
	       "Run through mcelog --ascii to decode and contact your hardware vendor\n"
#endif
	       );
}

#define PANIC_TIMEOUT 5 /* 5 seconds */

static atomic_t mce_paniced;

static int fake_panic;
static atomic_t mce_fake_paniced;

/* Panic in progress. Enable interrupts and wait for final IPI */
static void wait_for_panic(void)
{
	long timeout = PANIC_TIMEOUT*USEC_PER_SEC;
	preempt_disable();
	local_irq_enable();
	while (timeout-- > 0)
		udelay(1);
	if (panic_timeout == 0)
		panic_timeout = mce_panic_timeout;
	panic("Panicing machine check CPU died");
}

static void mce_panic(char *msg, struct mce *final, char *exp)
{
	int i;

	if (!fake_panic) {
		/*
		 * Make sure only one CPU runs in machine check panic
		 */
		if (atomic_inc_return(&mce_paniced) > 1)
			wait_for_panic();
		barrier();

		bust_spinlocks(1);
		console_verbose();
	} else {
		/* Don't log too much for fake panic */
		if (atomic_inc_return(&mce_fake_paniced) > 1)
			return;
	}
	print_mce_head();
	/* First print corrected ones that are still unlogged */
	for (i = 0; i < MCE_LOG_LEN; i++) {
		struct mce *m = &mcelog.entry[i];
		if (!(m->status & MCI_STATUS_VAL))
			continue;
		if (!(m->status & MCI_STATUS_UC))
			print_mce(m);
	}
	/* Now print uncorrected but with the final one last */
	for (i = 0; i < MCE_LOG_LEN; i++) {
		struct mce *m = &mcelog.entry[i];
		if (!(m->status & MCI_STATUS_VAL))
			continue;
		if (!(m->status & MCI_STATUS_UC))
			continue;
		if (!final || memcmp(m, final, sizeof(struct mce)))
			print_mce(m);
	}
	if (final)
		print_mce(final);
	if (cpu_missing)
		printk(KERN_EMERG "Some CPUs didn't answer in synchronization\n");
	print_mce_tail();
	if (exp)
		printk(KERN_EMERG "Machine check: %s\n", exp);
	if (!fake_panic) {
		if (panic_timeout == 0)
			panic_timeout = mce_panic_timeout;
		panic(msg);
	} else
		printk(KERN_EMERG "Fake kernel panic: %s\n", msg);
}

/* Support code for software error injection */

static int msr_to_offset(u32 msr)
{
	unsigned bank = __get_cpu_var(injectm.bank);
	if (msr == rip_msr)
		return offsetof(struct mce, ip);
	if (msr == MSR_IA32_MCx_STATUS(bank))
		return offsetof(struct mce, status);
	if (msr == MSR_IA32_MCx_ADDR(bank))
		return offsetof(struct mce, addr);
	if (msr == MSR_IA32_MCx_MISC(bank))
		return offsetof(struct mce, misc);
	if (msr == MSR_IA32_MCG_STATUS)
		return offsetof(struct mce, mcgstatus);
	return -1;
}

/* MSR access wrappers used for error injection */
static u64 mce_rdmsrl(u32 msr)
{
	u64 v;
	if (__get_cpu_var(injectm).finished) {
		int offset = msr_to_offset(msr);
		if (offset < 0)
			return 0;
		return *(u64 *)((char *)&__get_cpu_var(injectm) + offset);
	}
	rdmsrl(msr, v);
	return v;
}

static void mce_wrmsrl(u32 msr, u64 v)
{
	if (__get_cpu_var(injectm).finished) {
		int offset = msr_to_offset(msr);
		if (offset >= 0)
			*(u64 *)((char *)&__get_cpu_var(injectm) + offset) = v;
		return;
	}
	wrmsrl(msr, v);
}

/*
 * Simple lockless ring to communicate PFNs from the exception handler with the
 * process context work function. This is vastly simplified because there's
 * only a single reader and a single writer.
 */
#define MCE_RING_SIZE 16	/* we use one entry less */

struct mce_ring {
	unsigned short start;
	unsigned short end;
	unsigned long ring[MCE_RING_SIZE];
};
static DEFINE_PER_CPU(struct mce_ring, mce_ring);

/* Runs with CPU affinity in workqueue */
static int mce_ring_empty(void)
{
	struct mce_ring *r = &__get_cpu_var(mce_ring);

	return r->start == r->end;
}

static int mce_ring_get(unsigned long *pfn)
{
	struct mce_ring *r;
	int ret = 0;

	*pfn = 0;
	get_cpu();
	r = &__get_cpu_var(mce_ring);
	if (r->start == r->end)
		goto out;
	*pfn = r->ring[r->start];
	r->start = (r->start + 1) % MCE_RING_SIZE;
	ret = 1;
out:
	put_cpu();
	return ret;
}

/* Always runs in MCE context with preempt off */
static int mce_ring_add(unsigned long pfn)
{
	struct mce_ring *r = &__get_cpu_var(mce_ring);
	unsigned next;

	next = (r->end + 1) % MCE_RING_SIZE;
	if (next == r->start)
		return -1;
	r->ring[r->end] = pfn;
	wmb();
	r->end = next;
	return 0;
}

int mce_available(struct cpuinfo_x86 *c)
{
	if (mce_disabled)
		return 0;
	return cpu_has(c, X86_FEATURE_MCE) && cpu_has(c, X86_FEATURE_MCA);
}

static void mce_schedule_work(void)
{
	if (!mce_ring_empty()) {
		struct work_struct *work = &__get_cpu_var(mce_work);
		if (!work_pending(work))
			schedule_work(work);
	}
}

/*
 * Get the address of the instruction at the time of the machine check
 * error.
 */
static inline void mce_get_rip(struct mce *m, struct pt_regs *regs)
{

	if (regs && (m->mcgstatus & (MCG_STATUS_RIPV|MCG_STATUS_EIPV))) {
		m->ip = regs->ip;
		m->cs = regs->cs;
	} else {
		m->ip = 0;
		m->cs = 0;
	}
	if (rip_msr)
		m->ip = mce_rdmsrl(rip_msr);
}

#ifdef CONFIG_X86_LOCAL_APIC 
/*
 * Called after interrupts have been reenabled again
 * when a MCE happened during an interrupts off region
 * in the kernel.
 */
asmlinkage void smp_mce_self_interrupt(struct pt_regs *regs)
{
	ack_APIC_irq();
	exit_idle();
	irq_enter();
	mce_notify_irq();
	mce_schedule_work();
	irq_exit();
}
#endif

static void mce_report_event(struct pt_regs *regs)
{
	if (regs->flags & (X86_VM_MASK|X86_EFLAGS_IF)) {
		mce_notify_irq();
		/*
		 * Triggering the work queue here is just an insurance
		 * policy in case the syscall exit notify handler
		 * doesn't run soon enough or ends up running on the
		 * wrong CPU (can happen when audit sleeps)
		 */
		mce_schedule_work();
		return;
	}

#ifdef CONFIG_X86_LOCAL_APIC
	/*
	 * Without APIC do not notify. The event will be picked
	 * up eventually.
	 */
	if (!cpu_has_apic)
		return;

	/*
	 * When interrupts are disabled we cannot use
	 * kernel services safely. Trigger an self interrupt
	 * through the APIC to instead do the notification
	 * after interrupts are reenabled again.
	 */
	apic->send_IPI_self(MCE_SELF_VECTOR);

	/*
	 * Wait for idle afterwards again so that we don't leave the
	 * APIC in a non idle state because the normal APIC writes
	 * cannot exclude us.
	 */
	apic_wait_icr_idle();
#endif
}

DEFINE_PER_CPU(unsigned, mce_poll_count);

/*
 * Poll for corrected events or events that happened before reset.
 * Those are just logged through /dev/mcelog.
 *
 * This is executed in standard interrupt context.
 *
 * Note: spec recommends to panic for fatal unsignalled
 * errors here. However this would be quite problematic --
 * we would need to reimplement the Monarch handling and
 * it would mess up the exclusion between exception handler
 * and poll hander -- * so we skip this for now.
 * These cases should not happen anyways, or only when the CPU
 * is already totally * confused. In this case it's likely it will
 * not fully execute the machine check handler either.
 */
void machine_check_poll(enum mcp_flags flags, mce_banks_t *b)
{
	struct mce m;
	int i;

	__get_cpu_var(mce_poll_count)++;

	mce_setup(&m);

	m.mcgstatus = mce_rdmsrl(MSR_IA32_MCG_STATUS);
	for (i = 0; i < banks; i++) {
		if (!mce_banks[i].ctl || !test_bit(i, *b))
			continue;

		m.misc = 0;
		m.addr = 0;
		m.bank = i;
		m.tsc = 0;

		barrier();
		m.status = mce_rdmsrl(MSR_IA32_MCx_STATUS(i));
		if (!(m.status & MCI_STATUS_VAL))
			continue;

		/*
		 * Uncorrected or signalled events are handled by the exception
		 * handler when it is enabled, so don't process those here.
		 *
		 * TBD do the same check for MCI_STATUS_EN here?
		 */
		if (!(flags & MCP_UC) &&
		    (m.status & (mce_ser ? MCI_STATUS_S : MCI_STATUS_UC)))
			continue;

		if (m.status & MCI_STATUS_MISCV)
			m.misc = mce_rdmsrl(MSR_IA32_MCx_MISC(i));
		if (m.status & MCI_STATUS_ADDRV)
			m.addr = mce_rdmsrl(MSR_IA32_MCx_ADDR(i));

		if (!(flags & MCP_TIMESTAMP))
			m.tsc = 0;
		/*
		 * Don't get the IP here because it's unlikely to
		 * have anything to do with the actual error location.
		 */
		if (!(flags & MCP_DONTLOG) && !mce_dont_log_ce) {
			mce_log(&m);
			add_taint(TAINT_MACHINE_CHECK);
		}

		/*
		 * Clear state for this bank.
		 */
		mce_wrmsrl(MSR_IA32_MCx_STATUS(i), 0);
	}

	/*
	 * Don't clear MCG_STATUS here because it's only defined for
	 * exceptions.
	 */

	sync_core();
}
EXPORT_SYMBOL_GPL(machine_check_poll);

/*
 * Do a quick check if any of the events requires a panic.
 * This decides if we keep the events around or clear them.
 */
static int mce_no_way_out(struct mce *m, char **msg)
{
	int i;

	for (i = 0; i < banks; i++) {
		m->status = mce_rdmsrl(MSR_IA32_MCx_STATUS(i));
		if (mce_severity(m, tolerant, msg) >= MCE_PANIC_SEVERITY)
			return 1;
	}
	return 0;
}

/*
 * Variable to establish order between CPUs while scanning.
 * Each CPU spins initially until executing is equal its number.
 */
static atomic_t mce_executing;

/*
 * Defines order of CPUs on entry. First CPU becomes Monarch.
 */
static atomic_t mce_callin;

/*
 * Check if a timeout waiting for other CPUs happened.
 */
static int mce_timed_out(u64 *t)
{
	/*
	 * The others already did panic for some reason.
	 * Bail out like in a timeout.
	 * rmb() to tell the compiler that system_state
	 * might have been modified by someone else.
	 */
	rmb();
	if (atomic_read(&mce_paniced))
		wait_for_panic();
	if (!monarch_timeout)
		goto out;
	if ((s64)*t < SPINUNIT) {
		/* CHECKME: Make panic default for 1 too? */
		if (tolerant < 1)
			mce_panic("Timeout synchronizing machine check over CPUs",
				  NULL, NULL);
		cpu_missing = 1;
		return 1;
	}
	*t -= SPINUNIT;
out:
	touch_nmi_watchdog();
	return 0;
}

/*
 * The Monarch's reign.  The Monarch is the CPU who entered
 * the machine check handler first. It waits for the others to
 * raise the exception too and then grades them. When any
 * error is fatal panic. Only then let the others continue.
 *
 * The other CPUs entering the MCE handler will be controlled by the
 * Monarch. They are called Subjects.
 *
 * This way we prevent any potential data corruption in a unrecoverable case
 * and also makes sure always all CPU's errors are examined.
 *
 * Also this detects the case of a machine check event coming from outer
 * space (not detected by any CPUs) In this case some external agent wants
 * us to shut down, so panic too.
 *
 * The other CPUs might still decide to panic if the handler happens
 * in a unrecoverable place, but in this case the system is in a semi-stable
 * state and won't corrupt anything by itself. It's ok to let the others
 * continue for a bit first.
 *
 * All the spin loops have timeouts; when a timeout happens a CPU
 * typically elects itself to be Monarch.
 */
static void mce_reign(void)
{
	int cpu;
	struct mce *m = NULL;
	int global_worst = 0;
	char *msg = NULL;
	char *nmsg = NULL;

	/*
	 * This CPU is the Monarch and the other CPUs have run
	 * through their handlers.
	 * Grade the severity of the errors of all the CPUs.
	 */
	for_each_possible_cpu(cpu) {
		int severity = mce_severity(&per_cpu(mces_seen, cpu), tolerant,
					    &nmsg);
		if (severity > global_worst) {
			msg = nmsg;
			global_worst = severity;
			m = &per_cpu(mces_seen, cpu);
		}
	}

	/*
	 * Cannot recover? Panic here then.
	 * This dumps all the mces in the log buffer and stops the
	 * other CPUs.
	 */
	if (m && global_worst >= MCE_PANIC_SEVERITY && tolerant < 3)
		mce_panic("Fatal Machine check", m, msg);

	/*
	 * For UC somewhere we let the CPU who detects it handle it.
	 * Also must let continue the others, otherwise the handling
	 * CPU could deadlock on a lock.
	 */

	/*
	 * No machine check event found. Must be some external
	 * source or one CPU is hung. Panic.
	 */
	if (global_worst <= MCE_KEEP_SEVERITY && tolerant < 3)
		mce_panic("Machine check from unknown source", NULL, NULL);

	/*
	 * Now clear all the mces_seen so that they don't reappear on
	 * the next mce.
	 */
	for_each_possible_cpu(cpu)
		memset(&per_cpu(mces_seen, cpu), 0, sizeof(struct mce));
}

static atomic_t global_nwo;

/*
 * Start of Monarch synchronization. This waits until all CPUs have
 * entered the exception handler and then determines if any of them
 * saw a fatal event that requires panic. Then it executes them
 * in the entry order.
 * TBD double check parallel CPU hotunplug
 */
static int mce_start(int *no_way_out)
{
	int order;
	int cpus = num_online_cpus();
	u64 timeout = (u64)monarch_timeout * NSEC_PER_USEC;

	if (!timeout)
		return -1;

	atomic_add(*no_way_out, &global_nwo);
	/*
	 * global_nwo should be updated before mce_callin
	 */
	smp_wmb();
	order = atomic_inc_return(&mce_callin);

	/*
	 * Wait for everyone.
	 */
	while (atomic_read(&mce_callin) != cpus) {
		if (mce_timed_out(&timeout)) {
			atomic_set(&global_nwo, 0);
			return -1;
		}
		ndelay(SPINUNIT);
	}

	/*
	 * mce_callin should be read before global_nwo
	 */
	smp_rmb();

	if (order == 1) {
		/*
		 * Monarch: Starts executing now, the others wait.
		 */
		atomic_set(&mce_executing, 1);
	} else {
		/*
		 * Subject: Now start the scanning loop one by one in
		 * the original callin order.
		 * This way when there are any shared banks it will be
		 * only seen by one CPU before cleared, avoiding duplicates.
		 */
		while (atomic_read(&mce_executing) < order) {
			if (mce_timed_out(&timeout)) {
				atomic_set(&global_nwo, 0);
				return -1;
			}
			ndelay(SPINUNIT);
		}
	}

	/*
	 * Cache the global no_way_out state.
	 */
	*no_way_out = atomic_read(&global_nwo);

	return order;
}

/*
 * Synchronize between CPUs after main scanning loop.
 * This invokes the bulk of the Monarch processing.
 */
static int mce_end(int order)
{
	int ret = -1;
	u64 timeout = (u64)monarch_timeout * NSEC_PER_USEC;

	if (!timeout)
		goto reset;
	if (order < 0)
		goto reset;

	/*
	 * Allow others to run.
	 */
	atomic_inc(&mce_executing);

	if (order == 1) {
		/* CHECKME: Can this race with a parallel hotplug? */
		int cpus = num_online_cpus();

		/*
		 * Monarch: Wait for everyone to go through their scanning
		 * loops.
		 */
		while (atomic_read(&mce_executing) <= cpus) {
			if (mce_timed_out(&timeout))
				goto reset;
			ndelay(SPINUNIT);
		}

		mce_reign();
		barrier();
		ret = 0;
	} else {
		/*
		 * Subject: Wait for Monarch to finish.
		 */
		while (atomic_read(&mce_executing) != 0) {
			if (mce_timed_out(&timeout))
				goto reset;
			ndelay(SPINUNIT);
		}

		/*
		 * Don't reset anything. That's done by the Monarch.
		 */
		return 0;
	}

	/*
	 * Reset all global state.
	 */
reset:
	atomic_set(&global_nwo, 0);
	atomic_set(&mce_callin, 0);
	barrier();

	/*
	 * Let others run again.
	 */
	atomic_set(&mce_executing, 0);
	return ret;
}

/*
 * Check if the address reported by the CPU is in a format we can parse.
 * It would be possible to add code for most other cases, but all would
 * be somewhat complicated (e.g. segment offset would require an instruction
 * parser). So only support physical addresses upto page granuality for now.
 */
static int mce_usable_address(struct mce *m)
{
	if (!(m->status & MCI_STATUS_MISCV) || !(m->status & MCI_STATUS_ADDRV))
		return 0;
	if ((m->misc & 0x3f) > PAGE_SHIFT)
		return 0;
	if (((m->misc >> 6) & 7) != MCM_ADDR_PHYS)
		return 0;
	return 1;
}

static void mce_clear_state(unsigned long *toclear)
{
	int i;

	for (i = 0; i < banks; i++) {
		if (test_bit(i, toclear))
			mce_wrmsrl(MSR_IA32_MCx_STATUS(i), 0);
	}
}

/*
 * The actual machine check handler. This only handles real
 * exceptions when something got corrupted coming in through int 18.
 *
 * This is executed in NMI context not subject to normal locking rules. This
 * implies that most kernel services cannot be safely used. Don't even
 * think about putting a printk in there!
 *
 * On Intel systems this is entered on all CPUs in parallel through
 * MCE broadcast. However some CPUs might be broken beyond repair,
 * so be always careful when synchronizing with others.
 */
void do_machine_check(struct pt_regs *regs, long error_code)
{
	struct mce m, *final;
	int i;
	int worst = 0;
	int severity;
	/*
	 * Establish sequential order between the CPUs entering the machine
	 * check handler.
	 */
	int order;
	/*
	 * If no_way_out gets set, there is no safe way to recover from this
	 * MCE.  If tolerant is cranked up, we'll try anyway.
	 */
	int no_way_out = 0;
	/*
	 * If kill_it gets set, there might be a way to recover from this
	 * error.
	 */
	int kill_it = 0;
	DECLARE_BITMAP(toclear, MAX_NR_BANKS);
	char *msg = "Unknown";

	atomic_inc(&mce_entry);

	__get_cpu_var(mce_exception_count)++;

	if (notify_die(DIE_NMI, "machine check", regs, error_code,
			   18, SIGKILL) == NOTIFY_STOP)
		goto out;
	if (!banks)
		goto out;

	mce_setup(&m);

	m.mcgstatus = mce_rdmsrl(MSR_IA32_MCG_STATUS);
	final = &__get_cpu_var(mces_seen);
	*final = m;

	no_way_out = mce_no_way_out(&m, &msg);

	barrier();

	/*
	 * When no restart IP must always kill or panic.
	 */
	if (!(m.mcgstatus & MCG_STATUS_RIPV))
		kill_it = 1;

	/*
	 * Go through all the banks in exclusion of the other CPUs.
	 * This way we don't report duplicated events on shared banks
	 * because the first one to see it will clear it.
	 */
	order = mce_start(&no_way_out);
	for (i = 0; i < banks; i++) {
		__clear_bit(i, toclear);
		if (!mce_banks[i].ctl)
			continue;

		m.misc = 0;
		m.addr = 0;
		m.bank = i;

		m.status = mce_rdmsrl(MSR_IA32_MCx_STATUS(i));
		if ((m.status & MCI_STATUS_VAL) == 0)
			continue;

		/*
		 * Non uncorrected or non signaled errors are handled by
		 * machine_check_poll. Leave them alone, unless this panics.
		 */
		if (!(m.status & (mce_ser ? MCI_STATUS_S : MCI_STATUS_UC)) &&
			!no_way_out)
			continue;

		/*
		 * Set taint even when machine check was not enabled.
		 */
		add_taint(TAINT_MACHINE_CHECK);

		severity = mce_severity(&m, tolerant, NULL);

		/*
		 * When machine check was for corrected handler don't touch,
		 * unless we're panicing.
		 */
		if (severity == MCE_KEEP_SEVERITY && !no_way_out)
			continue;
		__set_bit(i, toclear);
		if (severity == MCE_NO_SEVERITY) {
			/*
			 * Machine check event was not enabled. Clear, but
			 * ignore.
			 */
			continue;
		}

		/*
		 * Kill on action required.
		 */
		if (severity == MCE_AR_SEVERITY)
			kill_it = 1;

		if (m.status & MCI_STATUS_MISCV)
			m.misc = mce_rdmsrl(MSR_IA32_MCx_MISC(i));
		if (m.status & MCI_STATUS_ADDRV)
			m.addr = mce_rdmsrl(MSR_IA32_MCx_ADDR(i));

		/*
		 * Action optional error. Queue address for later processing.
		 * When the ring overflows we just ignore the AO error.
		 * RED-PEN add some logging mechanism when
		 * usable_address or mce_add_ring fails.
		 * RED-PEN don't ignore overflow for tolerant == 0
		 */
		if (severity == MCE_AO_SEVERITY && mce_usable_address(&m))
			mce_ring_add(m.addr >> PAGE_SHIFT);

		mce_get_rip(&m, regs);
		mce_log(&m);

		if (severity > worst) {
			*final = m;
			worst = severity;
		}
	}

	if (!no_way_out)
		mce_clear_state(toclear);

	/*
	 * Do most of the synchronization with other CPUs.
	 * When there's any problem use only local no_way_out state.
	 */
	if (mce_end(order) < 0)
		no_way_out = worst >= MCE_PANIC_SEVERITY;

	/*
	 * If we have decided that we just CAN'T continue, and the user
	 * has not set tolerant to an insane level, give up and die.
	 *
	 * This is mainly used in the case when the system doesn't
	 * support MCE broadcasting or it has been disabled.
	 */
	if (no_way_out && tolerant < 3)
		mce_panic("Fatal machine check on current CPU", final, msg);

	/*
	 * If the error seems to be unrecoverable, something should be
	 * done.  Try to kill as little as possible.  If we can kill just
	 * one task, do that.  If the user has set the tolerance very
	 * high, don't try to do anything at all.
	 */

	if (kill_it && tolerant < 3)
		force_sig(SIGBUS, current);

	/* notify userspace ASAP */
	set_thread_flag(TIF_MCE_NOTIFY);

	if (worst > 0)
		mce_report_event(regs);
	mce_wrmsrl(MSR_IA32_MCG_STATUS, 0);
out:
	atomic_dec(&mce_entry);
	sync_core();
}
EXPORT_SYMBOL_GPL(do_machine_check);

/* dummy to break dependency. actual code is in mm/memory-failure.c */
void __attribute__((weak)) memory_failure(unsigned long pfn, int vector)
{
	printk(KERN_ERR "Action optional memory failure at %lx ignored\n", pfn);
}

/*
 * Called after mce notification in process context. This code
 * is allowed to sleep. Call the high level VM handler to process
 * any corrupted pages.
 * Assume that the work queue code only calls this one at a time
 * per CPU.
 * Note we don't disable preemption, so this code might run on the wrong
 * CPU. In this case the event is picked up by the scheduled work queue.
 * This is merely a fast path to expedite processing in some common
 * cases.
 */
void mce_notify_process(void)
{
	unsigned long pfn;
	mce_notify_irq();
	while (mce_ring_get(&pfn))
		memory_failure(pfn, MCE_VECTOR);
}

static void mce_process_work(struct work_struct *dummy)
{
	mce_notify_process();
}

#ifdef CONFIG_X86_MCE_INTEL
/***
 * mce_log_therm_throt_event - Logs the thermal throttling event to mcelog
 * @cpu: The CPU on which the event occurred.
 * @status: Event status information
 *
 * This function should be called by the thermal interrupt after the
 * event has been processed and the decision was made to log the event
 * further.
 *
 * The status parameter will be saved to the 'status' field of 'struct mce'
 * and historically has been the register value of the
 * MSR_IA32_THERMAL_STATUS (Intel) msr.
 */
void mce_log_therm_throt_event(__u64 status)
{
	struct mce m;

	mce_setup(&m);
	m.bank = MCE_THERMAL_BANK;
	m.status = status;
	mce_log(&m);
}
#endif /* CONFIG_X86_MCE_INTEL */

/*
 * Periodic polling timer for "silent" machine check errors.  If the
 * poller finds an MCE, poll 2x faster.  When the poller finds no more
 * errors, poll 2x slower (up to check_interval seconds).
 */
static int check_interval = 5 * 60; /* 5 minutes */

static DEFINE_PER_CPU(int, mce_next_interval); /* in jiffies */
static DEFINE_PER_CPU(struct timer_list, mce_timer);

static void mcheck_timer(unsigned long data)
{
	struct timer_list *t = &per_cpu(mce_timer, data);
	int *n;

	WARN_ON(smp_processor_id() != data);

	if (mce_available(&current_cpu_data)) {
		machine_check_poll(MCP_TIMESTAMP,
				&__get_cpu_var(mce_poll_banks));
	}

	/*
	 * Alert userspace if needed.  If we logged an MCE, reduce the
	 * polling interval, otherwise increase the polling interval.
	 */
	n = &__get_cpu_var(mce_next_interval);
	if (mce_notify_irq())
		*n = max(*n/2, HZ/100);
	else
		*n = min(*n*2, (int)round_jiffies_relative(check_interval*HZ));

	t->expires = jiffies + *n;
	add_timer_on(t, smp_processor_id());
}

static void mce_do_trigger(struct work_struct *work)
{
	call_usermodehelper(mce_helper, mce_helper_argv, NULL, UMH_NO_WAIT);
}

static DECLARE_WORK(mce_trigger_work, mce_do_trigger);

/*
 * Notify the user(s) about new machine check events.
 * Can be called from interrupt context, but not from machine check/NMI
 * context.
 */
int mce_notify_irq(void)
{
	/* Not more than two messages every minute */
	static DEFINE_RATELIMIT_STATE(ratelimit, 60*HZ, 2);

	clear_thread_flag(TIF_MCE_NOTIFY);

	if (test_and_clear_bit(0, &mce_need_notify)) {
		wake_up_interruptible(&mce_wait);

		/*
		 * There is no risk of missing notifications because
		 * work_pending is always cleared before the function is
		 * executed.
		 */
		if (mce_helper[0] && !work_pending(&mce_trigger_work))
			schedule_work(&mce_trigger_work);

		if (__ratelimit(&ratelimit))
			printk(KERN_INFO "Machine check events logged\n");

		return 1;
	}
	return 0;
}
EXPORT_SYMBOL_GPL(mce_notify_irq);

static int mce_banks_init(void)
{
	int i;

	mce_banks = kzalloc(banks * sizeof(struct mce_bank), GFP_KERNEL);
	if (!mce_banks)
		return -ENOMEM;
	for (i = 0; i < banks; i++) {
		struct mce_bank *b = &mce_banks[i];
		b->ctl = -1ULL;
		b->init = 1;
	}
	return 0;
}

/*
 * Initialize Machine Checks for a CPU.
 */
static int __cpuinit mce_cap_init(void)
{
	unsigned b;
	u64 cap;

	rdmsrl(MSR_IA32_MCG_CAP, cap);

	b = cap & MCG_BANKCNT_MASK;
	printk(KERN_INFO "mce: CPU supports %d MCE banks\n", b);

	if (b > MAX_NR_BANKS) {
		printk(KERN_WARNING
		       "MCE: Using only %u machine check banks out of %u\n",
			MAX_NR_BANKS, b);
		b = MAX_NR_BANKS;
	}

	/* Don't support asymmetric configurations today */
	WARN_ON(banks != 0 && b != banks);
	banks = b;
	if (!mce_banks) {
		int err = mce_banks_init();
		if (err)
			return err;
	}

	/* Use accurate RIP reporting if available. */
	if ((cap & MCG_EXT_P) && MCG_EXT_CNT(cap) >= 9)
		rip_msr = MSR_IA32_MCG_EIP;

	if (cap & MCG_SER_P)
		mce_ser = 1;

	return 0;
}

static void mce_init(void)
{
	mce_banks_t all_banks;
	u64 cap;
	int i;

	/*
	 * Log the machine checks left over from the previous reset.
	 */
	bitmap_fill(all_banks, MAX_NR_BANKS);
	machine_check_poll(MCP_UC|(!mce_bootlog ? MCP_DONTLOG : 0), &all_banks);

	set_in_cr4(X86_CR4_MCE);

	rdmsrl(MSR_IA32_MCG_CAP, cap);
	if (cap & MCG_CTL_P)
		wrmsr(MSR_IA32_MCG_CTL, 0xffffffff, 0xffffffff);

	for (i = 0; i < banks; i++) {
		struct mce_bank *b = &mce_banks[i];
		if (!b->init)
			continue;
		wrmsrl(MSR_IA32_MCx_CTL(i), b->ctl);
		wrmsrl(MSR_IA32_MCx_STATUS(i), 0);
	}
}

/* Add per CPU specific workarounds here */
<<<<<<< HEAD
static int mce_cpu_quirks(struct cpuinfo_x86 *c)
=======
static void __cpuinit mce_cpu_quirks(struct cpuinfo_x86 *c)
>>>>>>> e34e77ce
{
	if (c->x86_vendor == X86_VENDOR_UNKNOWN) {
		pr_info("MCE: unknown CPU type - not enabling MCE support.\n");
		return -EOPNOTSUPP;
	}

	/* This should be disabled by the BIOS, but isn't always */
	if (c->x86_vendor == X86_VENDOR_AMD) {
		if (c->x86 == 15 && banks > 4) {
			/*
			 * disable GART TBL walk error reporting, which
			 * trips off incorrectly with the IOMMU & 3ware
			 * & Cerberus:
			 */
			clear_bit(10, (unsigned long *)&mce_banks[4].ctl);
		}
		if (c->x86 <= 17 && mce_bootlog < 0) {
			/*
			 * Lots of broken BIOS around that don't clear them
			 * by default and leave crap in there. Don't log:
			 */
			mce_bootlog = 0;
		}
		/*
		 * Various K7s with broken bank 0 around. Always disable
		 * by default.
		 */
		 if (c->x86 == 6 && banks > 0)
			mce_banks[0].ctl = 0;
	}

	if (c->x86_vendor == X86_VENDOR_INTEL) {
		/*
		 * SDM documents that on family 6 bank 0 should not be written
		 * because it aliases to another special BIOS controlled
		 * register.
		 * But it's not aliased anymore on model 0x1a+
		 * Don't ignore bank 0 completely because there could be a
		 * valid event later, merely don't write CTL0.
		 */

		if (c->x86 == 6 && c->x86_model < 0x1A && banks > 0)
			mce_banks[0].init = 0;

		/*
		 * All newer Intel systems support MCE broadcasting. Enable
		 * synchronization with a one second timeout.
		 */
		if ((c->x86 > 6 || (c->x86 == 6 && c->x86_model >= 0xe)) &&
			monarch_timeout < 0)
			monarch_timeout = USEC_PER_SEC;

<<<<<<< HEAD
		/*
		 * There are also broken BIOSes on some Pentium M and
		 * earlier systems:
		 */
		if (c->x86 == 6 && c->x86_model <= 13 && mce_bootlog < 0)
=======
		/* There are also broken BIOSes on some Pentium M systems. */
		if (c->x86 == 6 && c->x86_model == 13 && mce_bootlog < 0)
>>>>>>> e34e77ce
			mce_bootlog = 0;
	}
	if (monarch_timeout < 0)
		monarch_timeout = 0;
	if (mce_bootlog != 0)
		mce_panic_timeout = 30;

	return 0;
}

static void __cpuinit mce_ancient_init(struct cpuinfo_x86 *c)
{
	if (c->x86 != 5)
		return;
	switch (c->x86_vendor) {
	case X86_VENDOR_INTEL:
		intel_p5_mcheck_init(c);
		break;
	case X86_VENDOR_CENTAUR:
		winchip_mcheck_init(c);
		break;
	}
}

static void mce_cpu_features(struct cpuinfo_x86 *c)
{
	switch (c->x86_vendor) {
	case X86_VENDOR_INTEL:
		mce_intel_feature_init(c);
		break;
	case X86_VENDOR_AMD:
		mce_amd_feature_init(c);
		break;
	default:
		break;
	}
}

static void mce_init_timer(void)
{
	struct timer_list *t = &__get_cpu_var(mce_timer);
	int *n = &__get_cpu_var(mce_next_interval);

	if (mce_ignore_ce)
		return;

	*n = check_interval * HZ;
	if (!*n)
		return;
	setup_timer(t, mcheck_timer, smp_processor_id());
	t->expires = round_jiffies(jiffies + *n);
	add_timer_on(t, smp_processor_id());
}

/* Handle unconfigured int18 (should never happen) */
static void unexpected_machine_check(struct pt_regs *regs, long error_code)
{
	printk(KERN_ERR "CPU#%d: Unexpected int18 (Machine Check).\n",
	       smp_processor_id());
}

/* Call the installed machine check handler for this CPU setup. */
void (*machine_check_vector)(struct pt_regs *, long error_code) =
						unexpected_machine_check;

/*
 * Called for each booted CPU to set up machine checks.
 * Must be called with preempt off:
 */
void __cpuinit mcheck_init(struct cpuinfo_x86 *c)
{
	if (mce_disabled)
		return;

	mce_ancient_init(c);

	if (!mce_available(c))
		return;

	if (mce_cap_init() < 0 || mce_cpu_quirks(c) < 0) {
		mce_disabled = 1;
		return;
	}

	machine_check_vector = do_machine_check;

	mce_init();
	mce_cpu_features(c);
	mce_init_timer();
	INIT_WORK(&__get_cpu_var(mce_work), mce_process_work);
}

/*
 * Character device to read and clear the MCE log.
 */

static DEFINE_SPINLOCK(mce_state_lock);
static int		open_count;		/* #times opened */
static int		open_exclu;		/* already open exclusive? */

static int mce_open(struct inode *inode, struct file *file)
{
	spin_lock(&mce_state_lock);

	if (open_exclu || (open_count && (file->f_flags & O_EXCL))) {
		spin_unlock(&mce_state_lock);

		return -EBUSY;
	}

	if (file->f_flags & O_EXCL)
		open_exclu = 1;
	open_count++;

	spin_unlock(&mce_state_lock);

	return nonseekable_open(inode, file);
}

static int mce_release(struct inode *inode, struct file *file)
{
	spin_lock(&mce_state_lock);

	open_count--;
	open_exclu = 0;

	spin_unlock(&mce_state_lock);

	return 0;
}

static void collect_tscs(void *data)
{
	unsigned long *cpu_tsc = (unsigned long *)data;

	rdtscll(cpu_tsc[smp_processor_id()]);
}

static DEFINE_MUTEX(mce_read_mutex);

static ssize_t mce_read(struct file *filp, char __user *ubuf, size_t usize,
			loff_t *off)
{
	char __user *buf = ubuf;
	unsigned long *cpu_tsc;
	unsigned prev, next;
	int i, err;

	cpu_tsc = kmalloc(nr_cpu_ids * sizeof(long), GFP_KERNEL);
	if (!cpu_tsc)
		return -ENOMEM;

	mutex_lock(&mce_read_mutex);
	next = rcu_dereference(mcelog.next);

	/* Only supports full reads right now */
	if (*off != 0 || usize < MCE_LOG_LEN*sizeof(struct mce)) {
		mutex_unlock(&mce_read_mutex);
		kfree(cpu_tsc);

		return -EINVAL;
	}

	err = 0;
	prev = 0;
	do {
		for (i = prev; i < next; i++) {
			unsigned long start = jiffies;

			while (!mcelog.entry[i].finished) {
				if (time_after_eq(jiffies, start + 2)) {
					memset(mcelog.entry + i, 0,
					       sizeof(struct mce));
					goto timeout;
				}
				cpu_relax();
			}
			smp_rmb();
			err |= copy_to_user(buf, mcelog.entry + i,
					    sizeof(struct mce));
			buf += sizeof(struct mce);
timeout:
			;
		}

		memset(mcelog.entry + prev, 0,
		       (next - prev) * sizeof(struct mce));
		prev = next;
		next = cmpxchg(&mcelog.next, prev, 0);
	} while (next != prev);

	synchronize_sched();

	/*
	 * Collect entries that were still getting written before the
	 * synchronize.
	 */
	on_each_cpu(collect_tscs, cpu_tsc, 1);

	for (i = next; i < MCE_LOG_LEN; i++) {
		if (mcelog.entry[i].finished &&
		    mcelog.entry[i].tsc < cpu_tsc[mcelog.entry[i].cpu]) {
			err |= copy_to_user(buf, mcelog.entry+i,
					    sizeof(struct mce));
			smp_rmb();
			buf += sizeof(struct mce);
			memset(&mcelog.entry[i], 0, sizeof(struct mce));
		}
	}
	mutex_unlock(&mce_read_mutex);
	kfree(cpu_tsc);

	return err ? -EFAULT : buf - ubuf;
}

static unsigned int mce_poll(struct file *file, poll_table *wait)
{
	poll_wait(file, &mce_wait, wait);
	if (rcu_dereference(mcelog.next))
		return POLLIN | POLLRDNORM;
	return 0;
}

static long mce_ioctl(struct file *f, unsigned int cmd, unsigned long arg)
{
	int __user *p = (int __user *)arg;

	if (!capable(CAP_SYS_ADMIN))
		return -EPERM;

	switch (cmd) {
	case MCE_GET_RECORD_LEN:
		return put_user(sizeof(struct mce), p);
	case MCE_GET_LOG_LEN:
		return put_user(MCE_LOG_LEN, p);
	case MCE_GETCLEAR_FLAGS: {
		unsigned flags;

		do {
			flags = mcelog.flags;
		} while (cmpxchg(&mcelog.flags, flags, 0) != flags);

		return put_user(flags, p);
	}
	default:
		return -ENOTTY;
	}
}

/* Modified in mce-inject.c, so not static or const */
struct file_operations mce_chrdev_ops = {
	.open			= mce_open,
	.release		= mce_release,
	.read			= mce_read,
	.poll			= mce_poll,
	.unlocked_ioctl		= mce_ioctl,
};
EXPORT_SYMBOL_GPL(mce_chrdev_ops);

static struct miscdevice mce_log_device = {
	MISC_MCELOG_MINOR,
	"mcelog",
	&mce_chrdev_ops,
};

/*
 * mce=off Disables machine check
 * mce=no_cmci Disables CMCI
 * mce=dont_log_ce Clears corrected events silently, no log created for CEs.
 * mce=ignore_ce Disables polling and CMCI, corrected events are not cleared.
 * mce=TOLERANCELEVEL[,monarchtimeout] (number, see above)
 *	monarchtimeout is how long to wait for other CPUs on machine
 *	check, or 0 to not wait
 * mce=bootlog Log MCEs from before booting. Disabled by default on AMD.
 * mce=nobootlog Don't log MCEs from before booting.
 */
static int __init mcheck_enable(char *str)
{
	if (*str == 0) {
		enable_p5_mce();
		return 1;
	}
	if (*str == '=')
		str++;
	if (!strcmp(str, "off"))
		mce_disabled = 1;
	else if (!strcmp(str, "no_cmci"))
		mce_cmci_disabled = 1;
	else if (!strcmp(str, "dont_log_ce"))
		mce_dont_log_ce = 1;
	else if (!strcmp(str, "ignore_ce"))
		mce_ignore_ce = 1;
	else if (!strcmp(str, "bootlog") || !strcmp(str, "nobootlog"))
		mce_bootlog = (str[0] == 'b');
	else if (isdigit(str[0])) {
		get_option(&str, &tolerant);
		if (*str == ',') {
			++str;
			get_option(&str, &monarch_timeout);
		}
	} else {
		printk(KERN_INFO "mce argument %s ignored. Please use /sys\n",
		       str);
		return 0;
	}
	return 1;
}
__setup("mce", mcheck_enable);

/*
 * Sysfs support
 */

/*
 * Disable machine checks on suspend and shutdown. We can't really handle
 * them later.
 */
static int mce_disable(void)
{
	int i;

	for (i = 0; i < banks; i++) {
		struct mce_bank *b = &mce_banks[i];
		if (b->init)
			wrmsrl(MSR_IA32_MCx_CTL(i), 0);
	}
	return 0;
}

static int mce_suspend(struct sys_device *dev, pm_message_t state)
{
	return mce_disable();
}

static int mce_shutdown(struct sys_device *dev)
{
	return mce_disable();
}

/*
 * On resume clear all MCE state. Don't want to see leftovers from the BIOS.
 * Only one CPU is active at this time, the others get re-added later using
 * CPU hotplug:
 */
static int mce_resume(struct sys_device *dev)
{
	mce_init();
	mce_cpu_features(&current_cpu_data);

	return 0;
}

static void mce_cpu_restart(void *data)
{
	del_timer_sync(&__get_cpu_var(mce_timer));
	if (!mce_available(&current_cpu_data))
		return;
	mce_init();
	mce_init_timer();
}

/* Reinit MCEs after user configuration changes */
static void mce_restart(void)
{
	on_each_cpu(mce_cpu_restart, NULL, 1);
}

/* Toggle features for corrected errors */
static void mce_disable_ce(void *all)
{
	if (!mce_available(&current_cpu_data))
		return;
	if (all)
		del_timer_sync(&__get_cpu_var(mce_timer));
	cmci_clear();
}

static void mce_enable_ce(void *all)
{
	if (!mce_available(&current_cpu_data))
		return;
	cmci_reenable();
	cmci_recheck();
	if (all)
		mce_init_timer();
}

static struct sysdev_class mce_sysclass = {
	.suspend	= mce_suspend,
	.shutdown	= mce_shutdown,
	.resume		= mce_resume,
	.name		= "machinecheck",
};

DEFINE_PER_CPU(struct sys_device, mce_dev);

__cpuinitdata
void (*threshold_cpu_callback)(unsigned long action, unsigned int cpu);

static inline struct mce_bank *attr_to_bank(struct sysdev_attribute *attr)
{
	return container_of(attr, struct mce_bank, attr);
}

static ssize_t show_bank(struct sys_device *s, struct sysdev_attribute *attr,
			 char *buf)
{
	return sprintf(buf, "%llx\n", attr_to_bank(attr)->ctl);
}

static ssize_t set_bank(struct sys_device *s, struct sysdev_attribute *attr,
			const char *buf, size_t size)
{
	u64 new;

	if (strict_strtoull(buf, 0, &new) < 0)
		return -EINVAL;

	attr_to_bank(attr)->ctl = new;
	mce_restart();

	return size;
}

static ssize_t
show_trigger(struct sys_device *s, struct sysdev_attribute *attr, char *buf)
{
	strcpy(buf, mce_helper);
	strcat(buf, "\n");
	return strlen(mce_helper) + 1;
}

static ssize_t set_trigger(struct sys_device *s, struct sysdev_attribute *attr,
				const char *buf, size_t siz)
{
	char *p;

	strncpy(mce_helper, buf, sizeof(mce_helper));
	mce_helper[sizeof(mce_helper)-1] = 0;
	p = strchr(mce_helper, '\n');

	if (p)
		*p = 0;

	return strlen(mce_helper) + !!p;
}

static ssize_t set_ignore_ce(struct sys_device *s,
			     struct sysdev_attribute *attr,
			     const char *buf, size_t size)
{
	u64 new;

	if (strict_strtoull(buf, 0, &new) < 0)
		return -EINVAL;

	if (mce_ignore_ce ^ !!new) {
		if (new) {
			/* disable ce features */
			on_each_cpu(mce_disable_ce, (void *)1, 1);
			mce_ignore_ce = 1;
		} else {
			/* enable ce features */
			mce_ignore_ce = 0;
			on_each_cpu(mce_enable_ce, (void *)1, 1);
		}
	}
	return size;
}

static ssize_t set_cmci_disabled(struct sys_device *s,
				 struct sysdev_attribute *attr,
				 const char *buf, size_t size)
{
	u64 new;

	if (strict_strtoull(buf, 0, &new) < 0)
		return -EINVAL;

	if (mce_cmci_disabled ^ !!new) {
		if (new) {
			/* disable cmci */
			on_each_cpu(mce_disable_ce, NULL, 1);
			mce_cmci_disabled = 1;
		} else {
			/* enable cmci */
			mce_cmci_disabled = 0;
			on_each_cpu(mce_enable_ce, NULL, 1);
		}
	}
	return size;
}

static ssize_t store_int_with_restart(struct sys_device *s,
				      struct sysdev_attribute *attr,
				      const char *buf, size_t size)
{
	ssize_t ret = sysdev_store_int(s, attr, buf, size);
	mce_restart();
	return ret;
}

static SYSDEV_ATTR(trigger, 0644, show_trigger, set_trigger);
static SYSDEV_INT_ATTR(tolerant, 0644, tolerant);
static SYSDEV_INT_ATTR(monarch_timeout, 0644, monarch_timeout);
static SYSDEV_INT_ATTR(dont_log_ce, 0644, mce_dont_log_ce);

static struct sysdev_ext_attribute attr_check_interval = {
	_SYSDEV_ATTR(check_interval, 0644, sysdev_show_int,
		     store_int_with_restart),
	&check_interval
};

static struct sysdev_ext_attribute attr_ignore_ce = {
	_SYSDEV_ATTR(ignore_ce, 0644, sysdev_show_int, set_ignore_ce),
	&mce_ignore_ce
};

static struct sysdev_ext_attribute attr_cmci_disabled = {
	_SYSDEV_ATTR(cmci_disabled, 0644, sysdev_show_int, set_cmci_disabled),
	&mce_cmci_disabled
};

static struct sysdev_attribute *mce_attrs[] = {
	&attr_tolerant.attr,
	&attr_check_interval.attr,
	&attr_trigger,
	&attr_monarch_timeout.attr,
	&attr_dont_log_ce.attr,
	&attr_ignore_ce.attr,
	&attr_cmci_disabled.attr,
	NULL
};

static cpumask_var_t mce_dev_initialized;

/* Per cpu sysdev init. All of the cpus still share the same ctrl bank: */
static __cpuinit int mce_create_device(unsigned int cpu)
{
	int err;
	int i, j;

	if (!mce_available(&boot_cpu_data))
		return -EIO;

	memset(&per_cpu(mce_dev, cpu).kobj, 0, sizeof(struct kobject));
	per_cpu(mce_dev, cpu).id	= cpu;
	per_cpu(mce_dev, cpu).cls	= &mce_sysclass;

	err = sysdev_register(&per_cpu(mce_dev, cpu));
	if (err)
		return err;

	for (i = 0; mce_attrs[i]; i++) {
		err = sysdev_create_file(&per_cpu(mce_dev, cpu), mce_attrs[i]);
		if (err)
			goto error;
	}
	for (j = 0; j < banks; j++) {
		err = sysdev_create_file(&per_cpu(mce_dev, cpu),
					&mce_banks[j].attr);
		if (err)
			goto error2;
	}
	cpumask_set_cpu(cpu, mce_dev_initialized);

	return 0;
error2:
	while (--j >= 0)
		sysdev_remove_file(&per_cpu(mce_dev, cpu), &mce_banks[j].attr);
error:
	while (--i >= 0)
		sysdev_remove_file(&per_cpu(mce_dev, cpu), &mce_banks[i].attr);

	sysdev_unregister(&per_cpu(mce_dev, cpu));

	return err;
}

static __cpuinit void mce_remove_device(unsigned int cpu)
{
	int i;

	if (!cpumask_test_cpu(cpu, mce_dev_initialized))
		return;

	for (i = 0; mce_attrs[i]; i++)
		sysdev_remove_file(&per_cpu(mce_dev, cpu), mce_attrs[i]);

	for (i = 0; i < banks; i++)
		sysdev_remove_file(&per_cpu(mce_dev, cpu), &mce_banks[i].attr);

	sysdev_unregister(&per_cpu(mce_dev, cpu));
	cpumask_clear_cpu(cpu, mce_dev_initialized);
}

/* Make sure there are no machine checks on offlined CPUs. */
static void mce_disable_cpu(void *h)
{
	unsigned long action = *(unsigned long *)h;
	int i;

	if (!mce_available(&current_cpu_data))
		return;
	if (!(action & CPU_TASKS_FROZEN))
		cmci_clear();
	for (i = 0; i < banks; i++) {
		struct mce_bank *b = &mce_banks[i];
		if (b->init)
			wrmsrl(MSR_IA32_MCx_CTL(i), 0);
	}
}

static void mce_reenable_cpu(void *h)
{
	unsigned long action = *(unsigned long *)h;
	int i;

	if (!mce_available(&current_cpu_data))
		return;

	if (!(action & CPU_TASKS_FROZEN))
		cmci_reenable();
	for (i = 0; i < banks; i++) {
		struct mce_bank *b = &mce_banks[i];
		if (b->init)
			wrmsrl(MSR_IA32_MCx_CTL(i), b->ctl);
	}
}

/* Get notified when a cpu comes on/off. Be hotplug friendly. */
static int __cpuinit
mce_cpu_callback(struct notifier_block *nfb, unsigned long action, void *hcpu)
{
	unsigned int cpu = (unsigned long)hcpu;
	struct timer_list *t = &per_cpu(mce_timer, cpu);

	switch (action) {
	case CPU_ONLINE:
	case CPU_ONLINE_FROZEN:
		mce_create_device(cpu);
		if (threshold_cpu_callback)
			threshold_cpu_callback(action, cpu);
		break;
	case CPU_DEAD:
	case CPU_DEAD_FROZEN:
		if (threshold_cpu_callback)
			threshold_cpu_callback(action, cpu);
		mce_remove_device(cpu);
		break;
	case CPU_DOWN_PREPARE:
	case CPU_DOWN_PREPARE_FROZEN:
		del_timer_sync(t);
		smp_call_function_single(cpu, mce_disable_cpu, &action, 1);
		break;
	case CPU_DOWN_FAILED:
	case CPU_DOWN_FAILED_FROZEN:
		t->expires = round_jiffies(jiffies +
					   __get_cpu_var(mce_next_interval));
		add_timer_on(t, cpu);
		smp_call_function_single(cpu, mce_reenable_cpu, &action, 1);
		break;
	case CPU_POST_DEAD:
		/* intentionally ignoring frozen here */
		cmci_rediscover(cpu);
		break;
	}
	return NOTIFY_OK;
}

static struct notifier_block mce_cpu_notifier __cpuinitdata = {
	.notifier_call = mce_cpu_callback,
};

static __init void mce_init_banks(void)
{
	int i;

	for (i = 0; i < banks; i++) {
		struct mce_bank *b = &mce_banks[i];
		struct sysdev_attribute *a = &b->attr;

		a->attr.name	= b->attrname;
		snprintf(b->attrname, ATTR_LEN, "bank%d", i);

		a->attr.mode	= 0644;
		a->show		= show_bank;
		a->store	= set_bank;
	}
}

static __init int mce_init_device(void)
{
	int err;
	int i = 0;

	if (!mce_available(&boot_cpu_data))
		return -EIO;

	zalloc_cpumask_var(&mce_dev_initialized, GFP_KERNEL);

	mce_init_banks();

	err = sysdev_class_register(&mce_sysclass);
	if (err)
		return err;

	for_each_online_cpu(i) {
		err = mce_create_device(i);
		if (err)
			return err;
	}

	register_hotcpu_notifier(&mce_cpu_notifier);
	misc_register(&mce_log_device);

	return err;
}

device_initcall(mce_init_device);

/*
 * Old style boot options parsing. Only for compatibility.
 */
static int __init mcheck_disable(char *str)
{
	mce_disabled = 1;
	return 1;
}
__setup("nomce", mcheck_disable);

#ifdef CONFIG_DEBUG_FS
struct dentry *mce_get_debugfs_dir(void)
{
	static struct dentry *dmce;

	if (!dmce)
		dmce = debugfs_create_dir("mce", NULL);

	return dmce;
}

static void mce_reset(void)
{
	cpu_missing = 0;
	atomic_set(&mce_fake_paniced, 0);
	atomic_set(&mce_executing, 0);
	atomic_set(&mce_callin, 0);
	atomic_set(&global_nwo, 0);
}

static int fake_panic_get(void *data, u64 *val)
{
	*val = fake_panic;
	return 0;
}

static int fake_panic_set(void *data, u64 val)
{
	mce_reset();
	fake_panic = val;
	return 0;
}

DEFINE_SIMPLE_ATTRIBUTE(fake_panic_fops, fake_panic_get,
			fake_panic_set, "%llu\n");

static int __init mce_debugfs_init(void)
{
	struct dentry *dmce, *ffake_panic;

	dmce = mce_get_debugfs_dir();
	if (!dmce)
		return -ENOMEM;
	ffake_panic = debugfs_create_file("fake_panic", 0444, dmce, NULL,
					  &fake_panic_fops);
	if (!ffake_panic)
		return -ENOMEM;

	return 0;
}
late_initcall(mce_debugfs_init);
#endif<|MERGE_RESOLUTION|>--- conflicted
+++ resolved
@@ -1245,11 +1245,7 @@
 }
 
 /* Add per CPU specific workarounds here */
-<<<<<<< HEAD
-static int mce_cpu_quirks(struct cpuinfo_x86 *c)
-=======
-static void __cpuinit mce_cpu_quirks(struct cpuinfo_x86 *c)
->>>>>>> e34e77ce
+static int __cpuinit mce_cpu_quirks(struct cpuinfo_x86 *c)
 {
 	if (c->x86_vendor == X86_VENDOR_UNKNOWN) {
 		pr_info("MCE: unknown CPU type - not enabling MCE support.\n");
@@ -1302,16 +1298,11 @@
 			monarch_timeout < 0)
 			monarch_timeout = USEC_PER_SEC;
 
-<<<<<<< HEAD
 		/*
 		 * There are also broken BIOSes on some Pentium M and
 		 * earlier systems:
 		 */
 		if (c->x86 == 6 && c->x86_model <= 13 && mce_bootlog < 0)
-=======
-		/* There are also broken BIOSes on some Pentium M systems. */
-		if (c->x86 == 6 && c->x86_model == 13 && mce_bootlog < 0)
->>>>>>> e34e77ce
 			mce_bootlog = 0;
 	}
 	if (monarch_timeout < 0)
