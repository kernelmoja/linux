--- conflicted
+++ resolved
@@ -521,19 +521,10 @@
 	return primary_ipic;
 }
 
-<<<<<<< HEAD
-#define ipic_irq_to_hw(virq)	((unsigned int)irq_map[virq].hwirq)
-
-static void ipic_unmask_irq(struct irq_data *d)
-{
-	struct ipic *ipic = ipic_from_irq(d->irq);
-	unsigned int src = ipic_irq_to_hw(d->irq);
-=======
 static void ipic_unmask_irq(struct irq_data *d)
 {
 	struct ipic *ipic = ipic_from_irq(d->irq);
 	unsigned int src = irqd_to_hwirq(d);
->>>>>>> d762f438
 	unsigned long flags;
 	u32 temp;
 
@@ -549,11 +540,7 @@
 static void ipic_mask_irq(struct irq_data *d)
 {
 	struct ipic *ipic = ipic_from_irq(d->irq);
-<<<<<<< HEAD
-	unsigned int src = ipic_irq_to_hw(d->irq);
-=======
 	unsigned int src = irqd_to_hwirq(d);
->>>>>>> d762f438
 	unsigned long flags;
 	u32 temp;
 
@@ -573,11 +560,7 @@
 static void ipic_ack_irq(struct irq_data *d)
 {
 	struct ipic *ipic = ipic_from_irq(d->irq);
-<<<<<<< HEAD
-	unsigned int src = ipic_irq_to_hw(d->irq);
-=======
 	unsigned int src = irqd_to_hwirq(d);
->>>>>>> d762f438
 	unsigned long flags;
 	u32 temp;
 
@@ -596,11 +579,7 @@
 static void ipic_mask_irq_and_ack(struct irq_data *d)
 {
 	struct ipic *ipic = ipic_from_irq(d->irq);
-<<<<<<< HEAD
-	unsigned int src = ipic_irq_to_hw(d->irq);
-=======
 	unsigned int src = irqd_to_hwirq(d);
->>>>>>> d762f438
 	unsigned long flags;
 	u32 temp;
 
@@ -623,11 +602,7 @@
 static int ipic_set_irq_type(struct irq_data *d, unsigned int flow_type)
 {
 	struct ipic *ipic = ipic_from_irq(d->irq);
-<<<<<<< HEAD
-	unsigned int src = ipic_irq_to_hw(d->irq);
-=======
 	unsigned int src = irqd_to_hwirq(d);
->>>>>>> d762f438
 	unsigned int vold, vnew, edibit;
 
 	if (flow_type == IRQ_TYPE_NONE)
