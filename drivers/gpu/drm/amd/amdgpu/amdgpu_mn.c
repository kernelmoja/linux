--- conflicted
+++ resolved
@@ -50,15 +50,10 @@
 	struct hlist_node	node;
 
 	/* objects protected by lock */
-<<<<<<< HEAD
-	struct mutex		lock;
+	struct rw_semaphore	lock;
 	struct rb_root_cached	objects;
-=======
-	struct rw_semaphore	lock;
-	struct rb_root		objects;
 	struct mutex		read_lock;
 	atomic_t		recursion;
->>>>>>> 6f87a895
 };
 
 struct amdgpu_mn_node {
@@ -190,39 +185,6 @@
 }
 
 /**
-<<<<<<< HEAD
-=======
- * amdgpu_mn_invalidate_page - callback to notify about mm change
- *
- * @mn: our notifier
- * @mn: the mm this callback is about
- * @address: address of invalidate page
- *
- * Invalidation of a single page. Blocks for all BOs mapping it
- * and unmap them by move them into system domain again.
- */
-static void amdgpu_mn_invalidate_page(struct mmu_notifier *mn,
-				      struct mm_struct *mm,
-				      unsigned long address)
-{
-	struct amdgpu_mn *rmn = container_of(mn, struct amdgpu_mn, mn);
-	struct interval_tree_node *it;
-
-	amdgpu_mn_read_lock(rmn);
-
-	it = interval_tree_iter_first(&rmn->objects, address, address);
-	if (it) {
-		struct amdgpu_mn_node *node;
-
-		node = container_of(it, struct amdgpu_mn_node, it);
-		amdgpu_mn_invalidate_node(node, address, address);
-	}
-
-	amdgpu_mn_read_unlock(rmn);
-}
-
-/**
->>>>>>> 6f87a895
  * amdgpu_mn_invalidate_range_start - callback to notify about mm change
  *
  * @mn: our notifier
@@ -315,15 +277,10 @@
 	rmn->adev = adev;
 	rmn->mm = mm;
 	rmn->mn.ops = &amdgpu_mn_ops;
-<<<<<<< HEAD
-	mutex_init(&rmn->lock);
+	init_rwsem(&rmn->lock);
 	rmn->objects = RB_ROOT_CACHED;
-=======
-	init_rwsem(&rmn->lock);
-	rmn->objects = RB_ROOT;
 	mutex_init(&rmn->read_lock);
 	atomic_set(&rmn->recursion, 0);
->>>>>>> 6f87a895
 
 	r = __mmu_notifier_register(&rmn->mn, mm);
 	if (r)
