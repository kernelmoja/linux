--- conflicted
+++ resolved
@@ -732,10 +732,7 @@
 	struct mdp5_pipeline *pipeline = &mdp5_cstate->pipeline;
 	struct drm_device *dev = crtc->dev;
 	struct mdp5_kms *mdp5_kms = get_kms(crtc);
-<<<<<<< HEAD
-=======
 	struct platform_device *pdev = mdp5_kms->pdev;
->>>>>>> bb176f67
 	struct msm_kms *kms = &mdp5_kms->base.base;
 	struct drm_gem_object *cursor_bo, *old_bo = NULL;
 	uint32_t blendcfg, stride;
@@ -764,11 +761,7 @@
 	if (!handle) {
 		DBG("Cursor off");
 		cursor_enable = false;
-<<<<<<< HEAD
-		mdp5_enable(mdp5_kms);
-=======
 		pm_runtime_get_sync(&pdev->dev);
->>>>>>> bb176f67
 		goto set_cursor;
 	}
 
@@ -793,8 +786,6 @@
 	mdp5_crtc->cursor.height = height;
 
 	get_roi(crtc, &roi_w, &roi_h);
-
-	mdp5_enable(mdp5_kms);
 
 	mdp5_write(mdp5_kms, REG_MDP5_LM_CURSOR_STRIDE(lm), stride);
 	mdp5_write(mdp5_kms, REG_MDP5_LM_CURSOR_FORMAT(lm),
@@ -824,11 +815,7 @@
 	crtc_flush(crtc, flush_mask);
 
 end:
-<<<<<<< HEAD
-	mdp5_disable(mdp5_kms);
-=======
 	pm_runtime_put_autosuspend(&pdev->dev);
->>>>>>> bb176f67
 	if (old_bo) {
 		drm_flip_work_queue(&mdp5_crtc->unref_cursor_work, old_bo);
 		/* enable vblank to complete cursor work: */
@@ -861,11 +848,7 @@
 
 	get_roi(crtc, &roi_w, &roi_h);
 
-<<<<<<< HEAD
-	mdp5_enable(mdp5_kms);
-=======
 	pm_runtime_get_sync(&mdp5_kms->pdev->dev);
->>>>>>> bb176f67
 
 	spin_lock_irqsave(&mdp5_crtc->cursor.lock, flags);
 	mdp5_write(mdp5_kms, REG_MDP5_LM_CURSOR_SIZE(lm),
@@ -878,11 +861,7 @@
 
 	crtc_flush(crtc, flush_mask);
 
-<<<<<<< HEAD
-	mdp5_disable(mdp5_kms);
-=======
 	pm_runtime_put_autosuspend(&mdp5_kms->pdev->dev);
->>>>>>> bb176f67
 
 	return 0;
 }
