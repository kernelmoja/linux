--- conflicted
+++ resolved
@@ -29,13 +29,8 @@
 #include "viosrp.h"
 
 #define IBMVFC_NAME	"ibmvfc"
-<<<<<<< HEAD
-#define IBMVFC_DRIVER_VERSION		"1.0.8"
-#define IBMVFC_DRIVER_DATE		"(June 17, 2010)"
-=======
 #define IBMVFC_DRIVER_VERSION		"1.0.9"
 #define IBMVFC_DRIVER_DATE		"(August 5, 2010)"
->>>>>>> 56385a12
 
 #define IBMVFC_DEFAULT_TIMEOUT	60
 #define IBMVFC_ADISC_CANCEL_TIMEOUT	45
