/*
   drbd_nl.c

   This file is part of DRBD by Philipp Reisner and Lars Ellenberg.

   Copyright (C) 2001-2008, LINBIT Information Technologies GmbH.
   Copyright (C) 1999-2008, Philipp Reisner <philipp.reisner@linbit.com>.
   Copyright (C) 2002-2008, Lars Ellenberg <lars.ellenberg@linbit.com>.

   drbd is free software; you can redistribute it and/or modify
   it under the terms of the GNU General Public License as published by
   the Free Software Foundation; either version 2, or (at your option)
   any later version.

   drbd is distributed in the hope that it will be useful,
   but WITHOUT ANY WARRANTY; without even the implied warranty of
   MERCHANTABILITY or FITNESS FOR A PARTICULAR PURPOSE.  See the
   GNU General Public License for more details.

   You should have received a copy of the GNU General Public License
   along with drbd; see the file COPYING.  If not, write to
   the Free Software Foundation, 675 Mass Ave, Cambridge, MA 02139, USA.

 */

#include <linux/module.h>
#include <linux/drbd.h>
#include <linux/in.h>
#include <linux/fs.h>
#include <linux/file.h>
#include <linux/slab.h>
#include <linux/blkpg.h>
#include <linux/cpumask.h>
#include "drbd_int.h"
#include "drbd_req.h"
#include "drbd_wrappers.h"
#include <asm/unaligned.h>
#include <linux/drbd_limits.h>
#include <linux/kthread.h>

#include <net/genetlink.h>

/* .doit */
// int drbd_adm_create_resource(struct sk_buff *skb, struct genl_info *info);
// int drbd_adm_delete_resource(struct sk_buff *skb, struct genl_info *info);

int drbd_adm_add_minor(struct sk_buff *skb, struct genl_info *info);
int drbd_adm_delete_minor(struct sk_buff *skb, struct genl_info *info);

int drbd_adm_new_resource(struct sk_buff *skb, struct genl_info *info);
int drbd_adm_del_resource(struct sk_buff *skb, struct genl_info *info);
int drbd_adm_down(struct sk_buff *skb, struct genl_info *info);

int drbd_adm_set_role(struct sk_buff *skb, struct genl_info *info);
int drbd_adm_attach(struct sk_buff *skb, struct genl_info *info);
int drbd_adm_disk_opts(struct sk_buff *skb, struct genl_info *info);
int drbd_adm_detach(struct sk_buff *skb, struct genl_info *info);
int drbd_adm_connect(struct sk_buff *skb, struct genl_info *info);
int drbd_adm_net_opts(struct sk_buff *skb, struct genl_info *info);
int drbd_adm_resize(struct sk_buff *skb, struct genl_info *info);
int drbd_adm_start_ov(struct sk_buff *skb, struct genl_info *info);
int drbd_adm_new_c_uuid(struct sk_buff *skb, struct genl_info *info);
int drbd_adm_disconnect(struct sk_buff *skb, struct genl_info *info);
int drbd_adm_invalidate(struct sk_buff *skb, struct genl_info *info);
int drbd_adm_invalidate_peer(struct sk_buff *skb, struct genl_info *info);
int drbd_adm_pause_sync(struct sk_buff *skb, struct genl_info *info);
int drbd_adm_resume_sync(struct sk_buff *skb, struct genl_info *info);
int drbd_adm_suspend_io(struct sk_buff *skb, struct genl_info *info);
int drbd_adm_resume_io(struct sk_buff *skb, struct genl_info *info);
int drbd_adm_outdate(struct sk_buff *skb, struct genl_info *info);
int drbd_adm_resource_opts(struct sk_buff *skb, struct genl_info *info);
int drbd_adm_get_status(struct sk_buff *skb, struct genl_info *info);
int drbd_adm_get_timeout_type(struct sk_buff *skb, struct genl_info *info);
/* .dumpit */
int drbd_adm_get_status_all(struct sk_buff *skb, struct netlink_callback *cb);

#include <linux/drbd_genl_api.h>
#include "drbd_nla.h"
#include <linux/genl_magic_func.h>

/* used blkdev_get_by_path, to claim our meta data device(s) */
static char *drbd_m_holder = "Hands off! this is DRBD's meta data device.";

/* Configuration is strictly serialized, because generic netlink message
 * processing is strictly serialized by the genl_lock().
 * Which means we can use one static global drbd_config_context struct.
 */
static struct drbd_config_context {
	/* assigned from drbd_genlmsghdr */
	unsigned int minor;
	/* assigned from request attributes, if present */
	unsigned int volume;
#define VOLUME_UNSPECIFIED		(-1U)
	/* pointer into the request skb,
	 * limited lifetime! */
	char *resource_name;
	struct nlattr *my_addr;
	struct nlattr *peer_addr;

	/* reply buffer */
	struct sk_buff *reply_skb;
	/* pointer into reply buffer */
	struct drbd_genlmsghdr *reply_dh;
	/* resolved from attributes, if possible */
	struct drbd_conf *mdev;
	struct drbd_tconn *tconn;
} adm_ctx;

static void drbd_adm_send_reply(struct sk_buff *skb, struct genl_info *info)
{
	genlmsg_end(skb, genlmsg_data(nlmsg_data(nlmsg_hdr(skb))));
	if (genlmsg_reply(skb, info))
		printk(KERN_ERR "drbd: error sending genl reply\n");
}

/* Used on a fresh "drbd_adm_prepare"d reply_skb, this cannot fail: The only
 * reason it could fail was no space in skb, and there are 4k available. */
int drbd_msg_put_info(const char *info)
{
	struct sk_buff *skb = adm_ctx.reply_skb;
	struct nlattr *nla;
	int err = -EMSGSIZE;

	if (!info || !info[0])
		return 0;

	nla = nla_nest_start(skb, DRBD_NLA_CFG_REPLY);
	if (!nla)
		return err;

	err = nla_put_string(skb, T_info_text, info);
	if (err) {
		nla_nest_cancel(skb, nla);
		return err;
	} else
		nla_nest_end(skb, nla);
	return 0;
}

/* This would be a good candidate for a "pre_doit" hook,
 * and per-family private info->pointers.
 * But we need to stay compatible with older kernels.
 * If it returns successfully, adm_ctx members are valid.
 */
#define DRBD_ADM_NEED_MINOR	1
#define DRBD_ADM_NEED_RESOURCE	2
#define DRBD_ADM_NEED_CONNECTION 4
static int drbd_adm_prepare(struct sk_buff *skb, struct genl_info *info,
		unsigned flags)
{
	struct drbd_genlmsghdr *d_in = info->userhdr;
	const u8 cmd = info->genlhdr->cmd;
	int err;

	memset(&adm_ctx, 0, sizeof(adm_ctx));

	/* genl_rcv_msg only checks for CAP_NET_ADMIN on "GENL_ADMIN_PERM" :( */
	if (cmd != DRBD_ADM_GET_STATUS
	&& security_netlink_recv(skb, CAP_SYS_ADMIN))
	       return -EPERM;

	adm_ctx.reply_skb = genlmsg_new(NLMSG_GOODSIZE, GFP_KERNEL);
	if (!adm_ctx.reply_skb) {
		err = -ENOMEM;
		goto fail;
	}

	adm_ctx.reply_dh = genlmsg_put_reply(adm_ctx.reply_skb,
					info, &drbd_genl_family, 0, cmd);
	/* put of a few bytes into a fresh skb of >= 4k will always succeed.
	 * but anyways */
	if (!adm_ctx.reply_dh) {
		err = -ENOMEM;
		goto fail;
	}

	adm_ctx.reply_dh->minor = d_in->minor;
	adm_ctx.reply_dh->ret_code = NO_ERROR;

	adm_ctx.volume = VOLUME_UNSPECIFIED;
	if (info->attrs[DRBD_NLA_CFG_CONTEXT]) {
		struct nlattr *nla;
		/* parse and validate only */
		err = drbd_cfg_context_from_attrs(NULL, info);
		if (err)
			goto fail;

		/* It was present, and valid,
		 * copy it over to the reply skb. */
		err = nla_put_nohdr(adm_ctx.reply_skb,
				info->attrs[DRBD_NLA_CFG_CONTEXT]->nla_len,
				info->attrs[DRBD_NLA_CFG_CONTEXT]);
		if (err)
			goto fail;

		/* and assign stuff to the global adm_ctx */
		nla = nested_attr_tb[__nla_type(T_ctx_volume)];
		if (nla)
			adm_ctx.volume = nla_get_u32(nla);
		nla = nested_attr_tb[__nla_type(T_ctx_resource_name)];
		if (nla)
			adm_ctx.resource_name = nla_data(nla);
		adm_ctx.my_addr = nested_attr_tb[__nla_type(T_ctx_my_addr)];
		adm_ctx.peer_addr = nested_attr_tb[__nla_type(T_ctx_peer_addr)];
		if ((adm_ctx.my_addr &&
		     nla_len(adm_ctx.my_addr) > sizeof(adm_ctx.tconn->my_addr)) ||
		    (adm_ctx.peer_addr &&
		     nla_len(adm_ctx.peer_addr) > sizeof(adm_ctx.tconn->peer_addr))) {
			err = -EINVAL;
			goto fail;
		}
	}

	adm_ctx.minor = d_in->minor;
	adm_ctx.mdev = minor_to_mdev(d_in->minor);
	adm_ctx.tconn = conn_get_by_name(adm_ctx.resource_name);

	if (!adm_ctx.mdev && (flags & DRBD_ADM_NEED_MINOR)) {
		drbd_msg_put_info("unknown minor");
		return ERR_MINOR_INVALID;
	}
	if (!adm_ctx.tconn && (flags & DRBD_ADM_NEED_RESOURCE)) {
		drbd_msg_put_info("unknown resource");
		return ERR_INVALID_REQUEST;
	}

	if (flags & DRBD_ADM_NEED_CONNECTION) {
		if (adm_ctx.tconn && !(flags & DRBD_ADM_NEED_RESOURCE)) {
			drbd_msg_put_info("no resource name expected");
			return ERR_INVALID_REQUEST;
		}
		if (adm_ctx.mdev) {
			drbd_msg_put_info("no minor number expected");
			return ERR_INVALID_REQUEST;
		}
		if (adm_ctx.my_addr && adm_ctx.peer_addr)
			adm_ctx.tconn = conn_get_by_addrs(nla_data(adm_ctx.my_addr),
							  nla_len(adm_ctx.my_addr),
							  nla_data(adm_ctx.peer_addr),
							  nla_len(adm_ctx.peer_addr));
		if (!adm_ctx.tconn) {
			drbd_msg_put_info("unknown connection");
			return ERR_INVALID_REQUEST;
		}
	}

	/* some more paranoia, if the request was over-determined */
	if (adm_ctx.mdev && adm_ctx.tconn &&
	    adm_ctx.mdev->tconn != adm_ctx.tconn) {
		pr_warning("request: minor=%u, resource=%s; but that minor belongs to connection %s\n",
				adm_ctx.minor, adm_ctx.resource_name,
				adm_ctx.mdev->tconn->name);
		drbd_msg_put_info("minor exists in different resource");
		return ERR_INVALID_REQUEST;
	}
	if (adm_ctx.mdev &&
	    adm_ctx.volume != VOLUME_UNSPECIFIED &&
	    adm_ctx.volume != adm_ctx.mdev->vnr) {
		pr_warning("request: minor=%u, volume=%u; but that minor is volume %u in %s\n",
				adm_ctx.minor, adm_ctx.volume,
				adm_ctx.mdev->vnr, adm_ctx.mdev->tconn->name);
		drbd_msg_put_info("minor exists as different volume");
		return ERR_INVALID_REQUEST;
	}

	return NO_ERROR;

fail:
	nlmsg_free(adm_ctx.reply_skb);
	adm_ctx.reply_skb = NULL;
	return err;
}

static int drbd_adm_finish(struct genl_info *info, int retcode)
{
	if (adm_ctx.tconn) {
		kref_put(&adm_ctx.tconn->kref, &conn_destroy);
		adm_ctx.tconn = NULL;
	}

	if (!adm_ctx.reply_skb)
		return -ENOMEM;

	adm_ctx.reply_dh->ret_code = retcode;
	drbd_adm_send_reply(adm_ctx.reply_skb, info);
	return 0;
}

static void setup_khelper_env(struct drbd_tconn *tconn, char **envp)
{
	char *afs;

	/* FIXME: A future version will not allow this case. */
	if (tconn->my_addr_len == 0 || tconn->peer_addr_len == 0)
		return;

	switch (((struct sockaddr *)&tconn->peer_addr)->sa_family) {
	case AF_INET6:
		afs = "ipv6";
		snprintf(envp[4], 60, "DRBD_PEER_ADDRESS=%pI6",
			 &((struct sockaddr_in6 *)&tconn->peer_addr)->sin6_addr);
		break;
	case AF_INET:
		afs = "ipv4";
		snprintf(envp[4], 60, "DRBD_PEER_ADDRESS=%pI4",
			 &((struct sockaddr_in *)&tconn->peer_addr)->sin_addr);
		break;
<<<<<<< HEAD
#define NL_STRING(pn, pr, member, len) \
	case pn: /* D_ASSERT( tag_type(tag) == TT_STRING ); */ \
		if (dlen > len) { \
			dev_err(DEV, "arg too long: %s (%u wanted, max len: %u bytes)\n", \
				#member, dlen, (unsigned int)len); \
			return 0; \
		} \
		 arg->member ## _len = dlen; \
		 memcpy(arg->member, tags, min_t(size_t, dlen, len)); \
		 break;
#include <linux/drbd_nl.h>

/* Generate the struct to tag_list functions */
#define NL_PACKET(name, number, fields) \
static unsigned short* \
name ## _to_tags(struct drbd_conf *mdev, \
	struct name *arg, unsigned short *tags) __attribute__ ((unused)); \
static unsigned short* \
name ## _to_tags(struct drbd_conf *mdev, \
	struct name *arg, unsigned short *tags) \
{ \
	fields \
	return tags; \
}

#define NL_INTEGER(pn, pr, member) \
	put_unaligned(pn | pr | TT_INTEGER, tags++);	\
	put_unaligned(sizeof(int), tags++);		\
	put_unaligned(arg->member, (int *)tags);	\
	tags = (unsigned short *)((char *)tags+sizeof(int));
#define NL_INT64(pn, pr, member) \
	put_unaligned(pn | pr | TT_INT64, tags++);	\
	put_unaligned(sizeof(u64), tags++);		\
	put_unaligned(arg->member, (u64 *)tags);	\
	tags = (unsigned short *)((char *)tags+sizeof(u64));
#define NL_BIT(pn, pr, member) \
	put_unaligned(pn | pr | TT_BIT, tags++);	\
	put_unaligned(sizeof(char), tags++);		\
	*(char *)tags = arg->member; \
	tags = (unsigned short *)((char *)tags+sizeof(char));
#define NL_STRING(pn, pr, member, len) \
	put_unaligned(pn | pr | TT_STRING, tags++);	\
	put_unaligned(arg->member ## _len, tags++);	\
	memcpy(tags, arg->member, arg->member ## _len); \
	tags = (unsigned short *)((char *)tags + arg->member ## _len);
#include <linux/drbd_nl.h>

void drbd_bcast_ev_helper(struct drbd_conf *mdev, char *helper_name);
void drbd_nl_send_reply(struct cn_msg *, int);
=======
	default:
		afs = "ssocks";
		snprintf(envp[4], 60, "DRBD_PEER_ADDRESS=%pI4",
			 &((struct sockaddr_in *)&tconn->peer_addr)->sin_addr);
	}
	snprintf(envp[3], 20, "DRBD_PEER_AF=%s", afs);
}
>>>>>>> 328e0f12

int drbd_khelper(struct drbd_conf *mdev, char *cmd)
{
	char *envp[] = { "HOME=/",
			"TERM=linux",
			"PATH=/sbin:/usr/sbin:/bin:/usr/bin",
			 (char[20]) { }, /* address family */
			 (char[60]) { }, /* address */
			NULL };
	char mb[12];
	char *argv[] = {usermode_helper, cmd, mb, NULL };
	struct drbd_tconn *tconn = mdev->tconn;
	struct sib_info sib;
	int ret;

<<<<<<< HEAD
	if (current == mdev->worker.task)
		drbd_set_flag(mdev, CALLBACK_PENDING);

	snprintf(mb, 12, "minor-%d", mdev_to_minor(mdev));
=======
	if (current == tconn->worker.task)
		set_bit(CALLBACK_PENDING, &tconn->flags);
>>>>>>> 328e0f12

	snprintf(mb, 12, "minor-%d", mdev_to_minor(mdev));
	setup_khelper_env(tconn, envp);

	/* The helper may take some time.
	 * write out any unsynced meta data changes now */
	drbd_md_sync(mdev);

	dev_info(DEV, "helper command: %s %s %s\n", usermode_helper, cmd, mb);
<<<<<<< HEAD

	drbd_bcast_ev_helper(mdev, cmd);
	ret = call_usermodehelper(usermode_helper, argv, envp, UMH_WAIT_PROC);
=======
	sib.sib_reason = SIB_HELPER_PRE;
	sib.helper_name = cmd;
	drbd_bcast_event(mdev, &sib);
	ret = call_usermodehelper(usermode_helper, argv, envp, 1);
>>>>>>> 328e0f12
	if (ret)
		dev_warn(DEV, "helper command: %s %s %s exit code %u (0x%x)\n",
				usermode_helper, cmd, mb,
				(ret >> 8) & 0xff, ret);
	else
		dev_info(DEV, "helper command: %s %s %s exit code %u (0x%x)\n",
				usermode_helper, cmd, mb,
				(ret >> 8) & 0xff, ret);
	sib.sib_reason = SIB_HELPER_POST;
	sib.helper_exit_code = ret;
	drbd_bcast_event(mdev, &sib);

	if (current == tconn->worker.task)
		clear_bit(CALLBACK_PENDING, &tconn->flags);

	if (ret < 0) /* Ignore any ERRNOs we got. */
		ret = 0;

	return ret;
}

int conn_khelper(struct drbd_tconn *tconn, char *cmd)
{
	char *envp[] = { "HOME=/",
			"TERM=linux",
			"PATH=/sbin:/usr/sbin:/bin:/usr/bin",
			 (char[20]) { }, /* address family */
			 (char[60]) { }, /* address */
			NULL };
	char *argv[] = {usermode_helper, cmd, tconn->name, NULL };
	int ret;

	setup_khelper_env(tconn, envp);
	conn_md_sync(tconn);

	conn_info(tconn, "helper command: %s %s %s\n", usermode_helper, cmd, tconn->name);
	/* TODO: conn_bcast_event() ?? */

	ret = call_usermodehelper(usermode_helper, argv, envp, 1);
	if (ret)
		conn_warn(tconn, "helper command: %s %s %s exit code %u (0x%x)\n",
			  usermode_helper, cmd, tconn->name,
			  (ret >> 8) & 0xff, ret);
	else
		conn_info(tconn, "helper command: %s %s %s exit code %u (0x%x)\n",
			  usermode_helper, cmd, tconn->name,
			  (ret >> 8) & 0xff, ret);
	/* TODO: conn_bcast_event() ?? */

	if (current == mdev->worker.task)
		drbd_clear_flag(mdev, CALLBACK_PENDING);

	if (ret < 0) /* Ignore any ERRNOs we got. */
		ret = 0;

	return ret;
}

static enum drbd_fencing_p highest_fencing_policy(struct drbd_tconn *tconn)
{
	enum drbd_fencing_p fp = FP_NOT_AVAIL;
	struct drbd_conf *mdev;
	int vnr;

	rcu_read_lock();
	idr_for_each_entry(&tconn->volumes, mdev, vnr) {
		if (get_ldev_if_state(mdev, D_CONSISTENT)) {
			fp = max_t(enum drbd_fencing_p, fp,
				   rcu_dereference(mdev->ldev->disk_conf)->fencing);
			put_ldev(mdev);
		}
	}
	rcu_read_unlock();

	return fp;
}

bool conn_try_outdate_peer(struct drbd_tconn *tconn)
{
	union drbd_state mask = { };
	union drbd_state val = { };
	enum drbd_fencing_p fp;
	char *ex_to_string;
	int r;

	if (tconn->cstate >= C_WF_REPORT_PARAMS) {
		conn_err(tconn, "Expected cstate < C_WF_REPORT_PARAMS\n");
		return false;
	}

	fp = highest_fencing_policy(tconn);
	switch (fp) {
	case FP_NOT_AVAIL:
		conn_warn(tconn, "Not fencing peer, I'm not even Consistent myself.\n");
		goto out;
	case FP_DONT_CARE:
		return true;
	default: ;
	}

	r = conn_khelper(tconn, "fence-peer");

	switch ((r>>8) & 0xff) {
	case 3: /* peer is inconsistent */
		ex_to_string = "peer is inconsistent or worse";
		mask.pdsk = D_MASK;
		val.pdsk = D_INCONSISTENT;
		break;
	case 4: /* peer got outdated, or was already outdated */
		ex_to_string = "peer was fenced";
		mask.pdsk = D_MASK;
		val.pdsk = D_OUTDATED;
		break;
	case 5: /* peer was down */
		if (conn_highest_disk(tconn) == D_UP_TO_DATE) {
			/* we will(have) create(d) a new UUID anyways... */
			ex_to_string = "peer is unreachable, assumed to be dead";
			mask.pdsk = D_MASK;
			val.pdsk = D_OUTDATED;
		} else {
			ex_to_string = "peer unreachable, doing nothing since disk != UpToDate";
		}
		break;
	case 6: /* Peer is primary, voluntarily outdate myself.
		 * This is useful when an unconnected R_SECONDARY is asked to
		 * become R_PRIMARY, but finds the other peer being active. */
		ex_to_string = "peer is active";
		conn_warn(tconn, "Peer is primary, outdating myself.\n");
		mask.disk = D_MASK;
		val.disk = D_OUTDATED;
		break;
	case 7:
		if (fp != FP_STONITH)
			conn_err(tconn, "fence-peer() = 7 && fencing != Stonith !!!\n");
		ex_to_string = "peer was stonithed";
		mask.pdsk = D_MASK;
		val.pdsk = D_OUTDATED;
		break;
	default:
		/* The script is broken ... */
		conn_err(tconn, "fence-peer helper broken, returned %d\n", (r>>8)&0xff);
		return false; /* Eventually leave IO frozen */
	}

	conn_info(tconn, "fence-peer helper returned %d (%s)\n",
		  (r>>8) & 0xff, ex_to_string);

 out:

	/* Not using
	   conn_request_state(tconn, mask, val, CS_VERBOSE);
	   here, because we might were able to re-establish the connection in the
	   meantime. */
	spin_lock_irq(&tconn->req_lock);
	if (tconn->cstate < C_WF_REPORT_PARAMS && !test_bit(STATE_SENT, &tconn->flags))
		_conn_request_state(tconn, mask, val, CS_VERBOSE);
	spin_unlock_irq(&tconn->req_lock);

	return conn_highest_pdsk(tconn) <= D_OUTDATED;
}

static int _try_outdate_peer_async(void *data)
{
	struct drbd_tconn *tconn = (struct drbd_tconn *)data;

<<<<<<< HEAD
	nps = drbd_try_outdate_peer(mdev);

	/* Not using
	   drbd_request_state(mdev, NS(pdsk, nps));
	   here, because we might were able to re-establish the connection
	   in the meantime. This can only partially be solved in the state's
	   engine is_valid_state() and is_valid_state_transition()
	   functions.

	   nps can be D_INCONSISTENT, D_OUTDATED or D_UNKNOWN.
	   pdsk == D_INCONSISTENT while conn >= C_CONNECTED is valid,
	   therefore we have to have the pre state change check here.
	*/
	spin_lock_irq(&mdev->req_lock);
	ns = mdev->state;
	if (ns.conn < C_WF_REPORT_PARAMS && !drbd_test_flag(mdev, STATE_SENT)) {
		ns.pdsk = nps;
		_drbd_set_state(mdev, ns, CS_VERBOSE, NULL);
	}
	spin_unlock_irq(&mdev->req_lock);
=======
	conn_try_outdate_peer(tconn);
>>>>>>> 328e0f12

	kref_put(&tconn->kref, &conn_destroy);
	return 0;
}

void conn_try_outdate_peer_async(struct drbd_tconn *tconn)
{
	struct task_struct *opa;

	kref_get(&tconn->kref);
	opa = kthread_run(_try_outdate_peer_async, tconn, "drbd_async_h");
	if (IS_ERR(opa)) {
		conn_err(tconn, "out of mem, failed to invoke fence-peer helper\n");
		kref_put(&tconn->kref, &conn_destroy);
	}
}

enum drbd_state_rv
drbd_set_role(struct drbd_conf *mdev, enum drbd_role new_role, int force)
{
	const int max_tries = 4;
	enum drbd_state_rv rv = SS_UNKNOWN_ERROR;
	struct net_conf *nc;
	int try = 0;
	int forced = 0;
	union drbd_state mask, val;

	if (new_role == R_PRIMARY)
		request_ping(mdev->tconn); /* Detect a dead peer ASAP */

	mutex_lock(mdev->state_mutex);

	mask.i = 0; mask.role = R_MASK;
	val.i  = 0; val.role  = new_role;

	while (try++ < max_tries) {
		rv = _drbd_request_state(mdev, mask, val, CS_WAIT_COMPLETE);

		/* in case we first succeeded to outdate,
		 * but now suddenly could establish a connection */
		if (rv == SS_CW_FAILED_BY_PEER && mask.pdsk != 0) {
			val.pdsk = 0;
			mask.pdsk = 0;
			continue;
		}

		if (rv == SS_NO_UP_TO_DATE_DISK && force &&
		    (mdev->state.disk < D_UP_TO_DATE &&
		     mdev->state.disk >= D_INCONSISTENT)) {
			mask.disk = D_MASK;
			val.disk  = D_UP_TO_DATE;
			forced = 1;
			continue;
		}

		if (rv == SS_NO_UP_TO_DATE_DISK &&
		    mdev->state.disk == D_CONSISTENT && mask.pdsk == 0) {
			D_ASSERT(mdev->state.pdsk == D_UNKNOWN);

			if (conn_try_outdate_peer(mdev->tconn)) {
				val.disk = D_UP_TO_DATE;
				mask.disk = D_MASK;
			}
			continue;
		}

		if (rv == SS_NOTHING_TO_DO)
			goto out;
		if (rv == SS_PRIMARY_NOP && mask.pdsk == 0) {
			if (!conn_try_outdate_peer(mdev->tconn) && force) {
				dev_warn(DEV, "Forced into split brain situation!\n");
				mask.pdsk = D_MASK;
				val.pdsk  = D_OUTDATED;

			}
			continue;
		}
		if (rv == SS_TWO_PRIMARIES) {
			/* Maybe the peer is detected as dead very soon...
			   retry at most once more in this case. */
			int timeo;
			rcu_read_lock();
			nc = rcu_dereference(mdev->tconn->net_conf);
			timeo = nc ? (nc->ping_timeo + 1) * HZ / 10 : 1;
			rcu_read_unlock();
			schedule_timeout_interruptible(timeo);
			if (try < max_tries)
				try = max_tries - 1;
			continue;
		}
		if (rv < SS_SUCCESS) {
			rv = _drbd_request_state(mdev, mask, val,
						CS_VERBOSE + CS_WAIT_COMPLETE);
			if (rv < SS_SUCCESS)
				goto out;
		}
		break;
	}

	if (rv < SS_SUCCESS)
		goto out;

	if (forced)
		dev_warn(DEV, "Forced to consider local data as UpToDate!\n");

	/* Wait until nothing is on the fly :) */
	wait_event(mdev->misc_wait, atomic_read(&mdev->ap_pending_cnt) == 0);

	/* FIXME also wait for all pending P_BARRIER_ACK? */

	if (new_role == R_SECONDARY) {
		set_disk_ro(mdev->vdisk, true);
		if (get_ldev(mdev)) {
			mdev->ldev->md.uuid[UI_CURRENT] &= ~(u64)1;
			put_ldev(mdev);
		}
	} else {
		mutex_lock(&mdev->tconn->conf_update);
		nc = mdev->tconn->net_conf;
		if (nc)
			nc->discard_my_data = 0; /* without copy; single bit op is atomic */
		mutex_unlock(&mdev->tconn->conf_update);

		set_disk_ro(mdev->vdisk, false);
		if (get_ldev(mdev)) {
			if (((mdev->state.conn < C_CONNECTED ||
			       mdev->state.pdsk <= D_FAILED)
			      && mdev->ldev->md.uuid[UI_BITMAP] == 0) || forced)
				drbd_uuid_new_current(mdev);

			mdev->ldev->md.uuid[UI_CURRENT] |=  (u64)1;
			put_ldev(mdev);
		}
	}

	/* writeout of activity log covered areas of the bitmap
	 * to stable storage done in after state change already */

	if (mdev->state.conn >= C_WF_REPORT_PARAMS) {
		/* if this was forced, we should consider sync */
		if (forced)
			drbd_send_uuids(mdev);
		drbd_send_current_state(mdev);
	}

	drbd_md_sync(mdev);

	kobject_uevent(&disk_to_dev(mdev->vdisk)->kobj, KOBJ_CHANGE);
out:
	mutex_unlock(mdev->state_mutex);
	return rv;
}

static const char *from_attrs_err_to_txt(int err)
{
	return	err == -ENOMSG ? "required attribute missing" :
		err == -EOPNOTSUPP ? "unknown mandatory attribute" :
		err == -EEXIST ? "can not change invariant setting" :
		"invalid attribute value";
}

int drbd_adm_set_role(struct sk_buff *skb, struct genl_info *info)
{
	struct set_role_parms parms;
	int err;
	enum drbd_ret_code retcode;

	retcode = drbd_adm_prepare(skb, info, DRBD_ADM_NEED_MINOR);
	if (!adm_ctx.reply_skb)
		return retcode;
	if (retcode != NO_ERROR)
		goto out;

	memset(&parms, 0, sizeof(parms));
	if (info->attrs[DRBD_NLA_SET_ROLE_PARMS]) {
		err = set_role_parms_from_attrs(&parms, info);
		if (err) {
			retcode = ERR_MANDATORY_TAG;
			drbd_msg_put_info(from_attrs_err_to_txt(err));
			goto out;
		}
	}

	if (info->genlhdr->cmd == DRBD_ADM_PRIMARY)
		retcode = drbd_set_role(adm_ctx.mdev, R_PRIMARY, parms.assume_uptodate);
	else
		retcode = drbd_set_role(adm_ctx.mdev, R_SECONDARY, 0);
out:
	drbd_adm_finish(info, retcode);
	return 0;
}

/* initializes the md.*_offset members, so we are able to find
 * the on disk meta data */
static void drbd_md_set_sector_offsets(struct drbd_conf *mdev,
				       struct drbd_backing_dev *bdev)
{
	sector_t md_size_sect = 0;
	int meta_dev_idx;

	rcu_read_lock();
	meta_dev_idx = rcu_dereference(bdev->disk_conf)->meta_dev_idx;

	switch (meta_dev_idx) {
	default:
		/* v07 style fixed size indexed meta data */
		bdev->md.md_size_sect = MD_RESERVED_SECT;
		bdev->md.md_offset = drbd_md_ss__(mdev, bdev);
		bdev->md.al_offset = MD_AL_OFFSET;
		bdev->md.bm_offset = MD_BM_OFFSET;
		break;
	case DRBD_MD_INDEX_FLEX_EXT:
		/* just occupy the full device; unit: sectors */
		bdev->md.md_size_sect = drbd_get_capacity(bdev->md_bdev);
		bdev->md.md_offset = 0;
		bdev->md.al_offset = MD_AL_OFFSET;
		bdev->md.bm_offset = MD_BM_OFFSET;
		break;
	case DRBD_MD_INDEX_INTERNAL:
	case DRBD_MD_INDEX_FLEX_INT:
		bdev->md.md_offset = drbd_md_ss__(mdev, bdev);
		/* al size is still fixed */
		bdev->md.al_offset = -MD_AL_SECTORS;
		/* we need (slightly less than) ~ this much bitmap sectors: */
		md_size_sect = drbd_get_capacity(bdev->backing_bdev);
		md_size_sect = ALIGN(md_size_sect, BM_SECT_PER_EXT);
		md_size_sect = BM_SECT_TO_EXT(md_size_sect);
		md_size_sect = ALIGN(md_size_sect, 8);

		/* plus the "drbd meta data super block",
		 * and the activity log; */
		md_size_sect += MD_BM_OFFSET;

		bdev->md.md_size_sect = md_size_sect;
		/* bitmap offset is adjusted by 'super' block size */
		bdev->md.bm_offset   = -md_size_sect + MD_AL_OFFSET;
		break;
	}
	rcu_read_unlock();
}

/* input size is expected to be in KB */
char *ppsize(char *buf, unsigned long long size)
{
	/* Needs 9 bytes at max including trailing NUL:
	 * -1ULL ==> "16384 EB" */
	static char units[] = { 'K', 'M', 'G', 'T', 'P', 'E' };
	int base = 0;
	while (size >= 10000 && base < sizeof(units)-1) {
		/* shift + round */
		size = (size >> 10) + !!(size & (1<<9));
		base++;
	}
	sprintf(buf, "%u %cB", (unsigned)size, units[base]);

	return buf;
}

/* there is still a theoretical deadlock when called from receiver
 * on an D_INCONSISTENT R_PRIMARY:
 *  remote READ does inc_ap_bio, receiver would need to receive answer
 *  packet from remote to dec_ap_bio again.
 *  receiver receive_sizes(), comes here,
 *  waits for ap_bio_cnt == 0. -> deadlock.
 * but this cannot happen, actually, because:
 *  R_PRIMARY D_INCONSISTENT, and peer's disk is unreachable
 *  (not connected, or bad/no disk on peer):
 *  see drbd_fail_request_early, ap_bio_cnt is zero.
 *  R_PRIMARY D_INCONSISTENT, and C_SYNC_TARGET:
 *  peer may not initiate a resize.
 */
/* Note these are not to be confused with
 * drbd_adm_suspend_io/drbd_adm_resume_io,
 * which are (sub) state changes triggered by admin (drbdsetup),
 * and can be long lived.
 * This changes an mdev->flag, is triggered by drbd internals,
 * and should be short-lived. */
void drbd_suspend_io(struct drbd_conf *mdev)
{
<<<<<<< HEAD
	drbd_set_flag(mdev, SUSPEND_IO);
	if (is_susp(mdev->state))
=======
	set_bit(SUSPEND_IO, &mdev->flags);
	if (drbd_suspended(mdev))
>>>>>>> 328e0f12
		return;
	wait_event(mdev->misc_wait, !atomic_read(&mdev->ap_bio_cnt));
}

void drbd_resume_io(struct drbd_conf *mdev)
{
	drbd_clear_flag(mdev, SUSPEND_IO);
	wake_up(&mdev->misc_wait);
}

/**
 * drbd_determine_dev_size() -  Sets the right device size obeying all constraints
 * @mdev:	DRBD device.
 *
 * Returns 0 on success, negative return values indicate errors.
 * You should call drbd_md_sync() after calling this function.
 */
enum determine_dev_size drbd_determine_dev_size(struct drbd_conf *mdev, enum dds_flags flags) __must_hold(local)
{
	sector_t prev_first_sect, prev_size; /* previous meta location */
	sector_t la_size, u_size;
	sector_t size;
	char ppb[10];

	int md_moved, la_size_changed;
	enum determine_dev_size rv = unchanged;

	/* race:
	 * application request passes inc_ap_bio,
	 * but then cannot get an AL-reference.
	 * this function later may wait on ap_bio_cnt == 0. -> deadlock.
	 *
	 * to avoid that:
	 * Suspend IO right here.
	 * still lock the act_log to not trigger ASSERTs there.
	 */
	drbd_suspend_io(mdev);

	/* no wait necessary anymore, actually we could assert that */
	wait_event(mdev->al_wait, lc_try_lock(mdev->act_log));

	prev_first_sect = drbd_md_first_sector(mdev->ldev);
	prev_size = mdev->ldev->md.md_size_sect;
	la_size = mdev->ldev->md.la_size_sect;

	/* TODO: should only be some assert here, not (re)init... */
	drbd_md_set_sector_offsets(mdev, mdev->ldev);

	rcu_read_lock();
	u_size = rcu_dereference(mdev->ldev->disk_conf)->disk_size;
	rcu_read_unlock();
	size = drbd_new_dev_size(mdev, mdev->ldev, u_size, flags & DDSF_FORCED);

	if (drbd_get_capacity(mdev->this_bdev) != size ||
	    drbd_bm_capacity(mdev) != size) {
		int err;
		err = drbd_bm_resize(mdev, size, !(flags & DDSF_NO_RESYNC));
		if (unlikely(err)) {
			/* currently there is only one error: ENOMEM! */
			size = drbd_bm_capacity(mdev)>>1;
			if (size == 0) {
				dev_err(DEV, "OUT OF MEMORY! "
				    "Could not allocate bitmap!\n");
			} else {
				dev_err(DEV, "BM resizing failed. "
				    "Leaving size unchanged at size = %lu KB\n",
				    (unsigned long)size);
			}
			rv = dev_size_error;
		}
		/* racy, see comments above. */
		drbd_set_my_capacity(mdev, size);
		mdev->ldev->md.la_size_sect = size;
		dev_info(DEV, "size = %s (%llu KB)\n", ppsize(ppb, size>>1),
		     (unsigned long long)size>>1);
	}
	if (rv == dev_size_error)
		goto out;

	la_size_changed = (la_size != mdev->ldev->md.la_size_sect);

	md_moved = prev_first_sect != drbd_md_first_sector(mdev->ldev)
		|| prev_size	   != mdev->ldev->md.md_size_sect;

	if (la_size_changed || md_moved) {
		int err;

		drbd_al_shrink(mdev); /* All extents inactive. */
		dev_info(DEV, "Writing the whole bitmap, %s\n",
			 la_size_changed && md_moved ? "size changed and md moved" :
			 la_size_changed ? "size changed" : "md moved");
		/* next line implicitly does drbd_suspend_io()+drbd_resume_io() */
		err = drbd_bitmap_io(mdev, md_moved ? &drbd_bm_write_all : &drbd_bm_write,
				     "size changed", BM_LOCKED_MASK);
		if (err) {
			rv = dev_size_error;
			goto out;
		}
		drbd_md_mark_dirty(mdev);
	}

	if (size > la_size)
		rv = grew;
	if (size < la_size)
		rv = shrunk;
out:
	lc_unlock(mdev->act_log);
	wake_up(&mdev->al_wait);
	drbd_resume_io(mdev);

	return rv;
}

sector_t
drbd_new_dev_size(struct drbd_conf *mdev, struct drbd_backing_dev *bdev,
		  sector_t u_size, int assume_peer_has_space)
{
	sector_t p_size = mdev->p_size;   /* partner's disk size. */
	sector_t la_size = bdev->md.la_size_sect; /* last agreed size. */
	sector_t m_size; /* my size */
	sector_t size = 0;

	m_size = drbd_get_max_capacity(bdev);

	if (mdev->state.conn < C_CONNECTED && assume_peer_has_space) {
		dev_warn(DEV, "Resize while not connected was forced by the user!\n");
		p_size = m_size;
	}

	if (p_size && m_size) {
		size = min_t(sector_t, p_size, m_size);
	} else {
		if (la_size) {
			size = la_size;
			if (m_size && m_size < size)
				size = m_size;
			if (p_size && p_size < size)
				size = p_size;
		} else {
			if (m_size)
				size = m_size;
			if (p_size)
				size = p_size;
		}
	}

	if (size == 0)
		dev_err(DEV, "Both nodes diskless!\n");

	if (u_size) {
		if (u_size > size)
			dev_err(DEV, "Requested disk size is too big (%lu > %lu)\n",
			    (unsigned long)u_size>>1, (unsigned long)size>>1);
		else
			size = u_size;
	}

	return size;
}

/**
 * drbd_check_al_size() - Ensures that the AL is of the right size
 * @mdev:	DRBD device.
 *
 * Returns -EBUSY if current al lru is still used, -ENOMEM when allocation
 * failed, and 0 on success. You should call drbd_md_sync() after you called
 * this function.
 */
static int drbd_check_al_size(struct drbd_conf *mdev, struct disk_conf *dc)
{
	struct lru_cache *n, *t;
	struct lc_element *e;
	unsigned int in_use;
	int i;

	if (mdev->act_log &&
	    mdev->act_log->nr_elements == dc->al_extents)
		return 0;

	in_use = 0;
	t = mdev->act_log;
	n = lc_create("act_log", drbd_al_ext_cache, AL_UPDATES_PER_TRANSACTION,
		dc->al_extents, sizeof(struct lc_element), 0);

	if (n == NULL) {
		dev_err(DEV, "Cannot allocate act_log lru!\n");
		return -ENOMEM;
	}
	spin_lock_irq(&mdev->al_lock);
	if (t) {
		for (i = 0; i < t->nr_elements; i++) {
			e = lc_element_by_index(t, i);
			if (e->refcnt)
				dev_err(DEV, "refcnt(%d)==%d\n",
				    e->lc_number, e->refcnt);
			in_use += e->refcnt;
		}
	}
	if (!in_use)
		mdev->act_log = n;
	spin_unlock_irq(&mdev->al_lock);
	if (in_use) {
		dev_err(DEV, "Activity log still in use!\n");
		lc_destroy(n);
		return -EBUSY;
	} else {
		if (t)
			lc_destroy(t);
	}
	drbd_md_mark_dirty(mdev); /* we changed mdev->act_log->nr_elemens */
	return 0;
}

static void drbd_setup_queue_param(struct drbd_conf *mdev, unsigned int max_bio_size)
{
	struct request_queue * const q = mdev->rq_queue;
	unsigned int max_hw_sectors = max_bio_size >> 9;
	unsigned int max_segments = 0;

	if (get_ldev_if_state(mdev, D_ATTACHING)) {
		struct request_queue * const b = mdev->ldev->backing_bdev->bd_disk->queue;

		max_hw_sectors = min(queue_max_hw_sectors(b), max_bio_size >> 9);
		rcu_read_lock();
		max_segments = rcu_dereference(mdev->ldev->disk_conf)->max_bio_bvecs;
		rcu_read_unlock();
		put_ldev(mdev);
	}

	blk_queue_logical_block_size(q, 512);
	blk_queue_max_hw_sectors(q, max_hw_sectors);
	/* This is the workaround for "bio would need to, but cannot, be split" */
	blk_queue_max_segments(q, max_segments ? max_segments : BLK_MAX_SEGMENTS);
	blk_queue_segment_boundary(q, PAGE_CACHE_SIZE-1);

	if (get_ldev_if_state(mdev, D_ATTACHING)) {
		struct request_queue * const b = mdev->ldev->backing_bdev->bd_disk->queue;

		blk_queue_stack_limits(q, b);

		if (q->backing_dev_info.ra_pages != b->backing_dev_info.ra_pages) {
			dev_info(DEV, "Adjusting my ra_pages to backing device's (%lu -> %lu)\n",
				 q->backing_dev_info.ra_pages,
				 b->backing_dev_info.ra_pages);
			q->backing_dev_info.ra_pages = b->backing_dev_info.ra_pages;
		}
		put_ldev(mdev);
	}
}

void drbd_reconsider_max_bio_size(struct drbd_conf *mdev)
{
	unsigned int now, new, local, peer;

	now = queue_max_hw_sectors(mdev->rq_queue) << 9;
	local = mdev->local_max_bio_size; /* Eventually last known value, from volatile memory */
	peer = mdev->peer_max_bio_size; /* Eventually last known value, from meta data */

	if (get_ldev_if_state(mdev, D_ATTACHING)) {
		local = queue_max_hw_sectors(mdev->ldev->backing_bdev->bd_disk->queue) << 9;
		mdev->local_max_bio_size = local;
		put_ldev(mdev);
	}
	local = min(local, DRBD_MAX_BIO_SIZE);

	/* We may ignore peer limits if the peer is modern enough.
	   Because new from 8.3.8 onwards the peer can use multiple
	   BIOs for a single peer_request */
	if (mdev->state.conn >= C_CONNECTED) {
<<<<<<< HEAD
		if (mdev->agreed_pro_version < 94) {
			peer = min(mdev->peer_max_bio_size, DRBD_MAX_SIZE_H80_PACKET);
			/* Correct old drbd (up to 8.3.7) if it believes it can do more than 32KiB */
		} else if (mdev->agreed_pro_version == 94)
=======
		if (mdev->tconn->agreed_pro_version < 94)
			peer = min_t(int, mdev->peer_max_bio_size, DRBD_MAX_SIZE_H80_PACKET);
			/* Correct old drbd (up to 8.3.7) if it believes it can do more than 32KiB */
		else if (mdev->tconn->agreed_pro_version == 94)
>>>>>>> 328e0f12
			peer = DRBD_MAX_SIZE_H80_PACKET;
		else if (mdev->tconn->agreed_pro_version < 100)
			peer = DRBD_MAX_BIO_SIZE_P95;  /* drbd 8.3.8 onwards, before 8.4.0 */
		else
			peer = DRBD_MAX_BIO_SIZE;
	}

	new = min(local, peer);

	if (mdev->state.role == R_PRIMARY && new < now)
		dev_err(DEV, "ASSERT FAILED new < now; (%u < %u)\n", new, now);

	if (new != now)
		dev_info(DEV, "max BIO size = %u\n", new);

	drbd_setup_queue_param(mdev, new);
}

/* Starts the worker thread */
static void conn_reconfig_start(struct drbd_tconn *tconn)
{
<<<<<<< HEAD
	wait_event(mdev->state_wait, !drbd_test_and_set_flag(mdev, CONFIG_PENDING));
	wait_event(mdev->state_wait, !drbd_test_flag(mdev, DEVICE_DYING));
	drbd_thread_start(&mdev->worker);
	drbd_flush_workqueue(mdev);
=======
	drbd_thread_start(&tconn->worker);
	conn_flush_workqueue(tconn);
>>>>>>> 328e0f12
}

/* if still unconfigured, stops worker again. */
static void conn_reconfig_done(struct drbd_tconn *tconn)
{
<<<<<<< HEAD
	spin_lock_irq(&mdev->req_lock);
	if (mdev->state.disk == D_DISKLESS &&
	    mdev->state.conn == C_STANDALONE &&
	    mdev->state.role == R_SECONDARY) {
		drbd_set_flag(mdev, DEVICE_DYING);
		drbd_thread_stop_nowait(&mdev->worker);
	} else
		drbd_clear_flag(mdev, CONFIG_PENDING);
	spin_unlock_irq(&mdev->req_lock);
	wake_up(&mdev->state_wait);
=======
	bool stop_threads;
	spin_lock_irq(&tconn->req_lock);
	stop_threads = conn_all_vols_unconf(tconn) &&
		tconn->cstate == C_STANDALONE;
	spin_unlock_irq(&tconn->req_lock);
	if (stop_threads) {
		/* asender is implicitly stopped by receiver
		 * in conn_disconnect() */
		drbd_thread_stop(&tconn->receiver);
		drbd_thread_stop(&tconn->worker);
	}
>>>>>>> 328e0f12
}

/* Make sure IO is suspended before calling this function(). */
static void drbd_suspend_al(struct drbd_conf *mdev)
{
	int s = 0;

	if (!lc_try_lock(mdev->act_log)) {
		dev_warn(DEV, "Failed to lock al in drbd_suspend_al()\n");
		return;
	}

	drbd_al_shrink(mdev);
	spin_lock_irq(&mdev->tconn->req_lock);
	if (mdev->state.conn < C_CONNECTED)
<<<<<<< HEAD
		s = !drbd_test_and_set_flag(mdev, AL_SUSPENDED);

	spin_unlock_irq(&mdev->req_lock);
=======
		s = !test_and_set_bit(AL_SUSPENDED, &mdev->flags);
	spin_unlock_irq(&mdev->tconn->req_lock);
	lc_unlock(mdev->act_log);
>>>>>>> 328e0f12

	if (s)
		dev_info(DEV, "Suspended AL updates\n");
}


static bool should_set_defaults(struct genl_info *info)
{
	unsigned flags = ((struct drbd_genlmsghdr*)info->userhdr)->flags;
	return 0 != (flags & DRBD_GENL_F_SET_DEFAULTS);
}

static void enforce_disk_conf_limits(struct disk_conf *dc)
{
	if (dc->al_extents < DRBD_AL_EXTENTS_MIN)
		dc->al_extents = DRBD_AL_EXTENTS_MIN;
	if (dc->al_extents > DRBD_AL_EXTENTS_MAX)
		dc->al_extents = DRBD_AL_EXTENTS_MAX;

	if (dc->c_plan_ahead > DRBD_C_PLAN_AHEAD_MAX)
		dc->c_plan_ahead = DRBD_C_PLAN_AHEAD_MAX;
}

int drbd_adm_disk_opts(struct sk_buff *skb, struct genl_info *info)
{
	enum drbd_ret_code retcode;
	struct drbd_conf *mdev;
	struct disk_conf *new_disk_conf, *old_disk_conf;
	struct fifo_buffer *old_plan = NULL, *new_plan = NULL;
	int err, fifo_size;

	retcode = drbd_adm_prepare(skb, info, DRBD_ADM_NEED_MINOR);
	if (!adm_ctx.reply_skb)
		return retcode;
	if (retcode != NO_ERROR)
		goto out;

	mdev = adm_ctx.mdev;

	/* we also need a disk
	 * to change the options on */
	if (!get_ldev(mdev)) {
		retcode = ERR_NO_DISK;
		goto out;
	}

	new_disk_conf = kmalloc(sizeof(struct disk_conf), GFP_KERNEL);
	if (!new_disk_conf) {
		retcode = ERR_NOMEM;
		goto fail;
	}

	mutex_lock(&mdev->tconn->conf_update);
	old_disk_conf = mdev->ldev->disk_conf;
	*new_disk_conf = *old_disk_conf;
	if (should_set_defaults(info))
		set_disk_conf_defaults(new_disk_conf);

	err = disk_conf_from_attrs_for_change(new_disk_conf, info);
	if (err && err != -ENOMSG) {
		retcode = ERR_MANDATORY_TAG;
		drbd_msg_put_info(from_attrs_err_to_txt(err));
	}

	if (!expect(new_disk_conf->resync_rate >= 1))
		new_disk_conf->resync_rate = 1;

	enforce_disk_conf_limits(new_disk_conf);

	fifo_size = (new_disk_conf->c_plan_ahead * 10 * SLEEP_TIME) / HZ;
	if (fifo_size != mdev->rs_plan_s->size) {
		new_plan = fifo_alloc(fifo_size);
		if (!new_plan) {
			dev_err(DEV, "kmalloc of fifo_buffer failed");
			retcode = ERR_NOMEM;
			goto fail_unlock;
		}
	}

	drbd_suspend_io(mdev);
	wait_event(mdev->al_wait, lc_try_lock(mdev->act_log));
	drbd_al_shrink(mdev);
	err = drbd_check_al_size(mdev, new_disk_conf);
	lc_unlock(mdev->act_log);
	wake_up(&mdev->al_wait);
	drbd_resume_io(mdev);

	if (err) {
		retcode = ERR_NOMEM;
		goto fail_unlock;
	}

	write_lock_irq(&global_state_lock);
	retcode = drbd_resync_after_valid(mdev, new_disk_conf->resync_after);
	if (retcode == NO_ERROR) {
		rcu_assign_pointer(mdev->ldev->disk_conf, new_disk_conf);
		drbd_resync_after_changed(mdev);
	}
	write_unlock_irq(&global_state_lock);

	if (retcode != NO_ERROR)
		goto fail_unlock;

	if (new_plan) {
		old_plan = mdev->rs_plan_s;
		rcu_assign_pointer(mdev->rs_plan_s, new_plan);
	}

	mutex_unlock(&mdev->tconn->conf_update);

	if (new_disk_conf->al_updates)
		mdev->ldev->md.flags &= ~MDF_AL_DISABLED;
	else
		mdev->ldev->md.flags |= MDF_AL_DISABLED;

	drbd_bump_write_ordering(mdev->tconn, WO_bdev_flush);

	drbd_md_sync(mdev);

	if (mdev->state.conn >= C_CONNECTED)
		drbd_send_sync_param(mdev);

	synchronize_rcu();
	kfree(old_disk_conf);
	kfree(old_plan);
	mod_timer(&mdev->request_timer, jiffies + HZ);
	goto success;

fail_unlock:
	mutex_unlock(&mdev->tconn->conf_update);
 fail:
	kfree(new_disk_conf);
	kfree(new_plan);
success:
	put_ldev(mdev);
 out:
	drbd_adm_finish(info, retcode);
	return 0;
}

int drbd_adm_attach(struct sk_buff *skb, struct genl_info *info)
{
	struct drbd_conf *mdev;
	int err;
	enum drbd_ret_code retcode;
	enum determine_dev_size dd;
	sector_t max_possible_sectors;
	sector_t min_md_device_sectors;
	struct drbd_backing_dev *nbc = NULL; /* new_backing_conf */
	struct disk_conf *new_disk_conf = NULL;
	struct block_device *bdev;
	struct lru_cache *resync_lru = NULL;
	struct fifo_buffer *new_plan = NULL;
	union drbd_state ns, os;
	enum drbd_state_rv rv;
	struct net_conf *nc;

	retcode = drbd_adm_prepare(skb, info, DRBD_ADM_NEED_MINOR);
	if (!adm_ctx.reply_skb)
		return retcode;
	if (retcode != NO_ERROR)
		goto finish;

	mdev = adm_ctx.mdev;
	conn_reconfig_start(mdev->tconn);

	/* if you want to reconfigure, please tear down first */
	if (mdev->state.disk > D_DISKLESS) {
		retcode = ERR_DISK_CONFIGURED;
		goto fail;
	}
	/* It may just now have detached because of IO error.  Make sure
	 * drbd_ldev_destroy is done already, we may end up here very fast,
	 * e.g. if someone calls attach from the on-io-error handler,
	 * to realize a "hot spare" feature (not that I'd recommend that) */
	wait_event(mdev->misc_wait, !atomic_read(&mdev->local_cnt));

	/* make sure there is no leftover from previous force-detach attempts */
<<<<<<< HEAD
	drbd_clear_flag(mdev, FORCE_DETACH);
	drbd_clear_flag(mdev, WAS_IO_ERROR);
	drbd_clear_flag(mdev, WAS_READ_ERROR);
=======
	clear_bit(FORCE_DETACH, &mdev->flags);
	clear_bit(WAS_IO_ERROR, &mdev->flags);
	clear_bit(WAS_READ_ERROR, &mdev->flags);
>>>>>>> 328e0f12

	/* and no leftover from previously aborted resync or verify, either */
	mdev->rs_total = 0;
	mdev->rs_failed = 0;
	atomic_set(&mdev->rs_pending_cnt, 0);

<<<<<<< HEAD
	/* allocation not in the IO path, cqueue thread context */
=======
	/* allocation not in the IO path, drbdsetup context */
>>>>>>> 328e0f12
	nbc = kzalloc(sizeof(struct drbd_backing_dev), GFP_KERNEL);
	if (!nbc) {
		retcode = ERR_NOMEM;
		goto fail;
	}
	spin_lock_init(&nbc->md.uuid_lock);

	new_disk_conf = kzalloc(sizeof(struct disk_conf), GFP_KERNEL);
	if (!new_disk_conf) {
		retcode = ERR_NOMEM;
		goto fail;
	}
	nbc->disk_conf = new_disk_conf;

<<<<<<< HEAD
	spin_lock_init(&nbc->md.uuid_lock);

	if (!disk_conf_from_tags(mdev, nlp->tag_list, &nbc->dc)) {
=======
	set_disk_conf_defaults(new_disk_conf);
	err = disk_conf_from_attrs(new_disk_conf, info);
	if (err) {
>>>>>>> 328e0f12
		retcode = ERR_MANDATORY_TAG;
		drbd_msg_put_info(from_attrs_err_to_txt(err));
		goto fail;
	}

	enforce_disk_conf_limits(new_disk_conf);

	new_plan = fifo_alloc((new_disk_conf->c_plan_ahead * 10 * SLEEP_TIME) / HZ);
	if (!new_plan) {
		retcode = ERR_NOMEM;
		goto fail;
	}

	if (new_disk_conf->meta_dev_idx < DRBD_MD_INDEX_FLEX_INT) {
		retcode = ERR_MD_IDX_INVALID;
		goto fail;
	}

	rcu_read_lock();
	nc = rcu_dereference(mdev->tconn->net_conf);
	if (nc) {
		if (new_disk_conf->fencing == FP_STONITH && nc->wire_protocol == DRBD_PROT_A) {
			rcu_read_unlock();
			retcode = ERR_STONITH_AND_PROT_A;
			goto fail;
		}
	}
	rcu_read_unlock();

	bdev = blkdev_get_by_path(new_disk_conf->backing_dev,
				  FMODE_READ | FMODE_WRITE | FMODE_EXCL, mdev);
	if (IS_ERR(bdev)) {
		dev_err(DEV, "open(\"%s\") failed with %ld\n", new_disk_conf->backing_dev,
			PTR_ERR(bdev));
		retcode = ERR_OPEN_DISK;
		goto fail;
	}
	nbc->backing_bdev = bdev;

	/*
	 * meta_dev_idx >= 0: external fixed size, possibly multiple
	 * drbd sharing one meta device.  TODO in that case, paranoia
	 * check that [md_bdev, meta_dev_idx] is not yet used by some
	 * other drbd minor!  (if you use drbd.conf + drbdadm, that
	 * should check it for you already; but if you don't, or
	 * someone fooled it, we need to double check here)
	 */
	bdev = blkdev_get_by_path(new_disk_conf->meta_dev,
				  FMODE_READ | FMODE_WRITE | FMODE_EXCL,
				  (new_disk_conf->meta_dev_idx < 0) ?
				  (void *)mdev : (void *)drbd_m_holder);
	if (IS_ERR(bdev)) {
		dev_err(DEV, "open(\"%s\") failed with %ld\n", new_disk_conf->meta_dev,
			PTR_ERR(bdev));
		retcode = ERR_OPEN_MD_DISK;
		goto fail;
	}
	nbc->md_bdev = bdev;

	if ((nbc->backing_bdev == nbc->md_bdev) !=
	    (new_disk_conf->meta_dev_idx == DRBD_MD_INDEX_INTERNAL ||
	     new_disk_conf->meta_dev_idx == DRBD_MD_INDEX_FLEX_INT)) {
		retcode = ERR_MD_IDX_INVALID;
		goto fail;
	}

	resync_lru = lc_create("resync", drbd_bm_ext_cache,
			1, 61, sizeof(struct bm_extent),
			offsetof(struct bm_extent, lce));
	if (!resync_lru) {
		retcode = ERR_NOMEM;
		goto fail;
	}

	/* RT - for drbd_get_max_capacity() DRBD_MD_INDEX_FLEX_INT */
	drbd_md_set_sector_offsets(mdev, nbc);

	if (drbd_get_max_capacity(nbc) < new_disk_conf->disk_size) {
		dev_err(DEV, "max capacity %llu smaller than disk size %llu\n",
			(unsigned long long) drbd_get_max_capacity(nbc),
<<<<<<< HEAD
			(unsigned long long) nbc->dc.disk_size);
=======
			(unsigned long long) new_disk_conf->disk_size);
>>>>>>> 328e0f12
		retcode = ERR_DISK_TOO_SMALL;
		goto fail;
	}

	if (new_disk_conf->meta_dev_idx < 0) {
		max_possible_sectors = DRBD_MAX_SECTORS_FLEX;
		/* at least one MB, otherwise it does not make sense */
		min_md_device_sectors = (2<<10);
	} else {
		max_possible_sectors = DRBD_MAX_SECTORS;
		min_md_device_sectors = MD_RESERVED_SECT * (new_disk_conf->meta_dev_idx + 1);
	}

	if (drbd_get_capacity(nbc->md_bdev) < min_md_device_sectors) {
		retcode = ERR_MD_DISK_TOO_SMALL;
		dev_warn(DEV, "refusing attach: md-device too small, "
		     "at least %llu sectors needed for this meta-disk type\n",
		     (unsigned long long) min_md_device_sectors);
		goto fail;
	}

	/* Make sure the new disk is big enough
	 * (we may currently be R_PRIMARY with no local disk...) */
	if (drbd_get_max_capacity(nbc) <
	    drbd_get_capacity(mdev->this_bdev)) {
		retcode = ERR_DISK_TOO_SMALL;
		goto fail;
	}

	nbc->known_size = drbd_get_capacity(nbc->backing_bdev);

	if (nbc->known_size > max_possible_sectors) {
		dev_warn(DEV, "==> truncating very big lower level device "
			"to currently maximum possible %llu sectors <==\n",
			(unsigned long long) max_possible_sectors);
		if (new_disk_conf->meta_dev_idx >= 0)
			dev_warn(DEV, "==>> using internal or flexible "
				      "meta data may help <<==\n");
	}

	drbd_suspend_io(mdev);
	/* also wait for the last barrier ack. */
	/* FIXME see also https://daiquiri.linbit/cgi-bin/bugzilla/show_bug.cgi?id=171
	 * We need a way to either ignore barrier acks for barriers sent before a device
	 * was attached, or a way to wait for all pending barrier acks to come in.
	 * As barriers are counted per resource,
	 * we'd need to suspend io on all devices of a resource.
	 */
	wait_event(mdev->misc_wait, !atomic_read(&mdev->ap_pending_cnt) || drbd_suspended(mdev));
	/* and for any other previously queued work */
	drbd_flush_workqueue(mdev);

	rv = _drbd_request_state(mdev, NS(disk, D_ATTACHING), CS_VERBOSE);
	retcode = rv;  /* FIXME: Type mismatch. */
	drbd_resume_io(mdev);
	if (rv < SS_SUCCESS)
		goto fail;

	if (!get_ldev_if_state(mdev, D_ATTACHING))
		goto force_diskless;

	drbd_md_set_sector_offsets(mdev, nbc);

	if (!mdev->bitmap) {
		if (drbd_bm_init(mdev)) {
			retcode = ERR_NOMEM;
			goto force_diskless_dec;
		}
	}

	retcode = drbd_md_read(mdev, nbc);
	if (retcode != NO_ERROR)
		goto force_diskless_dec;

	if (mdev->state.conn < C_CONNECTED &&
	    mdev->state.role == R_PRIMARY &&
	    (mdev->ed_uuid & ~((u64)1)) != (nbc->md.uuid[UI_CURRENT] & ~((u64)1))) {
		dev_err(DEV, "Can only attach to data with current UUID=%016llX\n",
		    (unsigned long long)mdev->ed_uuid);
		retcode = ERR_DATA_NOT_CURRENT;
		goto force_diskless_dec;
	}

	/* Since we are diskless, fix the activity log first... */
	if (drbd_check_al_size(mdev, new_disk_conf)) {
		retcode = ERR_NOMEM;
		goto force_diskless_dec;
	}

	/* Prevent shrinking of consistent devices ! */
	if (drbd_md_test_flag(nbc, MDF_CONSISTENT) &&
	    drbd_new_dev_size(mdev, nbc, nbc->disk_conf->disk_size, 0) < nbc->md.la_size_sect) {
		dev_warn(DEV, "refusing to truncate a consistent device\n");
		retcode = ERR_DISK_TOO_SMALL;
<<<<<<< HEAD
		goto force_diskless_dec;
	}

	if (!drbd_al_read_log(mdev, nbc)) {
		retcode = ERR_IO_MD_DISK;
=======
>>>>>>> 328e0f12
		goto force_diskless_dec;
	}

	/* Reset the "barriers don't work" bits here, then force meta data to
	 * be written, to ensure we determine if barriers are supported. */
<<<<<<< HEAD
	if (nbc->dc.no_md_flush)
		drbd_set_flag(mdev, MD_NO_FUA);
	else
		drbd_clear_flag(mdev, MD_NO_FUA);
=======
	if (new_disk_conf->md_flushes)
		clear_bit(MD_NO_FUA, &mdev->flags);
	else
		set_bit(MD_NO_FUA, &mdev->flags);
>>>>>>> 328e0f12

	/* Point of no return reached.
	 * Devices and memory are no longer released by error cleanup below.
	 * now mdev takes over responsibility, and the state engine should
	 * clean it up somewhere.  */
	D_ASSERT(mdev->ldev == NULL);
	mdev->ldev = nbc;
	mdev->resync = resync_lru;
	mdev->rs_plan_s = new_plan;
	nbc = NULL;
	resync_lru = NULL;
	new_disk_conf = NULL;
	new_plan = NULL;

	drbd_bump_write_ordering(mdev->tconn, WO_bdev_flush);

	if (drbd_md_test_flag(mdev->ldev, MDF_CRASHED_PRIMARY))
		drbd_set_flag(mdev, CRASHED_PRIMARY);
	else
		drbd_clear_flag(mdev, CRASHED_PRIMARY);

	if (drbd_md_test_flag(mdev->ldev, MDF_PRIMARY_IND) &&
<<<<<<< HEAD
	    !(mdev->state.role == R_PRIMARY && mdev->state.susp_nod)) {
		drbd_set_flag(mdev, CRASHED_PRIMARY);
		cp_discovered = 1;
	}
=======
	    !(mdev->state.role == R_PRIMARY && mdev->tconn->susp_nod))
		set_bit(CRASHED_PRIMARY, &mdev->flags);
>>>>>>> 328e0f12

	mdev->send_cnt = 0;
	mdev->recv_cnt = 0;
	mdev->read_cnt = 0;
	mdev->writ_cnt = 0;

	drbd_reconsider_max_bio_size(mdev);

	/* If I am currently not R_PRIMARY,
	 * but meta data primary indicator is set,
	 * I just now recover from a hard crash,
	 * and have been R_PRIMARY before that crash.
	 *
	 * Now, if I had no connection before that crash
	 * (have been degraded R_PRIMARY), chances are that
	 * I won't find my peer now either.
	 *
	 * In that case, and _only_ in that case,
	 * we use the degr-wfc-timeout instead of the default,
	 * so we can automatically recover from a crash of a
	 * degraded but active "cluster" after a certain timeout.
	 */
	drbd_clear_flag(mdev, USE_DEGR_WFC_T);
	if (mdev->state.role != R_PRIMARY &&
	     drbd_md_test_flag(mdev->ldev, MDF_PRIMARY_IND) &&
	    !drbd_md_test_flag(mdev->ldev, MDF_CONNECTED_IND))
		drbd_set_flag(mdev, USE_DEGR_WFC_T);

	dd = drbd_determine_dev_size(mdev, 0);
	if (dd == dev_size_error) {
		retcode = ERR_NOMEM_BITMAP;
		goto force_diskless_dec;
	} else if (dd == grew)
		drbd_set_flag(mdev, RESYNC_AFTER_NEG);

	if (drbd_md_test_flag(mdev->ldev, MDF_FULL_SYNC) ||
	    (test_bit(CRASHED_PRIMARY, &mdev->flags) &&
	     drbd_md_test_flag(mdev->ldev, MDF_AL_DISABLED))) {
		dev_info(DEV, "Assuming that all blocks are out of sync "
		     "(aka FullSync)\n");
		if (drbd_bitmap_io(mdev, &drbd_bmio_set_n_write,
			"set_n_write from attaching", BM_LOCKED_MASK)) {
			retcode = ERR_IO_MD_DISK;
			goto force_diskless_dec;
		}
	} else {
		if (drbd_bitmap_io(mdev, &drbd_bm_read,
			"read from attaching", BM_LOCKED_MASK)) {
			retcode = ERR_IO_MD_DISK;
			goto force_diskless_dec;
		}
	}

	if (_drbd_bm_total_weight(mdev) == drbd_bm_bits(mdev))
		drbd_suspend_al(mdev); /* IO is still suspended here... */

	spin_lock_irq(&mdev->tconn->req_lock);
	os = drbd_read_state(mdev);
	ns = os;
	/* If MDF_CONSISTENT is not set go into inconsistent state,
	   otherwise investigate MDF_WasUpToDate...
	   If MDF_WAS_UP_TO_DATE is not set go into D_OUTDATED disk state,
	   otherwise into D_CONSISTENT state.
	*/
	if (drbd_md_test_flag(mdev->ldev, MDF_CONSISTENT)) {
		if (drbd_md_test_flag(mdev->ldev, MDF_WAS_UP_TO_DATE))
			ns.disk = D_CONSISTENT;
		else
			ns.disk = D_OUTDATED;
	} else {
		ns.disk = D_INCONSISTENT;
	}

	if (drbd_md_test_flag(mdev->ldev, MDF_PEER_OUT_DATED))
		ns.pdsk = D_OUTDATED;

	rcu_read_lock();
	if (ns.disk == D_CONSISTENT &&
	    (ns.pdsk == D_OUTDATED || rcu_dereference(mdev->ldev->disk_conf)->fencing == FP_DONT_CARE))
		ns.disk = D_UP_TO_DATE;

	/* All tests on MDF_PRIMARY_IND, MDF_CONNECTED_IND,
	   MDF_CONSISTENT and MDF_WAS_UP_TO_DATE must happen before
	   this point, because drbd_request_state() modifies these
	   flags. */

	if (rcu_dereference(mdev->ldev->disk_conf)->al_updates)
		mdev->ldev->md.flags &= ~MDF_AL_DISABLED;
	else
		mdev->ldev->md.flags |= MDF_AL_DISABLED;

	rcu_read_unlock();

	/* In case we are C_CONNECTED postpone any decision on the new disk
	   state after the negotiation phase. */
	if (mdev->state.conn == C_CONNECTED) {
		mdev->new_state_tmp.i = ns.i;
		ns.i = os.i;
		ns.disk = D_NEGOTIATING;

		/* We expect to receive up-to-date UUIDs soon.
		   To avoid a race in receive_state, free p_uuid while
		   holding req_lock. I.e. atomic with the state change */
		kfree(mdev->p_uuid);
		mdev->p_uuid = NULL;
	}

	rv = _drbd_set_state(mdev, ns, CS_VERBOSE, NULL);
	spin_unlock_irq(&mdev->tconn->req_lock);

	if (rv < SS_SUCCESS)
		goto force_diskless_dec;

	mod_timer(&mdev->request_timer, jiffies + HZ);

	if (mdev->state.role == R_PRIMARY)
		mdev->ldev->md.uuid[UI_CURRENT] |=  (u64)1;
	else
		mdev->ldev->md.uuid[UI_CURRENT] &= ~(u64)1;

	drbd_md_mark_dirty(mdev);
	drbd_md_sync(mdev);

	kobject_uevent(&disk_to_dev(mdev->vdisk)->kobj, KOBJ_CHANGE);
	put_ldev(mdev);
	conn_reconfig_done(mdev->tconn);
	drbd_adm_finish(info, retcode);
	return 0;

 force_diskless_dec:
	put_ldev(mdev);
 force_diskless:
	drbd_force_state(mdev, NS(disk, D_DISKLESS));
	drbd_md_sync(mdev);
 fail:
	conn_reconfig_done(mdev->tconn);
	if (nbc) {
		if (nbc->backing_bdev)
			blkdev_put(nbc->backing_bdev,
				   FMODE_READ | FMODE_WRITE | FMODE_EXCL);
		if (nbc->md_bdev)
			blkdev_put(nbc->md_bdev,
				   FMODE_READ | FMODE_WRITE | FMODE_EXCL);
		kfree(nbc);
	}
	kfree(new_disk_conf);
	lc_destroy(resync_lru);
	kfree(new_plan);

 finish:
	drbd_adm_finish(info, retcode);
	return 0;
}

static int adm_detach(struct drbd_conf *mdev, int force)
{
	enum drbd_state_rv retcode;
	int ret;
<<<<<<< HEAD
	struct detach dt = {};

	if (!detach_from_tags(mdev, nlp->tag_list, &dt)) {
		reply->ret_code = ERR_MANDATORY_TAG;
		goto out;
	}

	if (dt.detach_force) {
		drbd_set_flag(mdev, FORCE_DETACH);
		drbd_force_state(mdev, NS(disk, D_FAILED));
		reply->ret_code = SS_SUCCESS;
=======

	if (force) {
		set_bit(FORCE_DETACH, &mdev->flags);
		drbd_force_state(mdev, NS(disk, D_FAILED));
		retcode = SS_SUCCESS;
>>>>>>> 328e0f12
		goto out;
	}

	drbd_suspend_io(mdev); /* so no-one is stuck in drbd_al_begin_io */
	drbd_md_get_buffer(mdev); /* make sure there is no in-flight meta-data IO */
	retcode = drbd_request_state(mdev, NS(disk, D_FAILED));
	drbd_md_put_buffer(mdev);
	/* D_FAILED will transition to DISKLESS. */
	ret = wait_event_interruptible(mdev->misc_wait,
			mdev->state.disk != D_FAILED);
	drbd_resume_io(mdev);

	if ((int)retcode == (int)SS_IS_DISKLESS)
		retcode = SS_NOTHING_TO_DO;
	if (ret)
		retcode = ERR_INTR;
<<<<<<< HEAD
	reply->ret_code = retcode;
out:
	return 0;
=======
out:
	return retcode;
>>>>>>> 328e0f12
}

/* Detaching the disk is a process in multiple stages.  First we need to lock
 * out application IO, in-flight IO, IO stuck in drbd_al_begin_io.
 * Then we transition to D_DISKLESS, and wait for put_ldev() to return all
 * internal references as well.
 * Only then we have finally detached. */
int drbd_adm_detach(struct sk_buff *skb, struct genl_info *info)
{
	enum drbd_ret_code retcode;
	struct detach_parms parms = { };
	int err;

	retcode = drbd_adm_prepare(skb, info, DRBD_ADM_NEED_MINOR);
	if (!adm_ctx.reply_skb)
		return retcode;
	if (retcode != NO_ERROR)
		goto out;

	if (info->attrs[DRBD_NLA_DETACH_PARMS]) {
		err = detach_parms_from_attrs(&parms, info);
		if (err) {
			retcode = ERR_MANDATORY_TAG;
			drbd_msg_put_info(from_attrs_err_to_txt(err));
			goto out;
		}
	}

	retcode = adm_detach(adm_ctx.mdev, parms.force_detach);
out:
	drbd_adm_finish(info, retcode);
	return 0;
}

static bool conn_resync_running(struct drbd_tconn *tconn)
{
	struct drbd_conf *mdev;
	bool rv = false;
	int vnr;

	rcu_read_lock();
	idr_for_each_entry(&tconn->volumes, mdev, vnr) {
		if (mdev->state.conn == C_SYNC_SOURCE ||
		    mdev->state.conn == C_SYNC_TARGET ||
		    mdev->state.conn == C_PAUSED_SYNC_S ||
		    mdev->state.conn == C_PAUSED_SYNC_T) {
			rv = true;
			break;
		}
	}
	rcu_read_unlock();

	return rv;
}

static bool conn_ov_running(struct drbd_tconn *tconn)
{
	struct drbd_conf *mdev;
	bool rv = false;
	int vnr;

	rcu_read_lock();
	idr_for_each_entry(&tconn->volumes, mdev, vnr) {
		if (mdev->state.conn == C_VERIFY_S ||
		    mdev->state.conn == C_VERIFY_T) {
			rv = true;
			break;
		}
	}
	rcu_read_unlock();

	return rv;
}

static enum drbd_ret_code
_check_net_options(struct drbd_tconn *tconn, struct net_conf *old_conf, struct net_conf *new_conf)
{
	struct drbd_conf *mdev;
	int i;

	if (old_conf && tconn->cstate == C_WF_REPORT_PARAMS && tconn->agreed_pro_version < 100) {
		if (new_conf->wire_protocol != old_conf->wire_protocol)
			return ERR_NEED_APV_100;

		if (new_conf->two_primaries != old_conf->two_primaries)
			return ERR_NEED_APV_100;

		if (!new_conf->integrity_alg != !old_conf->integrity_alg)
			return ERR_NEED_APV_100;

		if (strcmp(new_conf->integrity_alg, old_conf->integrity_alg))
			return ERR_NEED_APV_100;
	}

	if (!new_conf->two_primaries &&
	    conn_highest_role(tconn) == R_PRIMARY &&
	    conn_highest_peer(tconn) == R_PRIMARY)
		return ERR_NEED_ALLOW_TWO_PRI;

	if (new_conf->two_primaries &&
	    (new_conf->wire_protocol != DRBD_PROT_C))
		return ERR_NOT_PROTO_C;

	idr_for_each_entry(&tconn->volumes, mdev, i) {
		if (get_ldev(mdev)) {
			enum drbd_fencing_p fp = rcu_dereference(mdev->ldev->disk_conf)->fencing;
			put_ldev(mdev);
			if (new_conf->wire_protocol == DRBD_PROT_A && fp == FP_STONITH)
				return ERR_STONITH_AND_PROT_A;
		}
		if (mdev->state.role == R_PRIMARY && new_conf->discard_my_data)
			return ERR_DISCARD_IMPOSSIBLE;
	}

	if (new_conf->on_congestion != OC_BLOCK && new_conf->wire_protocol != DRBD_PROT_A)
		return ERR_CONG_NOT_PROTO_A;

	return NO_ERROR;
}

static enum drbd_ret_code
check_net_options(struct drbd_tconn *tconn, struct net_conf *new_conf)
{
	static enum drbd_ret_code rv;
	struct drbd_conf *mdev;
	int i;

	rcu_read_lock();
	rv = _check_net_options(tconn, rcu_dereference(tconn->net_conf), new_conf);
	rcu_read_unlock();

	/* tconn->volumes protected by genl_lock() here */
	idr_for_each_entry(&tconn->volumes, mdev, i) {
		if (!mdev->bitmap) {
			if(drbd_bm_init(mdev))
				return ERR_NOMEM;
		}
	}

	return rv;
}

struct crypto {
	struct crypto_hash *verify_tfm;
	struct crypto_hash *csums_tfm;
	struct crypto_hash *cram_hmac_tfm;
	struct crypto_hash *integrity_tfm;
};

static int
alloc_hash(struct crypto_hash **tfm, char *tfm_name, int err_alg)
{
	if (!tfm_name[0])
		return NO_ERROR;

	*tfm = crypto_alloc_hash(tfm_name, 0, CRYPTO_ALG_ASYNC);
	if (IS_ERR(*tfm)) {
		*tfm = NULL;
		return err_alg;
	}

	return NO_ERROR;
}

static enum drbd_ret_code
alloc_crypto(struct crypto *crypto, struct net_conf *new_conf)
{
	char hmac_name[CRYPTO_MAX_ALG_NAME];
	enum drbd_ret_code rv;

	rv = alloc_hash(&crypto->csums_tfm, new_conf->csums_alg,
		       ERR_CSUMS_ALG);
	if (rv != NO_ERROR)
		return rv;
	rv = alloc_hash(&crypto->verify_tfm, new_conf->verify_alg,
		       ERR_VERIFY_ALG);
	if (rv != NO_ERROR)
		return rv;
	rv = alloc_hash(&crypto->integrity_tfm, new_conf->integrity_alg,
		       ERR_INTEGRITY_ALG);
	if (rv != NO_ERROR)
		return rv;
	if (new_conf->cram_hmac_alg[0] != 0) {
		snprintf(hmac_name, CRYPTO_MAX_ALG_NAME, "hmac(%s)",
			 new_conf->cram_hmac_alg);

		rv = alloc_hash(&crypto->cram_hmac_tfm, hmac_name,
			       ERR_AUTH_ALG);
	}

	return rv;
}

static void free_crypto(struct crypto *crypto)
{
	crypto_free_hash(crypto->cram_hmac_tfm);
	crypto_free_hash(crypto->integrity_tfm);
	crypto_free_hash(crypto->csums_tfm);
	crypto_free_hash(crypto->verify_tfm);
}

int drbd_adm_net_opts(struct sk_buff *skb, struct genl_info *info)
{
	enum drbd_ret_code retcode;
	struct drbd_tconn *tconn;
	struct net_conf *old_conf, *new_conf = NULL;
	int err;
	int ovr; /* online verify running */
	int rsr; /* re-sync running */
	struct crypto crypto = { };

	retcode = drbd_adm_prepare(skb, info, DRBD_ADM_NEED_CONNECTION);
	if (!adm_ctx.reply_skb)
		return retcode;
	if (retcode != NO_ERROR)
		goto out;

	tconn = adm_ctx.tconn;

	new_conf = kzalloc(sizeof(struct net_conf), GFP_KERNEL);
	if (!new_conf) {
		retcode = ERR_NOMEM;
		goto out;
	}

	conn_reconfig_start(tconn);

	mutex_lock(&tconn->data.mutex);
	mutex_lock(&tconn->conf_update);
	old_conf = tconn->net_conf;

	if (!old_conf) {
		drbd_msg_put_info("net conf missing, try connect");
		retcode = ERR_INVALID_REQUEST;
		goto fail;
	}

<<<<<<< HEAD
 done:
	retcode = NO_ERROR;
 fail:
	drbd_md_sync(mdev);
	reply->ret_code = retcode;
	return 0;
}

void resync_after_online_grow(struct drbd_conf *mdev)
{
	int iass; /* I am sync source */

	dev_info(DEV, "Resync of new storage after online grow\n");
	if (mdev->state.role != mdev->state.peer)
		iass = (mdev->state.role == R_PRIMARY);
	else
		iass = drbd_test_flag(mdev, DISCARD_CONCURRENT);

	if (iass)
		drbd_start_resync(mdev, C_SYNC_SOURCE);
	else
		_drbd_request_state(mdev, NS(conn, C_WF_SYNC_UUID), CS_VERBOSE + CS_SERIALIZE);
}

static int drbd_nl_resize(struct drbd_conf *mdev, struct drbd_nl_cfg_req *nlp,
			  struct drbd_nl_cfg_reply *reply)
{
	struct resize rs;
	int retcode = NO_ERROR;
	enum determine_dev_size dd;
	enum dds_flags ddsf;
=======
	*new_conf = *old_conf;
	if (should_set_defaults(info))
		set_net_conf_defaults(new_conf);
>>>>>>> 328e0f12

	err = net_conf_from_attrs_for_change(new_conf, info);
	if (err && err != -ENOMSG) {
		retcode = ERR_MANDATORY_TAG;
		drbd_msg_put_info(from_attrs_err_to_txt(err));
		goto fail;
	}

	retcode = check_net_options(tconn, new_conf);
	if (retcode != NO_ERROR)
		goto fail;

	/* re-sync running */
	rsr = conn_resync_running(tconn);
	if (rsr && strcmp(new_conf->csums_alg, old_conf->csums_alg)) {
		retcode = ERR_CSUMS_RESYNC_RUNNING;
		goto fail;
	}

	/* online verify running */
	ovr = conn_ov_running(tconn);
	if (ovr && strcmp(new_conf->verify_alg, old_conf->verify_alg)) {
		retcode = ERR_VERIFY_RUNNING;
		goto fail;
	}

<<<<<<< HEAD
	if (rs.no_resync && mdev->agreed_pro_version < 93) {
		retcode = ERR_NEED_APV_93;
		goto fail_ldev;
	}
=======
	retcode = alloc_crypto(&crypto, new_conf);
	if (retcode != NO_ERROR)
		goto fail;
>>>>>>> 328e0f12

	rcu_assign_pointer(tconn->net_conf, new_conf);

	if (!rsr) {
		crypto_free_hash(tconn->csums_tfm);
		tconn->csums_tfm = crypto.csums_tfm;
		crypto.csums_tfm = NULL;
	}
	if (!ovr) {
		crypto_free_hash(tconn->verify_tfm);
		tconn->verify_tfm = crypto.verify_tfm;
		crypto.verify_tfm = NULL;
	}

<<<<<<< HEAD
	if (mdev->state.conn == C_CONNECTED) {
		if (dd == grew)
			drbd_set_flag(mdev, RESIZE_PENDING);
=======
	crypto_free_hash(tconn->integrity_tfm);
	tconn->integrity_tfm = crypto.integrity_tfm;
	if (tconn->cstate >= C_WF_REPORT_PARAMS && tconn->agreed_pro_version >= 100)
		/* Do this without trying to take tconn->data.mutex again.  */
		__drbd_send_protocol(tconn, P_PROTOCOL_UPDATE);
>>>>>>> 328e0f12

	crypto_free_hash(tconn->cram_hmac_tfm);
	tconn->cram_hmac_tfm = crypto.cram_hmac_tfm;

	mutex_unlock(&tconn->conf_update);
	mutex_unlock(&tconn->data.mutex);
	synchronize_rcu();
	kfree(old_conf);

	if (tconn->cstate >= C_WF_REPORT_PARAMS)
		drbd_send_sync_param(minor_to_mdev(conn_lowest_minor(tconn)));

	goto done;

 fail:
	mutex_unlock(&tconn->conf_update);
	mutex_unlock(&tconn->data.mutex);
	free_crypto(&crypto);
	kfree(new_conf);
 done:
	conn_reconfig_done(tconn);
 out:
	drbd_adm_finish(info, retcode);
	return 0;

 fail_ldev:
	put_ldev(mdev);
	goto fail;
}

int drbd_adm_connect(struct sk_buff *skb, struct genl_info *info)
{
	struct drbd_conf *mdev;
	struct net_conf *old_conf, *new_conf = NULL;
	struct crypto crypto = { };
	struct drbd_tconn *tconn;
	enum drbd_ret_code retcode;
	int i;
	int err;

	retcode = drbd_adm_prepare(skb, info, DRBD_ADM_NEED_RESOURCE);

	if (!adm_ctx.reply_skb)
		return retcode;
	if (retcode != NO_ERROR)
		goto out;
	if (!(adm_ctx.my_addr && adm_ctx.peer_addr)) {
		drbd_msg_put_info("connection endpoint(s) missing");
		retcode = ERR_INVALID_REQUEST;
		goto out;
	}

	/* No need for _rcu here. All reconfiguration is
	 * strictly serialized on genl_lock(). We are protected against
	 * concurrent reconfiguration/addition/deletion */
	list_for_each_entry(tconn, &drbd_tconns, all_tconn) {
		if (nla_len(adm_ctx.my_addr) == tconn->my_addr_len &&
		    !memcmp(nla_data(adm_ctx.my_addr), &tconn->my_addr, tconn->my_addr_len)) {
			retcode = ERR_LOCAL_ADDR;
			goto out;
		}

		if (nla_len(adm_ctx.peer_addr) == tconn->peer_addr_len &&
		    !memcmp(nla_data(adm_ctx.peer_addr), &tconn->peer_addr, tconn->peer_addr_len)) {
			retcode = ERR_PEER_ADDR;
			goto out;
		}
	}

	tconn = adm_ctx.tconn;
	conn_reconfig_start(tconn);

	if (tconn->cstate > C_STANDALONE) {
		retcode = ERR_NET_CONFIGURED;
		goto fail;
	}

	/* allocation not in the IO path, drbdsetup / netlink process context */
	new_conf = kzalloc(sizeof(*new_conf), GFP_KERNEL);
	if (!new_conf) {
		retcode = ERR_NOMEM;
		goto fail;
	}

	set_net_conf_defaults(new_conf);

	err = net_conf_from_attrs(new_conf, info);
	if (err && err != -ENOMSG) {
		retcode = ERR_MANDATORY_TAG;
		drbd_msg_put_info(from_attrs_err_to_txt(err));
		goto fail;
	}

	retcode = check_net_options(tconn, new_conf);
	if (retcode != NO_ERROR)
		goto fail;

	retcode = alloc_crypto(&crypto, new_conf);
	if (retcode != NO_ERROR)
		goto fail;

	((char *)new_conf->shared_secret)[SHARED_SECRET_MAX-1] = 0;

	conn_flush_workqueue(tconn);

	mutex_lock(&tconn->conf_update);
	old_conf = tconn->net_conf;
	if (old_conf) {
		retcode = ERR_NET_CONFIGURED;
		mutex_unlock(&tconn->conf_update);
		goto fail;
	}
	rcu_assign_pointer(tconn->net_conf, new_conf);

	conn_free_crypto(tconn);
	tconn->cram_hmac_tfm = crypto.cram_hmac_tfm;
	tconn->integrity_tfm = crypto.integrity_tfm;
	tconn->csums_tfm = crypto.csums_tfm;
	tconn->verify_tfm = crypto.verify_tfm;

	tconn->my_addr_len = nla_len(adm_ctx.my_addr);
	memcpy(&tconn->my_addr, nla_data(adm_ctx.my_addr), tconn->my_addr_len);
	tconn->peer_addr_len = nla_len(adm_ctx.peer_addr);
	memcpy(&tconn->peer_addr, nla_data(adm_ctx.peer_addr), tconn->peer_addr_len);

	mutex_unlock(&tconn->conf_update);

	rcu_read_lock();
	idr_for_each_entry(&tconn->volumes, mdev, i) {
		mdev->send_cnt = 0;
		mdev->recv_cnt = 0;
	}
	rcu_read_unlock();

	retcode = conn_request_state(tconn, NS(conn, C_UNCONNECTED), CS_VERBOSE);

	conn_reconfig_done(tconn);
	drbd_adm_finish(info, retcode);
	return 0;

fail:
	free_crypto(&crypto);
	kfree(new_conf);

	conn_reconfig_done(tconn);
out:
	drbd_adm_finish(info, retcode);
	return 0;
}

static enum drbd_state_rv conn_try_disconnect(struct drbd_tconn *tconn, bool force)
{
	enum drbd_state_rv rv;

	rv = conn_request_state(tconn, NS(conn, C_DISCONNECTING),
			force ? CS_HARD : 0);

	switch (rv) {
	case SS_NOTHING_TO_DO:
		break;
	case SS_ALREADY_STANDALONE:
		return SS_SUCCESS;
	case SS_PRIMARY_NOP:
		/* Our state checking code wants to see the peer outdated. */
		rv = conn_request_state(tconn, NS2(conn, C_DISCONNECTING,
						pdsk, D_OUTDATED), CS_VERBOSE);
		break;
	case SS_CW_FAILED_BY_PEER:
		/* The peer probably wants to see us outdated. */
		rv = conn_request_state(tconn, NS2(conn, C_DISCONNECTING,
							disk, D_OUTDATED), 0);
		if (rv == SS_IS_DISKLESS || rv == SS_LOWER_THAN_OUTDATED) {
			rv = conn_request_state(tconn, NS(conn, C_DISCONNECTING),
					CS_HARD);
		}
		break;
	default:;
		/* no special handling necessary */
	}

	if (rv >= SS_SUCCESS) {
		enum drbd_state_rv rv2;
		/* No one else can reconfigure the network while I am here.
		 * The state handling only uses drbd_thread_stop_nowait(),
		 * we want to really wait here until the receiver is no more.
		 */
		drbd_thread_stop(&adm_ctx.tconn->receiver);

		/* Race breaker.  This additional state change request may be
		 * necessary, if this was a forced disconnect during a receiver
		 * restart.  We may have "killed" the receiver thread just
		 * after drbdd_init() returned.  Typically, we should be
		 * C_STANDALONE already, now, and this becomes a no-op.
		 */
		rv2 = conn_request_state(tconn, NS(conn, C_STANDALONE),
				CS_VERBOSE | CS_HARD);
		if (rv2 < SS_SUCCESS)
			conn_err(tconn,
				"unexpected rv2=%d in conn_try_disconnect()\n",
				rv2);
	}
	return rv;
}

int drbd_adm_disconnect(struct sk_buff *skb, struct genl_info *info)
{
	struct disconnect_parms parms;
	struct drbd_tconn *tconn;
	enum drbd_state_rv rv;
	enum drbd_ret_code retcode;
	int err;

	retcode = drbd_adm_prepare(skb, info, DRBD_ADM_NEED_CONNECTION);
	if (!adm_ctx.reply_skb)
		return retcode;
	if (retcode != NO_ERROR)
		goto fail;

	tconn = adm_ctx.tconn;
	memset(&parms, 0, sizeof(parms));
	if (info->attrs[DRBD_NLA_DISCONNECT_PARMS]) {
		err = disconnect_parms_from_attrs(&parms, info);
		if (err) {
			retcode = ERR_MANDATORY_TAG;
			drbd_msg_put_info(from_attrs_err_to_txt(err));
			goto fail;
		}
	}

<<<<<<< HEAD
	/* silently ignore cpu mask on UP kernel */
	if (nr_cpu_ids > 1 && sc.cpu_mask[0] != 0) {
		err = bitmap_parse(sc.cpu_mask, 32,
				cpumask_bits(new_cpu_mask), nr_cpu_ids);
		if (err) {
			dev_warn(DEV, "bitmap_parse() failed with %d\n", err);
			retcode = ERR_CPU_MASK_PARSE;
=======
	rv = conn_try_disconnect(tconn, parms.force_disconnect);
	if (rv < SS_SUCCESS)
		retcode = rv;  /* FIXME: Type mismatch. */
	else
		retcode = NO_ERROR;
 fail:
	drbd_adm_finish(info, retcode);
	return 0;
}

void resync_after_online_grow(struct drbd_conf *mdev)
{
	int iass; /* I am sync source */

	dev_info(DEV, "Resync of new storage after online grow\n");
	if (mdev->state.role != mdev->state.peer)
		iass = (mdev->state.role == R_PRIMARY);
	else
		iass = test_bit(RESOLVE_CONFLICTS, &mdev->tconn->flags);

	if (iass)
		drbd_start_resync(mdev, C_SYNC_SOURCE);
	else
		_drbd_request_state(mdev, NS(conn, C_WF_SYNC_UUID), CS_VERBOSE + CS_SERIALIZE);
}

int drbd_adm_resize(struct sk_buff *skb, struct genl_info *info)
{
	struct disk_conf *old_disk_conf, *new_disk_conf = NULL;
	struct resize_parms rs;
	struct drbd_conf *mdev;
	enum drbd_ret_code retcode;
	enum determine_dev_size dd;
	enum dds_flags ddsf;
	sector_t u_size;
	int err;

	retcode = drbd_adm_prepare(skb, info, DRBD_ADM_NEED_MINOR);
	if (!adm_ctx.reply_skb)
		return retcode;
	if (retcode != NO_ERROR)
		goto fail;

	memset(&rs, 0, sizeof(struct resize_parms));
	if (info->attrs[DRBD_NLA_RESIZE_PARMS]) {
		err = resize_parms_from_attrs(&rs, info);
		if (err) {
			retcode = ERR_MANDATORY_TAG;
			drbd_msg_put_info(from_attrs_err_to_txt(err));
>>>>>>> 328e0f12
			goto fail;
		}
	}

	mdev = adm_ctx.mdev;
	if (mdev->state.conn > C_CONNECTED) {
		retcode = ERR_RESIZE_RESYNC;
		goto fail;
	}

	if (mdev->state.role == R_SECONDARY &&
	    mdev->state.peer == R_SECONDARY) {
		retcode = ERR_NO_PRIMARY;
		goto fail;
	}

	if (!get_ldev(mdev)) {
		retcode = ERR_NO_DISK;
		goto fail;
	}

	if (rs.no_resync && mdev->tconn->agreed_pro_version < 93) {
		retcode = ERR_NEED_APV_93;
		goto fail_ldev;
	}

	rcu_read_lock();
	u_size = rcu_dereference(mdev->ldev->disk_conf)->disk_size;
	rcu_read_unlock();
	if (u_size != (sector_t)rs.resize_size) {
		new_disk_conf = kmalloc(sizeof(struct disk_conf), GFP_KERNEL);
		if (!new_disk_conf) {
			retcode = ERR_NOMEM;
			goto fail_ldev;
		}
	}

	if (mdev->ldev->known_size != drbd_get_capacity(mdev->ldev->backing_bdev))
		mdev->ldev->known_size = drbd_get_capacity(mdev->ldev->backing_bdev);

	if (new_disk_conf) {
		mutex_lock(&mdev->tconn->conf_update);
		old_disk_conf = mdev->ldev->disk_conf;
		*new_disk_conf = *old_disk_conf;
		new_disk_conf->disk_size = (sector_t)rs.resize_size;
		rcu_assign_pointer(mdev->ldev->disk_conf, new_disk_conf);
		mutex_unlock(&mdev->tconn->conf_update);
		synchronize_rcu();
		kfree(old_disk_conf);
	}

	ddsf = (rs.resize_force ? DDSF_FORCED : 0) | (rs.no_resync ? DDSF_NO_RESYNC : 0);
	dd = drbd_determine_dev_size(mdev, ddsf);
	drbd_md_sync(mdev);
	put_ldev(mdev);
	if (dd == dev_size_error) {
		retcode = ERR_NOMEM_BITMAP;
		goto fail;
	}

	if (mdev->state.conn == C_CONNECTED) {
		if (dd == grew)
			set_bit(RESIZE_PENDING, &mdev->flags);

		drbd_send_uuids(mdev);
		drbd_send_sizes(mdev, 1, ddsf);
	}

 fail:
	drbd_adm_finish(info, retcode);
	return 0;

 fail_ldev:
	put_ldev(mdev);
	goto fail;
}

int drbd_adm_resource_opts(struct sk_buff *skb, struct genl_info *info)
{
	enum drbd_ret_code retcode;
	struct drbd_tconn *tconn;
	struct res_opts res_opts;
	int err;

	retcode = drbd_adm_prepare(skb, info, DRBD_ADM_NEED_RESOURCE);
	if (!adm_ctx.reply_skb)
		return retcode;
	if (retcode != NO_ERROR)
		goto fail;
	tconn = adm_ctx.tconn;

	res_opts = tconn->res_opts;
	if (should_set_defaults(info))
		set_res_opts_defaults(&res_opts);

	err = res_opts_from_attrs(&res_opts, info);
	if (err && err != -ENOMSG) {
		retcode = ERR_MANDATORY_TAG;
		drbd_msg_put_info(from_attrs_err_to_txt(err));
		goto fail;
	}

	err = set_resource_options(tconn, &res_opts);
	if (err) {
		retcode = ERR_INVALID_REQUEST;
		if (err == -ENOMEM)
			retcode = ERR_NOMEM;
	}

fail:
	drbd_adm_finish(info, retcode);
	return 0;
}

int drbd_adm_invalidate(struct sk_buff *skb, struct genl_info *info)
{
	struct drbd_conf *mdev;
	int retcode; /* enum drbd_ret_code rsp. enum drbd_state_rv */

	retcode = drbd_adm_prepare(skb, info, DRBD_ADM_NEED_MINOR);
	if (!adm_ctx.reply_skb)
		return retcode;
	if (retcode != NO_ERROR)
		goto out;

	mdev = adm_ctx.mdev;

	/* If there is still bitmap IO pending, probably because of a previous
	 * resync just being finished, wait for it before requesting a new resync.
	 * Also wait for it's after_state_ch(). */
	drbd_suspend_io(mdev);
<<<<<<< HEAD
	wait_event(mdev->misc_wait, !drbd_test_flag(mdev, BITMAP_IO));
=======
	wait_event(mdev->misc_wait, !test_bit(BITMAP_IO, &mdev->flags));
>>>>>>> 328e0f12
	drbd_flush_workqueue(mdev);

	retcode = _drbd_request_state(mdev, NS(conn, C_STARTING_SYNC_T), CS_ORDERED);

	if (retcode < SS_SUCCESS && retcode != SS_NEED_CONNECTION)
		retcode = drbd_request_state(mdev, NS(conn, C_STARTING_SYNC_T));

	while (retcode == SS_NEED_CONNECTION) {
		spin_lock_irq(&mdev->tconn->req_lock);
		if (mdev->state.conn < C_CONNECTED)
			retcode = _drbd_set_state(_NS(mdev, disk, D_INCONSISTENT), CS_VERBOSE, NULL);
		spin_unlock_irq(&mdev->tconn->req_lock);

		if (retcode != SS_NEED_CONNECTION)
			break;

		retcode = drbd_request_state(mdev, NS(conn, C_STARTING_SYNC_T));
	}
	drbd_resume_io(mdev);
<<<<<<< HEAD
=======

out:
	drbd_adm_finish(info, retcode);
	return 0;
}

static int drbd_adm_simple_request_state(struct sk_buff *skb, struct genl_info *info,
		union drbd_state mask, union drbd_state val)
{
	enum drbd_ret_code retcode;

	retcode = drbd_adm_prepare(skb, info, DRBD_ADM_NEED_MINOR);
	if (!adm_ctx.reply_skb)
		return retcode;
	if (retcode != NO_ERROR)
		goto out;
>>>>>>> 328e0f12

	retcode = drbd_request_state(adm_ctx.mdev, mask, val);
out:
	drbd_adm_finish(info, retcode);
	return 0;
}

static int drbd_bmio_set_susp_al(struct drbd_conf *mdev)
{
	int rv;

	rv = drbd_bmio_set_n_write(mdev);
	drbd_suspend_al(mdev);
	return rv;
}

int drbd_adm_invalidate_peer(struct sk_buff *skb, struct genl_info *info)
{
	int retcode; /* drbd_ret_code, drbd_state_rv */
	struct drbd_conf *mdev;

	retcode = drbd_adm_prepare(skb, info, DRBD_ADM_NEED_MINOR);
	if (!adm_ctx.reply_skb)
		return retcode;
	if (retcode != NO_ERROR)
		goto out;

	mdev = adm_ctx.mdev;

	/* If there is still bitmap IO pending, probably because of a previous
	 * resync just being finished, wait for it before requesting a new resync.
	 * Also wait for it's after_state_ch(). */
	drbd_suspend_io(mdev);
<<<<<<< HEAD
	wait_event(mdev->misc_wait, !drbd_test_flag(mdev, BITMAP_IO));
=======
	wait_event(mdev->misc_wait, !test_bit(BITMAP_IO, &mdev->flags));
>>>>>>> 328e0f12
	drbd_flush_workqueue(mdev);

	retcode = _drbd_request_state(mdev, NS(conn, C_STARTING_SYNC_S), CS_ORDERED);
	if (retcode < SS_SUCCESS) {
		if (retcode == SS_NEED_CONNECTION && mdev->state.role == R_PRIMARY) {
			/* The peer will get a resync upon connect anyways.
			 * Just make that into a full resync. */
			retcode = drbd_request_state(mdev, NS(pdsk, D_INCONSISTENT));
			if (retcode >= SS_SUCCESS) {
				if (drbd_bitmap_io(mdev, &drbd_bmio_set_susp_al,
						   "set_n_write from invalidate_peer",
						   BM_LOCKED_SET_ALLOWED))
					retcode = ERR_IO_MD_DISK;
			}
		} else
			retcode = drbd_request_state(mdev, NS(conn, C_STARTING_SYNC_S));
	}
	drbd_resume_io(mdev);

out:
	drbd_adm_finish(info, retcode);
	return 0;
}

int drbd_adm_pause_sync(struct sk_buff *skb, struct genl_info *info)
{
	enum drbd_ret_code retcode;

	retcode = drbd_adm_prepare(skb, info, DRBD_ADM_NEED_MINOR);
	if (!adm_ctx.reply_skb)
		return retcode;
	if (retcode != NO_ERROR)
		goto out;

	if (drbd_request_state(adm_ctx.mdev, NS(user_isp, 1)) == SS_NOTHING_TO_DO)
		retcode = ERR_PAUSE_IS_SET;
out:
	drbd_adm_finish(info, retcode);
	return 0;
}

int drbd_adm_resume_sync(struct sk_buff *skb, struct genl_info *info)
{
	union drbd_dev_state s;
	enum drbd_ret_code retcode;

	retcode = drbd_adm_prepare(skb, info, DRBD_ADM_NEED_MINOR);
	if (!adm_ctx.reply_skb)
		return retcode;
	if (retcode != NO_ERROR)
		goto out;

	if (drbd_request_state(adm_ctx.mdev, NS(user_isp, 0)) == SS_NOTHING_TO_DO) {
		s = adm_ctx.mdev->state;
		if (s.conn == C_PAUSED_SYNC_S || s.conn == C_PAUSED_SYNC_T) {
			retcode = s.aftr_isp ? ERR_PIC_AFTER_DEP :
				  s.peer_isp ? ERR_PIC_PEER_DEP : ERR_PAUSE_IS_CLEAR;
		} else {
			retcode = ERR_PAUSE_IS_CLEAR;
		}
	}

out:
	drbd_adm_finish(info, retcode);
	return 0;
}

int drbd_adm_suspend_io(struct sk_buff *skb, struct genl_info *info)
{
	return drbd_adm_simple_request_state(skb, info, NS(susp, 1));
}

int drbd_adm_resume_io(struct sk_buff *skb, struct genl_info *info)
{
<<<<<<< HEAD
	if (drbd_test_flag(mdev, NEW_CUR_UUID)) {
=======
	struct drbd_conf *mdev;
	int retcode; /* enum drbd_ret_code rsp. enum drbd_state_rv */

	retcode = drbd_adm_prepare(skb, info, DRBD_ADM_NEED_MINOR);
	if (!adm_ctx.reply_skb)
		return retcode;
	if (retcode != NO_ERROR)
		goto out;

	mdev = adm_ctx.mdev;
	if (test_bit(NEW_CUR_UUID, &mdev->flags)) {
>>>>>>> 328e0f12
		drbd_uuid_new_current(mdev);
		drbd_clear_flag(mdev, NEW_CUR_UUID);
	}
	drbd_suspend_io(mdev);
	retcode = drbd_request_state(mdev, NS3(susp, 0, susp_nod, 0, susp_fen, 0));
	if (retcode == SS_SUCCESS) {
		if (mdev->state.conn < C_CONNECTED)
			tl_clear(mdev->tconn);
		if (mdev->state.disk == D_DISKLESS || mdev->state.disk == D_FAILED)
			tl_restart(mdev->tconn, FAIL_FROZEN_DISK_IO);
	}
	drbd_resume_io(mdev);

out:
	drbd_adm_finish(info, retcode);
	return 0;
}

int drbd_adm_outdate(struct sk_buff *skb, struct genl_info *info)
{
	return drbd_adm_simple_request_state(skb, info, NS(disk, D_OUTDATED));
}

int nla_put_drbd_cfg_context(struct sk_buff *skb, struct drbd_tconn *tconn, unsigned vnr)
{
	struct nlattr *nla;
	nla = nla_nest_start(skb, DRBD_NLA_CFG_CONTEXT);
	if (!nla)
		goto nla_put_failure;
	if (vnr != VOLUME_UNSPECIFIED &&
	    nla_put_u32(skb, T_ctx_volume, vnr))
		goto nla_put_failure;
	if (nla_put_string(skb, T_ctx_resource_name, tconn->name))
		goto nla_put_failure;
	if (tconn->my_addr_len &&
	    nla_put(skb, T_ctx_my_addr, tconn->my_addr_len, &tconn->my_addr))
		goto nla_put_failure;
	if (tconn->peer_addr_len &&
	    nla_put(skb, T_ctx_peer_addr, tconn->peer_addr_len, &tconn->peer_addr))
		goto nla_put_failure;
	nla_nest_end(skb, nla);
	return 0;

nla_put_failure:
	if (nla)
		nla_nest_cancel(skb, nla);
	return -EMSGSIZE;
}

int nla_put_status_info(struct sk_buff *skb, struct drbd_conf *mdev,
		const struct sib_info *sib)
{
	struct state_info *si = NULL; /* for sizeof(si->member); */
	struct net_conf *nc;
	struct nlattr *nla;
	int got_ldev;
	int err = 0;
	int exclude_sensitive;

	/* If sib != NULL, this is drbd_bcast_event, which anyone can listen
	 * to.  So we better exclude_sensitive information.
	 *
	 * If sib == NULL, this is drbd_adm_get_status, executed synchronously
	 * in the context of the requesting user process. Exclude sensitive
	 * information, unless current has superuser.
	 *
	 * NOTE: for drbd_adm_get_status_all(), this is a netlink dump, and
	 * relies on the current implementation of netlink_dump(), which
	 * executes the dump callback successively from netlink_recvmsg(),
	 * always in the context of the receiving process */
	exclude_sensitive = sib || !capable(CAP_SYS_ADMIN);

	got_ldev = get_ldev(mdev);

	/* We need to add connection name and volume number information still.
	 * Minor number is in drbd_genlmsghdr. */
	if (nla_put_drbd_cfg_context(skb, mdev->tconn, mdev->vnr))
		goto nla_put_failure;

	if (res_opts_to_skb(skb, &mdev->tconn->res_opts, exclude_sensitive))
		goto nla_put_failure;

	rcu_read_lock();
	if (got_ldev)
		if (disk_conf_to_skb(skb, rcu_dereference(mdev->ldev->disk_conf), exclude_sensitive))
			goto nla_put_failure;

	nc = rcu_dereference(mdev->tconn->net_conf);
	if (nc)
		err = net_conf_to_skb(skb, nc, exclude_sensitive);
	rcu_read_unlock();
	if (err)
		goto nla_put_failure;

	nla = nla_nest_start(skb, DRBD_NLA_STATE_INFO);
	if (!nla)
		goto nla_put_failure;
	if (nla_put_u32(skb, T_sib_reason, sib ? sib->sib_reason : SIB_GET_STATUS_REPLY) ||
	    nla_put_u32(skb, T_current_state, mdev->state.i) ||
	    nla_put_u64(skb, T_ed_uuid, mdev->ed_uuid) ||
	    nla_put_u64(skb, T_capacity, drbd_get_capacity(mdev->this_bdev)) ||
	    nla_put_u64(skb, T_send_cnt, mdev->send_cnt) ||
	    nla_put_u64(skb, T_recv_cnt, mdev->recv_cnt) ||
	    nla_put_u64(skb, T_read_cnt, mdev->read_cnt) ||
	    nla_put_u64(skb, T_writ_cnt, mdev->writ_cnt) ||
	    nla_put_u64(skb, T_al_writ_cnt, mdev->al_writ_cnt) ||
	    nla_put_u64(skb, T_bm_writ_cnt, mdev->bm_writ_cnt) ||
	    nla_put_u32(skb, T_ap_bio_cnt, atomic_read(&mdev->ap_bio_cnt)) ||
	    nla_put_u32(skb, T_ap_pending_cnt, atomic_read(&mdev->ap_pending_cnt)) ||
	    nla_put_u32(skb, T_rs_pending_cnt, atomic_read(&mdev->rs_pending_cnt)))
		goto nla_put_failure;

	if (got_ldev) {
		int err;

		spin_lock_irq(&mdev->ldev->md.uuid_lock);
		err = nla_put(skb, T_uuids, sizeof(si->uuids), mdev->ldev->md.uuid);
		spin_unlock_irq(&mdev->ldev->md.uuid_lock);

		if (err)
			goto nla_put_failure;

		if (nla_put_u32(skb, T_disk_flags, mdev->ldev->md.flags) ||
		    nla_put_u64(skb, T_bits_total, drbd_bm_bits(mdev)) ||
		    nla_put_u64(skb, T_bits_oos, drbd_bm_total_weight(mdev)))
			goto nla_put_failure;
		if (C_SYNC_SOURCE <= mdev->state.conn &&
		    C_PAUSED_SYNC_T >= mdev->state.conn) {
			if (nla_put_u64(skb, T_bits_rs_total, mdev->rs_total) ||
			    nla_put_u64(skb, T_bits_rs_failed, mdev->rs_failed))
				goto nla_put_failure;
		}
	}

	if (sib) {
		switch(sib->sib_reason) {
		case SIB_SYNC_PROGRESS:
		case SIB_GET_STATUS_REPLY:
			break;
		case SIB_STATE_CHANGE:
			if (nla_put_u32(skb, T_prev_state, sib->os.i) ||
			    nla_put_u32(skb, T_new_state, sib->ns.i))
				goto nla_put_failure;
			break;
		case SIB_HELPER_POST:
			if (nla_put_u32(skb, T_helper_exit_code,
					sib->helper_exit_code))
				goto nla_put_failure;
			/* fall through */
		case SIB_HELPER_PRE:
			if (nla_put_string(skb, T_helper, sib->helper_name))
				goto nla_put_failure;
			break;
		}
	}
	nla_nest_end(skb, nla);

	if (0)
nla_put_failure:
		err = -EMSGSIZE;
	if (got_ldev)
		put_ldev(mdev);
	return err;
}

int drbd_adm_get_status(struct sk_buff *skb, struct genl_info *info)
{
	enum drbd_ret_code retcode;
	int err;

	retcode = drbd_adm_prepare(skb, info, DRBD_ADM_NEED_MINOR);
	if (!adm_ctx.reply_skb)
		return retcode;
	if (retcode != NO_ERROR)
		goto out;

	err = nla_put_status_info(adm_ctx.reply_skb, adm_ctx.mdev, NULL);
	if (err) {
		nlmsg_free(adm_ctx.reply_skb);
		return err;
	}
out:
	drbd_adm_finish(info, retcode);
	return 0;
}

int get_one_status(struct sk_buff *skb, struct netlink_callback *cb)
{
	struct drbd_conf *mdev;
	struct drbd_genlmsghdr *dh;
	struct drbd_tconn *pos = (struct drbd_tconn*)cb->args[0];
	struct drbd_tconn *tconn = NULL;
	struct drbd_tconn *tmp;
	unsigned volume = cb->args[1];

	/* Open coded, deferred, iteration:
	 * list_for_each_entry_safe(tconn, tmp, &drbd_tconns, all_tconn) {
	 *	idr_for_each_entry(&tconn->volumes, mdev, i) {
	 *	  ...
	 *	}
	 * }
	 * where tconn is cb->args[0];
	 * and i is cb->args[1];
	 *
	 * cb->args[2] indicates if we shall loop over all resources,
	 * or just dump all volumes of a single resource.
	 *
	 * This may miss entries inserted after this dump started,
	 * or entries deleted before they are reached.
	 *
	 * We need to make sure the mdev won't disappear while
	 * we are looking at it, and revalidate our iterators
	 * on each iteration.
	 */

<<<<<<< HEAD
	if (get_ldev(mdev)) {
		unsigned long flags;
		spin_lock_irqsave(&mdev->ldev->md.uuid_lock, flags);
		tl = tl_add_blob(tl, T_uuids, mdev->ldev->md.uuid, UI_SIZE*sizeof(u64));
		tl = tl_add_int(tl, T_uuids_flags, &mdev->ldev->md.flags);
		spin_unlock_irqrestore(&mdev->ldev->md.uuid_lock, flags);
		put_ldev(mdev);
=======
	/* synchronize with conn_create()/conn_destroy() */
	rcu_read_lock();
	/* revalidate iterator position */
	list_for_each_entry_rcu(tmp, &drbd_tconns, all_tconn) {
		if (pos == NULL) {
			/* first iteration */
			pos = tmp;
			tconn = pos;
			break;
		}
		if (tmp == pos) {
			tconn = pos;
			break;
		}
>>>>>>> 328e0f12
	}
	if (tconn) {
next_tconn:
		mdev = idr_get_next(&tconn->volumes, &volume);
		if (!mdev) {
			/* No more volumes to dump on this tconn.
			 * Advance tconn iterator. */
			pos = list_entry_rcu(tconn->all_tconn.next,
					     struct drbd_tconn, all_tconn);
			/* Did we dump any volume on this tconn yet? */
			if (volume != 0) {
				/* If we reached the end of the list,
				 * or only a single resource dump was requested,
				 * we are done. */
				if (&pos->all_tconn == &drbd_tconns || cb->args[2])
					goto out;
				volume = 0;
				tconn = pos;
				goto next_tconn;
			}
		}

		dh = genlmsg_put(skb, NETLINK_CB(cb->skb).pid,
				cb->nlh->nlmsg_seq, &drbd_genl_family,
				NLM_F_MULTI, DRBD_ADM_GET_STATUS);
		if (!dh)
			goto out;

		if (!mdev) {
			/* This is a tconn without a single volume.
			 * Suprisingly enough, it may have a network
			 * configuration. */
			struct net_conf *nc;
			dh->minor = -1U;
			dh->ret_code = NO_ERROR;
			if (nla_put_drbd_cfg_context(skb, tconn, VOLUME_UNSPECIFIED))
				goto cancel;
			nc = rcu_dereference(tconn->net_conf);
			if (nc && net_conf_to_skb(skb, nc, 1) != 0)
				goto cancel;
			goto done;
		}

		D_ASSERT(mdev->vnr == volume);
		D_ASSERT(mdev->tconn == tconn);

		dh->minor = mdev_to_minor(mdev);
		dh->ret_code = NO_ERROR;

		if (nla_put_status_info(skb, mdev, NULL)) {
cancel:
			genlmsg_cancel(skb, dh);
			goto out;
		}
done:
		genlmsg_end(skb, dh);
        }

out:
	rcu_read_unlock();
	/* where to start the next iteration */
        cb->args[0] = (long)pos;
        cb->args[1] = (pos == tconn) ? volume + 1 : 0;

	/* No more tconns/volumes/minors found results in an empty skb.
	 * Which will terminate the dump. */
        return skb->len;
}

/*
 * Request status of all resources, or of all volumes within a single resource.
 *
 * This is a dump, as the answer may not fit in a single reply skb otherwise.
 * Which means we cannot use the family->attrbuf or other such members, because
 * dump is NOT protected by the genl_lock().  During dump, we only have access
 * to the incoming skb, and need to opencode "parsing" of the nlattr payload.
 *
 * Once things are setup properly, we call into get_one_status().
 */
int drbd_adm_get_status_all(struct sk_buff *skb, struct netlink_callback *cb)
{
	const unsigned hdrlen = GENL_HDRLEN + GENL_MAGIC_FAMILY_HDRSZ;
	struct nlattr *nla;
	const char *resource_name;
	struct drbd_tconn *tconn;
	int maxtype;

	/* Is this a followup call? */
	if (cb->args[0]) {
		/* ... of a single resource dump,
		 * and the resource iterator has been advanced already? */
		if (cb->args[2] && cb->args[2] != cb->args[0])
			return 0; /* DONE. */
		goto dump;
	}

	/* First call (from netlink_dump_start).  We need to figure out
	 * which resource(s) the user wants us to dump. */
	nla = nla_find(nlmsg_attrdata(cb->nlh, hdrlen),
			nlmsg_attrlen(cb->nlh, hdrlen),
			DRBD_NLA_CFG_CONTEXT);

	/* No explicit context given.  Dump all. */
	if (!nla)
		goto dump;
	maxtype = ARRAY_SIZE(drbd_cfg_context_nl_policy) - 1;
	nla = drbd_nla_find_nested(maxtype, nla, __nla_type(T_ctx_resource_name));
	if (IS_ERR(nla))
		return PTR_ERR(nla);
	/* context given, but no name present? */
	if (!nla)
		return -EINVAL;
	resource_name = nla_data(nla);
	tconn = conn_get_by_name(resource_name);

	if (!tconn)
		return -ENODEV;

	kref_put(&tconn->kref, &conn_destroy); /* get_one_status() (re)validates tconn by itself */

	/* prime iterators, and set "filter" mode mark:
	 * only dump this tconn. */
	cb->args[0] = (long)tconn;
	/* cb->args[1] = 0; passed in this way. */
	cb->args[2] = (long)tconn;

dump:
	return get_one_status(skb, cb);
}

int drbd_adm_get_timeout_type(struct sk_buff *skb, struct genl_info *info)
{
	enum drbd_ret_code retcode;
	struct timeout_parms tp;
	int err;

<<<<<<< HEAD
	rv = mdev->state.pdsk == D_OUTDATED        ? UT_PEER_OUTDATED :
	  drbd_test_flag(mdev, USE_DEGR_WFC_T) ? UT_DEGRADED : UT_DEFAULT;
=======
	retcode = drbd_adm_prepare(skb, info, DRBD_ADM_NEED_MINOR);
	if (!adm_ctx.reply_skb)
		return retcode;
	if (retcode != NO_ERROR)
		goto out;
>>>>>>> 328e0f12

	tp.timeout_type =
		adm_ctx.mdev->state.pdsk == D_OUTDATED ? UT_PEER_OUTDATED :
		test_bit(USE_DEGR_WFC_T, &adm_ctx.mdev->flags) ? UT_DEGRADED :
		UT_DEFAULT;

	err = timeout_parms_to_priv_skb(adm_ctx.reply_skb, &tp);
	if (err) {
		nlmsg_free(adm_ctx.reply_skb);
		return err;
	}
out:
	drbd_adm_finish(info, retcode);
	return 0;
}

int drbd_adm_start_ov(struct sk_buff *skb, struct genl_info *info)
{
<<<<<<< HEAD
	/* default to resume from last known position, if possible */
	struct start_ov args = {
		.start_sector = mdev->ov_start_sector,
		.stop_sector = ULLONG_MAX,
	};
=======
	struct drbd_conf *mdev;
	enum drbd_ret_code retcode;
	struct start_ov_parms parms;
>>>>>>> 328e0f12

	retcode = drbd_adm_prepare(skb, info, DRBD_ADM_NEED_MINOR);
	if (!adm_ctx.reply_skb)
		return retcode;
	if (retcode != NO_ERROR)
		goto out;

	mdev = adm_ctx.mdev;

	/* resume from last known position, if possible */
	parms.ov_start_sector = mdev->ov_start_sector;
	parms.ov_stop_sector = ULLONG_MAX;
	if (info->attrs[DRBD_NLA_START_OV_PARMS]) {
		int err = start_ov_parms_from_attrs(&parms, info);
		if (err) {
			retcode = ERR_MANDATORY_TAG;
			drbd_msg_put_info(from_attrs_err_to_txt(err));
			goto out;
		}
	}
	/* w_make_ov_request expects position to be aligned */
	mdev->ov_start_sector = parms.ov_start_sector & ~(BM_SECT_PER_BIT-1);
	mdev->ov_stop_sector = parms.ov_stop_sector;

	/* If there is still bitmap IO pending, e.g. previous resync or verify
	 * just being finished, wait for it before requesting a new resync. */
	drbd_suspend_io(mdev);
<<<<<<< HEAD
	wait_event(mdev->misc_wait, !drbd_test_flag(mdev, BITMAP_IO));

	/* w_make_ov_request expects start position to be aligned */
	mdev->ov_start_sector = args.start_sector & ~(BM_SECT_PER_BIT-1);
	mdev->ov_stop_sector = args.stop_sector;
	reply->ret_code = drbd_request_state(mdev,NS(conn,C_VERIFY_S));
	drbd_resume_io(mdev);
=======
	wait_event(mdev->misc_wait, !test_bit(BITMAP_IO, &mdev->flags));
	retcode = drbd_request_state(mdev,NS(conn,C_VERIFY_S));
	drbd_resume_io(mdev);
out:
	drbd_adm_finish(info, retcode);
>>>>>>> 328e0f12
	return 0;
}


int drbd_adm_new_c_uuid(struct sk_buff *skb, struct genl_info *info)
{
	struct drbd_conf *mdev;
	enum drbd_ret_code retcode;
	int skip_initial_sync = 0;
	int err;
	struct new_c_uuid_parms args;

	retcode = drbd_adm_prepare(skb, info, DRBD_ADM_NEED_MINOR);
	if (!adm_ctx.reply_skb)
		return retcode;
	if (retcode != NO_ERROR)
		goto out_nolock;

	mdev = adm_ctx.mdev;
	memset(&args, 0, sizeof(args));
	if (info->attrs[DRBD_NLA_NEW_C_UUID_PARMS]) {
		err = new_c_uuid_parms_from_attrs(&args, info);
		if (err) {
			retcode = ERR_MANDATORY_TAG;
			drbd_msg_put_info(from_attrs_err_to_txt(err));
			goto out_nolock;
		}
	}

	mutex_lock(mdev->state_mutex); /* Protects us against serialized state changes. */

	if (!get_ldev(mdev)) {
		retcode = ERR_NO_DISK;
		goto out;
	}

	/* this is "skip initial sync", assume to be clean */
	if (mdev->state.conn == C_CONNECTED && mdev->tconn->agreed_pro_version >= 90 &&
	    mdev->ldev->md.uuid[UI_CURRENT] == UUID_JUST_CREATED && args.clear_bm) {
		dev_info(DEV, "Preparing to skip initial sync\n");
		skip_initial_sync = 1;
	} else if (mdev->state.conn != C_STANDALONE) {
		retcode = ERR_CONNECTED;
		goto out_dec;
	}

	drbd_uuid_set(mdev, UI_BITMAP, 0); /* Rotate UI_BITMAP to History 1, etc... */
	drbd_uuid_new_current(mdev); /* New current, previous to UI_BITMAP */

	if (args.clear_bm) {
		err = drbd_bitmap_io(mdev, &drbd_bmio_clear_n_write,
			"clear_n_write from new_c_uuid", BM_LOCKED_MASK);
		if (err) {
			dev_err(DEV, "Writing bitmap failed with %d\n",err);
			retcode = ERR_IO_MD_DISK;
		}
		if (skip_initial_sync) {
			drbd_send_uuids_skip_initial_sync(mdev);
			_drbd_uuid_set(mdev, UI_BITMAP, 0);
			drbd_print_uuids(mdev, "cleared bitmap UUID");
			spin_lock_irq(&mdev->tconn->req_lock);
			_drbd_set_state(_NS2(mdev, disk, D_UP_TO_DATE, pdsk, D_UP_TO_DATE),
					CS_VERBOSE, NULL);
			spin_unlock_irq(&mdev->tconn->req_lock);
		}
	}

	drbd_md_sync(mdev);
out_dec:
	put_ldev(mdev);
out:
	mutex_unlock(mdev->state_mutex);
out_nolock:
	drbd_adm_finish(info, retcode);
	return 0;
}

static enum drbd_ret_code
drbd_check_resource_name(const char *name)
{
<<<<<<< HEAD
	struct drbd_nl_cfg_req *nlp = (struct drbd_nl_cfg_req *)req->data;
	struct cn_handler_struct *cm;
	struct cn_msg *cn_reply;
	struct drbd_nl_cfg_reply *reply;
	struct drbd_conf *mdev;
	int retcode, rr;
	int reply_size = sizeof(struct cn_msg)
		+ sizeof(struct drbd_nl_cfg_reply)
		+ sizeof(short int);

	if (!try_module_get(THIS_MODULE)) {
		printk(KERN_ERR "drbd: try_module_get() failed!\n");
		return;
	}

	if (!capable(CAP_SYS_ADMIN)) {
		retcode = ERR_PERM;
		goto fail;
=======
	if (!name || !name[0]) {
		drbd_msg_put_info("resource name missing");
		return ERR_MANDATORY_TAG;
>>>>>>> 328e0f12
	}
	/* if we want to use these in sysfs/configfs/debugfs some day,
	 * we must not allow slashes */
	if (strchr(name, '/')) {
		drbd_msg_put_info("invalid resource name");
		return ERR_INVALID_REQUEST;
	}
	return NO_ERROR;
}

int drbd_adm_new_resource(struct sk_buff *skb, struct genl_info *info)
{
	enum drbd_ret_code retcode;
	struct res_opts res_opts;
	int err;

	retcode = drbd_adm_prepare(skb, info, 0);
	if (!adm_ctx.reply_skb)
		return retcode;
	if (retcode != NO_ERROR)
		goto out;

	set_res_opts_defaults(&res_opts);
	err = res_opts_from_attrs(&res_opts, info);
	if (err && err != -ENOMSG) {
		retcode = ERR_MANDATORY_TAG;
		drbd_msg_put_info(from_attrs_err_to_txt(err));
		goto out;
	}

	retcode = drbd_check_resource_name(adm_ctx.resource_name);
	if (retcode != NO_ERROR)
		goto out;

	if (adm_ctx.tconn) {
		if (info->nlhdr->nlmsg_flags & NLM_F_EXCL) {
			retcode = ERR_INVALID_REQUEST;
			drbd_msg_put_info("resource exists");
		}
		/* else: still NO_ERROR */
		goto out;
	}

	if (!conn_create(adm_ctx.resource_name, &res_opts))
		retcode = ERR_NOMEM;
out:
	drbd_adm_finish(info, retcode);
	return 0;
}

int drbd_adm_add_minor(struct sk_buff *skb, struct genl_info *info)
{
	struct drbd_genlmsghdr *dh = info->userhdr;
	enum drbd_ret_code retcode;

	retcode = drbd_adm_prepare(skb, info, DRBD_ADM_NEED_RESOURCE);
	if (!adm_ctx.reply_skb)
		return retcode;
	if (retcode != NO_ERROR)
		goto out;

	if (dh->minor > MINORMASK) {
		drbd_msg_put_info("requested minor out of range");
		retcode = ERR_INVALID_REQUEST;
		goto out;
	}
	if (adm_ctx.volume > DRBD_VOLUME_MAX) {
		drbd_msg_put_info("requested volume id out of range");
		retcode = ERR_INVALID_REQUEST;
		goto out;
	}

	/* drbd_adm_prepare made sure already
	 * that mdev->tconn and mdev->vnr match the request. */
	if (adm_ctx.mdev) {
		if (info->nlhdr->nlmsg_flags & NLM_F_EXCL)
			retcode = ERR_MINOR_EXISTS;
		/* else: still NO_ERROR */
		goto out;
	}

	retcode = conn_new_minor(adm_ctx.tconn, dh->minor, adm_ctx.volume);
out:
	drbd_adm_finish(info, retcode);
	return 0;
}

static enum drbd_ret_code adm_delete_minor(struct drbd_conf *mdev)
{
	if (mdev->state.disk == D_DISKLESS &&
	    /* no need to be mdev->state.conn == C_STANDALONE &&
	     * we may want to delete a minor from a live replication group.
	     */
	    mdev->state.role == R_SECONDARY) {
		_drbd_request_state(mdev, NS(conn, C_WF_REPORT_PARAMS),
				    CS_VERBOSE + CS_WAIT_COMPLETE);
		idr_remove(&mdev->tconn->volumes, mdev->vnr);
		idr_remove(&minors, mdev_to_minor(mdev));
		del_gendisk(mdev->vdisk);
		synchronize_rcu();
		kref_put(&mdev->kref, &drbd_minor_destroy);
		return NO_ERROR;
	} else
		return ERR_MINOR_CONFIGURED;
}

int drbd_adm_delete_minor(struct sk_buff *skb, struct genl_info *info)
{
	enum drbd_ret_code retcode;

	retcode = drbd_adm_prepare(skb, info, DRBD_ADM_NEED_MINOR);
	if (!adm_ctx.reply_skb)
		return retcode;
	if (retcode != NO_ERROR)
		goto out;

	retcode = adm_delete_minor(adm_ctx.mdev);
out:
	drbd_adm_finish(info, retcode);
	return 0;
}

int drbd_adm_down(struct sk_buff *skb, struct genl_info *info)
{
	int retcode; /* enum drbd_ret_code rsp. enum drbd_state_rv */
	struct drbd_conf *mdev;
	unsigned i;

	retcode = drbd_adm_prepare(skb, info, 0);
	if (!adm_ctx.reply_skb)
		return retcode;
	if (retcode != NO_ERROR)
		goto out;

	if (!adm_ctx.tconn) {
		retcode = ERR_RES_NOT_KNOWN;
		goto out;
	}

<<<<<<< HEAD
	reply = (struct drbd_nl_cfg_reply*)cn_reply->data;
	tl = reply->tag_list;

	tl = tl_add_str(tl, T_dump_ee_reason, reason);
	tl = tl_add_blob(tl, T_seen_digest, seen_hash, dgs);
	tl = tl_add_blob(tl, T_calc_digest, calc_hash, dgs);
	tl = tl_add_int(tl, T_ee_sector, &e->sector);
	tl = tl_add_int(tl, T_ee_block_id, &e->block_id);

	/* dump the first 32k */
	len = min_t(unsigned, e->size, 32 << 10);
	put_unaligned(T_ee_data, tl++);
	put_unaligned(len, tl++);

	page = e->pages;
	page_chain_for_each(page) {
		void *d = kmap_atomic(page);
		unsigned l = min_t(unsigned, len, PAGE_SIZE);
		memcpy(tl, d, l);
		kunmap_atomic(d);
		tl = (unsigned short*)((char*)tl + l);
		len -= l;
		if (len == 0)
			break;
=======
	/* demote */
	idr_for_each_entry(&adm_ctx.tconn->volumes, mdev, i) {
		retcode = drbd_set_role(mdev, R_SECONDARY, 0);
		if (retcode < SS_SUCCESS) {
			drbd_msg_put_info("failed to demote");
			goto out;
		}
>>>>>>> 328e0f12
	}

	retcode = conn_try_disconnect(adm_ctx.tconn, 0);
	if (retcode < SS_SUCCESS) {
		drbd_msg_put_info("failed to disconnect");
		goto out;
	}

	/* detach */
	idr_for_each_entry(&adm_ctx.tconn->volumes, mdev, i) {
		retcode = adm_detach(mdev, 0);
		if (retcode < SS_SUCCESS || retcode > NO_ERROR) {
			drbd_msg_put_info("failed to detach");
			goto out;
		}
	}

	/* If we reach this, all volumes (of this tconn) are Secondary,
	 * Disconnected, Diskless, aka Unconfigured. Make sure all threads have
	 * actually stopped, state handling only does drbd_thread_stop_nowait(). */
	drbd_thread_stop(&adm_ctx.tconn->worker);

	/* Now, nothing can fail anymore */

	/* delete volumes */
	idr_for_each_entry(&adm_ctx.tconn->volumes, mdev, i) {
		retcode = adm_delete_minor(mdev);
		if (retcode != NO_ERROR) {
			/* "can not happen" */
			drbd_msg_put_info("failed to delete volume");
			goto out;
		}
	}

	/* delete connection */
	if (conn_lowest_minor(adm_ctx.tconn) < 0) {
		list_del_rcu(&adm_ctx.tconn->all_tconn);
		synchronize_rcu();
		kref_put(&adm_ctx.tconn->kref, &conn_destroy);

		retcode = NO_ERROR;
	} else {
		/* "can not happen" */
		retcode = ERR_RES_IN_USE;
		drbd_msg_put_info("failed to delete connection");
	}
	goto out;
out:
	drbd_adm_finish(info, retcode);
	return 0;
}

int drbd_adm_del_resource(struct sk_buff *skb, struct genl_info *info)
{
	enum drbd_ret_code retcode;

	retcode = drbd_adm_prepare(skb, info, DRBD_ADM_NEED_RESOURCE);
	if (!adm_ctx.reply_skb)
		return retcode;
	if (retcode != NO_ERROR)
		goto out;

	if (conn_lowest_minor(adm_ctx.tconn) < 0) {
		list_del_rcu(&adm_ctx.tconn->all_tconn);
		synchronize_rcu();
		kref_put(&adm_ctx.tconn->kref, &conn_destroy);

		retcode = NO_ERROR;
	} else {
		retcode = ERR_RES_IN_USE;
	}

	if (retcode == NO_ERROR)
		drbd_thread_stop(&adm_ctx.tconn->worker);
out:
	drbd_adm_finish(info, retcode);
	return 0;
}

void drbd_bcast_event(struct drbd_conf *mdev, const struct sib_info *sib)
{
	static atomic_t drbd_genl_seq = ATOMIC_INIT(2); /* two. */
	struct sk_buff *msg;
	struct drbd_genlmsghdr *d_out;
	unsigned seq;
	int err = -ENOMEM;

	if (sib->sib_reason == SIB_SYNC_PROGRESS &&
	    time_after(jiffies, mdev->rs_last_bcast + HZ))
		mdev->rs_last_bcast = jiffies;
	else
		return;

	seq = atomic_inc_return(&drbd_genl_seq);
	msg = genlmsg_new(NLMSG_GOODSIZE, GFP_NOIO);
	if (!msg)
		goto failed;

	err = -EMSGSIZE;
	d_out = genlmsg_put(msg, 0, seq, &drbd_genl_family, 0, DRBD_EVENT);
	if (!d_out) /* cannot happen, but anyways. */
		goto nla_put_failure;
	d_out->minor = mdev_to_minor(mdev);
	d_out->ret_code = NO_ERROR;

	if (nla_put_status_info(msg, mdev, sib))
		goto nla_put_failure;
	genlmsg_end(msg, d_out);
	err = drbd_genl_multicast_events(msg, 0);
	/* msg has been consumed or freed in netlink_broadcast() */
	if (err && err != -ESRCH)
		goto failed;

	return;

nla_put_failure:
	nlmsg_free(msg);
failed:
	dev_err(DEV, "Error %d while broadcasting event. "
			"Event seq:%u sib_reason:%u\n",
			err, seq, sib->sib_reason);
}<|MERGE_RESOLUTION|>--- conflicted
+++ resolved
@@ -155,8 +155,7 @@
 	memset(&adm_ctx, 0, sizeof(adm_ctx));
 
 	/* genl_rcv_msg only checks for CAP_NET_ADMIN on "GENL_ADMIN_PERM" :( */
-	if (cmd != DRBD_ADM_GET_STATUS
-	&& security_netlink_recv(skb, CAP_SYS_ADMIN))
+	if (cmd != DRBD_ADM_GET_STATUS && !capable(CAP_NET_ADMIN))
 	       return -EPERM;
 
 	adm_ctx.reply_skb = genlmsg_new(NLMSG_GOODSIZE, GFP_KERNEL);
@@ -305,57 +304,6 @@
 		snprintf(envp[4], 60, "DRBD_PEER_ADDRESS=%pI4",
 			 &((struct sockaddr_in *)&tconn->peer_addr)->sin_addr);
 		break;
-<<<<<<< HEAD
-#define NL_STRING(pn, pr, member, len) \
-	case pn: /* D_ASSERT( tag_type(tag) == TT_STRING ); */ \
-		if (dlen > len) { \
-			dev_err(DEV, "arg too long: %s (%u wanted, max len: %u bytes)\n", \
-				#member, dlen, (unsigned int)len); \
-			return 0; \
-		} \
-		 arg->member ## _len = dlen; \
-		 memcpy(arg->member, tags, min_t(size_t, dlen, len)); \
-		 break;
-#include <linux/drbd_nl.h>
-
-/* Generate the struct to tag_list functions */
-#define NL_PACKET(name, number, fields) \
-static unsigned short* \
-name ## _to_tags(struct drbd_conf *mdev, \
-	struct name *arg, unsigned short *tags) __attribute__ ((unused)); \
-static unsigned short* \
-name ## _to_tags(struct drbd_conf *mdev, \
-	struct name *arg, unsigned short *tags) \
-{ \
-	fields \
-	return tags; \
-}
-
-#define NL_INTEGER(pn, pr, member) \
-	put_unaligned(pn | pr | TT_INTEGER, tags++);	\
-	put_unaligned(sizeof(int), tags++);		\
-	put_unaligned(arg->member, (int *)tags);	\
-	tags = (unsigned short *)((char *)tags+sizeof(int));
-#define NL_INT64(pn, pr, member) \
-	put_unaligned(pn | pr | TT_INT64, tags++);	\
-	put_unaligned(sizeof(u64), tags++);		\
-	put_unaligned(arg->member, (u64 *)tags);	\
-	tags = (unsigned short *)((char *)tags+sizeof(u64));
-#define NL_BIT(pn, pr, member) \
-	put_unaligned(pn | pr | TT_BIT, tags++);	\
-	put_unaligned(sizeof(char), tags++);		\
-	*(char *)tags = arg->member; \
-	tags = (unsigned short *)((char *)tags+sizeof(char));
-#define NL_STRING(pn, pr, member, len) \
-	put_unaligned(pn | pr | TT_STRING, tags++);	\
-	put_unaligned(arg->member ## _len, tags++);	\
-	memcpy(tags, arg->member, arg->member ## _len); \
-	tags = (unsigned short *)((char *)tags + arg->member ## _len);
-#include <linux/drbd_nl.h>
-
-void drbd_bcast_ev_helper(struct drbd_conf *mdev, char *helper_name);
-void drbd_nl_send_reply(struct cn_msg *, int);
-=======
 	default:
 		afs = "ssocks";
 		snprintf(envp[4], 60, "DRBD_PEER_ADDRESS=%pI4",
@@ -363,7 +311,6 @@
 	}
 	snprintf(envp[3], 20, "DRBD_PEER_AF=%s", afs);
 }
->>>>>>> 328e0f12
 
 int drbd_khelper(struct drbd_conf *mdev, char *cmd)
 {
@@ -379,15 +326,8 @@
 	struct sib_info sib;
 	int ret;
 
-<<<<<<< HEAD
-	if (current == mdev->worker.task)
-		drbd_set_flag(mdev, CALLBACK_PENDING);
-
-	snprintf(mb, 12, "minor-%d", mdev_to_minor(mdev));
-=======
 	if (current == tconn->worker.task)
 		set_bit(CALLBACK_PENDING, &tconn->flags);
->>>>>>> 328e0f12
 
 	snprintf(mb, 12, "minor-%d", mdev_to_minor(mdev));
 	setup_khelper_env(tconn, envp);
@@ -397,16 +337,10 @@
 	drbd_md_sync(mdev);
 
 	dev_info(DEV, "helper command: %s %s %s\n", usermode_helper, cmd, mb);
-<<<<<<< HEAD
-
-	drbd_bcast_ev_helper(mdev, cmd);
-	ret = call_usermodehelper(usermode_helper, argv, envp, UMH_WAIT_PROC);
-=======
 	sib.sib_reason = SIB_HELPER_PRE;
 	sib.helper_name = cmd;
 	drbd_bcast_event(mdev, &sib);
-	ret = call_usermodehelper(usermode_helper, argv, envp, 1);
->>>>>>> 328e0f12
+	ret = call_usermodehelper(usermode_helper, argv, envp, UMH_WAIT_PROC);
 	if (ret)
 		dev_warn(DEV, "helper command: %s %s %s exit code %u (0x%x)\n",
 				usermode_helper, cmd, mb,
@@ -445,7 +379,7 @@
 	conn_info(tconn, "helper command: %s %s %s\n", usermode_helper, cmd, tconn->name);
 	/* TODO: conn_bcast_event() ?? */
 
-	ret = call_usermodehelper(usermode_helper, argv, envp, 1);
+	ret = call_usermodehelper(usermode_helper, argv, envp, UMH_WAIT_PROC);
 	if (ret)
 		conn_warn(tconn, "helper command: %s %s %s exit code %u (0x%x)\n",
 			  usermode_helper, cmd, tconn->name,
@@ -455,9 +389,6 @@
 			  usermode_helper, cmd, tconn->name,
 			  (ret >> 8) & 0xff, ret);
 	/* TODO: conn_bcast_event() ?? */
-
-	if (current == mdev->worker.task)
-		drbd_clear_flag(mdev, CALLBACK_PENDING);
 
 	if (ret < 0) /* Ignore any ERRNOs we got. */
 		ret = 0;
@@ -572,30 +503,7 @@
 {
 	struct drbd_tconn *tconn = (struct drbd_tconn *)data;
 
-<<<<<<< HEAD
-	nps = drbd_try_outdate_peer(mdev);
-
-	/* Not using
-	   drbd_request_state(mdev, NS(pdsk, nps));
-	   here, because we might were able to re-establish the connection
-	   in the meantime. This can only partially be solved in the state's
-	   engine is_valid_state() and is_valid_state_transition()
-	   functions.
-
-	   nps can be D_INCONSISTENT, D_OUTDATED or D_UNKNOWN.
-	   pdsk == D_INCONSISTENT while conn >= C_CONNECTED is valid,
-	   therefore we have to have the pre state change check here.
-	*/
-	spin_lock_irq(&mdev->req_lock);
-	ns = mdev->state;
-	if (ns.conn < C_WF_REPORT_PARAMS && !drbd_test_flag(mdev, STATE_SENT)) {
-		ns.pdsk = nps;
-		_drbd_set_state(mdev, ns, CS_VERBOSE, NULL);
-	}
-	spin_unlock_irq(&mdev->req_lock);
-=======
 	conn_try_outdate_peer(tconn);
->>>>>>> 328e0f12
 
 	kref_put(&tconn->kref, &conn_destroy);
 	return 0;
@@ -875,20 +783,15 @@
  * and should be short-lived. */
 void drbd_suspend_io(struct drbd_conf *mdev)
 {
-<<<<<<< HEAD
-	drbd_set_flag(mdev, SUSPEND_IO);
-	if (is_susp(mdev->state))
-=======
 	set_bit(SUSPEND_IO, &mdev->flags);
 	if (drbd_suspended(mdev))
->>>>>>> 328e0f12
 		return;
 	wait_event(mdev->misc_wait, !atomic_read(&mdev->ap_bio_cnt));
 }
 
 void drbd_resume_io(struct drbd_conf *mdev)
 {
-	drbd_clear_flag(mdev, SUSPEND_IO);
+	clear_bit(SUSPEND_IO, &mdev->flags);
 	wake_up(&mdev->misc_wait);
 }
 
@@ -1151,17 +1054,10 @@
 	   Because new from 8.3.8 onwards the peer can use multiple
 	   BIOs for a single peer_request */
 	if (mdev->state.conn >= C_CONNECTED) {
-<<<<<<< HEAD
-		if (mdev->agreed_pro_version < 94) {
-			peer = min(mdev->peer_max_bio_size, DRBD_MAX_SIZE_H80_PACKET);
-			/* Correct old drbd (up to 8.3.7) if it believes it can do more than 32KiB */
-		} else if (mdev->agreed_pro_version == 94)
-=======
 		if (mdev->tconn->agreed_pro_version < 94)
-			peer = min_t(int, mdev->peer_max_bio_size, DRBD_MAX_SIZE_H80_PACKET);
+			peer = min( mdev->peer_max_bio_size, DRBD_MAX_SIZE_H80_PACKET);
 			/* Correct old drbd (up to 8.3.7) if it believes it can do more than 32KiB */
 		else if (mdev->tconn->agreed_pro_version == 94)
->>>>>>> 328e0f12
 			peer = DRBD_MAX_SIZE_H80_PACKET;
 		else if (mdev->tconn->agreed_pro_version < 100)
 			peer = DRBD_MAX_BIO_SIZE_P95;  /* drbd 8.3.8 onwards, before 8.4.0 */
@@ -1183,32 +1079,13 @@
 /* Starts the worker thread */
 static void conn_reconfig_start(struct drbd_tconn *tconn)
 {
-<<<<<<< HEAD
-	wait_event(mdev->state_wait, !drbd_test_and_set_flag(mdev, CONFIG_PENDING));
-	wait_event(mdev->state_wait, !drbd_test_flag(mdev, DEVICE_DYING));
-	drbd_thread_start(&mdev->worker);
-	drbd_flush_workqueue(mdev);
-=======
 	drbd_thread_start(&tconn->worker);
 	conn_flush_workqueue(tconn);
->>>>>>> 328e0f12
 }
 
 /* if still unconfigured, stops worker again. */
 static void conn_reconfig_done(struct drbd_tconn *tconn)
 {
-<<<<<<< HEAD
-	spin_lock_irq(&mdev->req_lock);
-	if (mdev->state.disk == D_DISKLESS &&
-	    mdev->state.conn == C_STANDALONE &&
-	    mdev->state.role == R_SECONDARY) {
-		drbd_set_flag(mdev, DEVICE_DYING);
-		drbd_thread_stop_nowait(&mdev->worker);
-	} else
-		drbd_clear_flag(mdev, CONFIG_PENDING);
-	spin_unlock_irq(&mdev->req_lock);
-	wake_up(&mdev->state_wait);
-=======
 	bool stop_threads;
 	spin_lock_irq(&tconn->req_lock);
 	stop_threads = conn_all_vols_unconf(tconn) &&
@@ -1220,7 +1097,6 @@
 		drbd_thread_stop(&tconn->receiver);
 		drbd_thread_stop(&tconn->worker);
 	}
->>>>>>> 328e0f12
 }
 
 /* Make sure IO is suspended before calling this function(). */
@@ -1236,15 +1112,9 @@
 	drbd_al_shrink(mdev);
 	spin_lock_irq(&mdev->tconn->req_lock);
 	if (mdev->state.conn < C_CONNECTED)
-<<<<<<< HEAD
-		s = !drbd_test_and_set_flag(mdev, AL_SUSPENDED);
-
-	spin_unlock_irq(&mdev->req_lock);
-=======
 		s = !test_and_set_bit(AL_SUSPENDED, &mdev->flags);
 	spin_unlock_irq(&mdev->tconn->req_lock);
 	lc_unlock(mdev->act_log);
->>>>>>> 328e0f12
 
 	if (s)
 		dev_info(DEV, "Suspended AL updates\n");
@@ -1423,26 +1293,16 @@
 	wait_event(mdev->misc_wait, !atomic_read(&mdev->local_cnt));
 
 	/* make sure there is no leftover from previous force-detach attempts */
-<<<<<<< HEAD
-	drbd_clear_flag(mdev, FORCE_DETACH);
-	drbd_clear_flag(mdev, WAS_IO_ERROR);
-	drbd_clear_flag(mdev, WAS_READ_ERROR);
-=======
 	clear_bit(FORCE_DETACH, &mdev->flags);
 	clear_bit(WAS_IO_ERROR, &mdev->flags);
 	clear_bit(WAS_READ_ERROR, &mdev->flags);
->>>>>>> 328e0f12
 
 	/* and no leftover from previously aborted resync or verify, either */
 	mdev->rs_total = 0;
 	mdev->rs_failed = 0;
 	atomic_set(&mdev->rs_pending_cnt, 0);
 
-<<<<<<< HEAD
-	/* allocation not in the IO path, cqueue thread context */
-=======
 	/* allocation not in the IO path, drbdsetup context */
->>>>>>> 328e0f12
 	nbc = kzalloc(sizeof(struct drbd_backing_dev), GFP_KERNEL);
 	if (!nbc) {
 		retcode = ERR_NOMEM;
@@ -1457,15 +1317,9 @@
 	}
 	nbc->disk_conf = new_disk_conf;
 
-<<<<<<< HEAD
-	spin_lock_init(&nbc->md.uuid_lock);
-
-	if (!disk_conf_from_tags(mdev, nlp->tag_list, &nbc->dc)) {
-=======
 	set_disk_conf_defaults(new_disk_conf);
 	err = disk_conf_from_attrs(new_disk_conf, info);
 	if (err) {
->>>>>>> 328e0f12
 		retcode = ERR_MANDATORY_TAG;
 		drbd_msg_put_info(from_attrs_err_to_txt(err));
 		goto fail;
@@ -1546,11 +1400,7 @@
 	if (drbd_get_max_capacity(nbc) < new_disk_conf->disk_size) {
 		dev_err(DEV, "max capacity %llu smaller than disk size %llu\n",
 			(unsigned long long) drbd_get_max_capacity(nbc),
-<<<<<<< HEAD
-			(unsigned long long) nbc->dc.disk_size);
-=======
 			(unsigned long long) new_disk_conf->disk_size);
->>>>>>> 328e0f12
 		retcode = ERR_DISK_TOO_SMALL;
 		goto fail;
 	}
@@ -1645,30 +1495,15 @@
 	    drbd_new_dev_size(mdev, nbc, nbc->disk_conf->disk_size, 0) < nbc->md.la_size_sect) {
 		dev_warn(DEV, "refusing to truncate a consistent device\n");
 		retcode = ERR_DISK_TOO_SMALL;
-<<<<<<< HEAD
-		goto force_diskless_dec;
-	}
-
-	if (!drbd_al_read_log(mdev, nbc)) {
-		retcode = ERR_IO_MD_DISK;
-=======
->>>>>>> 328e0f12
 		goto force_diskless_dec;
 	}
 
 	/* Reset the "barriers don't work" bits here, then force meta data to
 	 * be written, to ensure we determine if barriers are supported. */
-<<<<<<< HEAD
-	if (nbc->dc.no_md_flush)
-		drbd_set_flag(mdev, MD_NO_FUA);
-	else
-		drbd_clear_flag(mdev, MD_NO_FUA);
-=======
 	if (new_disk_conf->md_flushes)
 		clear_bit(MD_NO_FUA, &mdev->flags);
 	else
 		set_bit(MD_NO_FUA, &mdev->flags);
->>>>>>> 328e0f12
 
 	/* Point of no return reached.
 	 * Devices and memory are no longer released by error cleanup below.
@@ -1686,20 +1521,13 @@
 	drbd_bump_write_ordering(mdev->tconn, WO_bdev_flush);
 
 	if (drbd_md_test_flag(mdev->ldev, MDF_CRASHED_PRIMARY))
-		drbd_set_flag(mdev, CRASHED_PRIMARY);
+		set_bit(CRASHED_PRIMARY, &mdev->flags);
 	else
-		drbd_clear_flag(mdev, CRASHED_PRIMARY);
+		clear_bit(CRASHED_PRIMARY, &mdev->flags);
 
 	if (drbd_md_test_flag(mdev->ldev, MDF_PRIMARY_IND) &&
-<<<<<<< HEAD
-	    !(mdev->state.role == R_PRIMARY && mdev->state.susp_nod)) {
-		drbd_set_flag(mdev, CRASHED_PRIMARY);
-		cp_discovered = 1;
-	}
-=======
 	    !(mdev->state.role == R_PRIMARY && mdev->tconn->susp_nod))
 		set_bit(CRASHED_PRIMARY, &mdev->flags);
->>>>>>> 328e0f12
 
 	mdev->send_cnt = 0;
 	mdev->recv_cnt = 0;
@@ -1722,18 +1550,18 @@
 	 * so we can automatically recover from a crash of a
 	 * degraded but active "cluster" after a certain timeout.
 	 */
-	drbd_clear_flag(mdev, USE_DEGR_WFC_T);
+	clear_bit(USE_DEGR_WFC_T, &mdev->flags);
 	if (mdev->state.role != R_PRIMARY &&
 	     drbd_md_test_flag(mdev->ldev, MDF_PRIMARY_IND) &&
 	    !drbd_md_test_flag(mdev->ldev, MDF_CONNECTED_IND))
-		drbd_set_flag(mdev, USE_DEGR_WFC_T);
+		set_bit(USE_DEGR_WFC_T, &mdev->flags);
 
 	dd = drbd_determine_dev_size(mdev, 0);
 	if (dd == dev_size_error) {
 		retcode = ERR_NOMEM_BITMAP;
 		goto force_diskless_dec;
 	} else if (dd == grew)
-		drbd_set_flag(mdev, RESYNC_AFTER_NEG);
+		set_bit(RESYNC_AFTER_NEG, &mdev->flags);
 
 	if (drbd_md_test_flag(mdev->ldev, MDF_FULL_SYNC) ||
 	    (test_bit(CRASHED_PRIMARY, &mdev->flags) &&
@@ -1858,25 +1686,11 @@
 {
 	enum drbd_state_rv retcode;
 	int ret;
-<<<<<<< HEAD
-	struct detach dt = {};
-
-	if (!detach_from_tags(mdev, nlp->tag_list, &dt)) {
-		reply->ret_code = ERR_MANDATORY_TAG;
-		goto out;
-	}
-
-	if (dt.detach_force) {
-		drbd_set_flag(mdev, FORCE_DETACH);
-		drbd_force_state(mdev, NS(disk, D_FAILED));
-		reply->ret_code = SS_SUCCESS;
-=======
 
 	if (force) {
 		set_bit(FORCE_DETACH, &mdev->flags);
 		drbd_force_state(mdev, NS(disk, D_FAILED));
 		retcode = SS_SUCCESS;
->>>>>>> 328e0f12
 		goto out;
 	}
 
@@ -1888,19 +1702,12 @@
 	ret = wait_event_interruptible(mdev->misc_wait,
 			mdev->state.disk != D_FAILED);
 	drbd_resume_io(mdev);
-
 	if ((int)retcode == (int)SS_IS_DISKLESS)
 		retcode = SS_NOTHING_TO_DO;
 	if (ret)
 		retcode = ERR_INTR;
-<<<<<<< HEAD
-	reply->ret_code = retcode;
-out:
-	return 0;
-=======
 out:
 	return retcode;
->>>>>>> 328e0f12
 }
 
 /* Detaching the disk is a process in multiple stages.  First we need to lock
@@ -1986,9 +1793,6 @@
 			return ERR_NEED_APV_100;
 
 		if (new_conf->two_primaries != old_conf->two_primaries)
-			return ERR_NEED_APV_100;
-
-		if (!new_conf->integrity_alg != !old_conf->integrity_alg)
 			return ERR_NEED_APV_100;
 
 		if (strcmp(new_conf->integrity_alg, old_conf->integrity_alg))
@@ -2138,43 +1942,9 @@
 		goto fail;
 	}
 
-<<<<<<< HEAD
- done:
-	retcode = NO_ERROR;
- fail:
-	drbd_md_sync(mdev);
-	reply->ret_code = retcode;
-	return 0;
-}
-
-void resync_after_online_grow(struct drbd_conf *mdev)
-{
-	int iass; /* I am sync source */
-
-	dev_info(DEV, "Resync of new storage after online grow\n");
-	if (mdev->state.role != mdev->state.peer)
-		iass = (mdev->state.role == R_PRIMARY);
-	else
-		iass = drbd_test_flag(mdev, DISCARD_CONCURRENT);
-
-	if (iass)
-		drbd_start_resync(mdev, C_SYNC_SOURCE);
-	else
-		_drbd_request_state(mdev, NS(conn, C_WF_SYNC_UUID), CS_VERBOSE + CS_SERIALIZE);
-}
-
-static int drbd_nl_resize(struct drbd_conf *mdev, struct drbd_nl_cfg_req *nlp,
-			  struct drbd_nl_cfg_reply *reply)
-{
-	struct resize rs;
-	int retcode = NO_ERROR;
-	enum determine_dev_size dd;
-	enum dds_flags ddsf;
-=======
 	*new_conf = *old_conf;
 	if (should_set_defaults(info))
 		set_net_conf_defaults(new_conf);
->>>>>>> 328e0f12
 
 	err = net_conf_from_attrs_for_change(new_conf, info);
 	if (err && err != -ENOMSG) {
@@ -2201,16 +1971,9 @@
 		goto fail;
 	}
 
-<<<<<<< HEAD
-	if (rs.no_resync && mdev->agreed_pro_version < 93) {
-		retcode = ERR_NEED_APV_93;
-		goto fail_ldev;
-	}
-=======
 	retcode = alloc_crypto(&crypto, new_conf);
 	if (retcode != NO_ERROR)
 		goto fail;
->>>>>>> 328e0f12
 
 	rcu_assign_pointer(tconn->net_conf, new_conf);
 
@@ -2225,17 +1988,11 @@
 		crypto.verify_tfm = NULL;
 	}
 
-<<<<<<< HEAD
-	if (mdev->state.conn == C_CONNECTED) {
-		if (dd == grew)
-			drbd_set_flag(mdev, RESIZE_PENDING);
-=======
 	crypto_free_hash(tconn->integrity_tfm);
 	tconn->integrity_tfm = crypto.integrity_tfm;
 	if (tconn->cstate >= C_WF_REPORT_PARAMS && tconn->agreed_pro_version >= 100)
 		/* Do this without trying to take tconn->data.mutex again.  */
 		__drbd_send_protocol(tconn, P_PROTOCOL_UPDATE);
->>>>>>> 328e0f12
 
 	crypto_free_hash(tconn->cram_hmac_tfm);
 	tconn->cram_hmac_tfm = crypto.cram_hmac_tfm;
@@ -2260,10 +2017,6 @@
  out:
 	drbd_adm_finish(info, retcode);
 	return 0;
-
- fail_ldev:
-	put_ldev(mdev);
-	goto fail;
 }
 
 int drbd_adm_connect(struct sk_buff *skb, struct genl_info *info)
@@ -2465,15 +2218,6 @@
 		}
 	}
 
-<<<<<<< HEAD
-	/* silently ignore cpu mask on UP kernel */
-	if (nr_cpu_ids > 1 && sc.cpu_mask[0] != 0) {
-		err = bitmap_parse(sc.cpu_mask, 32,
-				cpumask_bits(new_cpu_mask), nr_cpu_ids);
-		if (err) {
-			dev_warn(DEV, "bitmap_parse() failed with %d\n", err);
-			retcode = ERR_CPU_MASK_PARSE;
-=======
 	rv = conn_try_disconnect(tconn, parms.force_disconnect);
 	if (rv < SS_SUCCESS)
 		retcode = rv;  /* FIXME: Type mismatch. */
@@ -2523,7 +2267,6 @@
 		if (err) {
 			retcode = ERR_MANDATORY_TAG;
 			drbd_msg_put_info(from_attrs_err_to_txt(err));
->>>>>>> 328e0f12
 			goto fail;
 		}
 	}
@@ -2655,11 +2398,7 @@
 	 * resync just being finished, wait for it before requesting a new resync.
 	 * Also wait for it's after_state_ch(). */
 	drbd_suspend_io(mdev);
-<<<<<<< HEAD
-	wait_event(mdev->misc_wait, !drbd_test_flag(mdev, BITMAP_IO));
-=======
 	wait_event(mdev->misc_wait, !test_bit(BITMAP_IO, &mdev->flags));
->>>>>>> 328e0f12
 	drbd_flush_workqueue(mdev);
 
 	retcode = _drbd_request_state(mdev, NS(conn, C_STARTING_SYNC_T), CS_ORDERED);
@@ -2679,8 +2418,6 @@
 		retcode = drbd_request_state(mdev, NS(conn, C_STARTING_SYNC_T));
 	}
 	drbd_resume_io(mdev);
-<<<<<<< HEAD
-=======
 
 out:
 	drbd_adm_finish(info, retcode);
@@ -2697,7 +2434,6 @@
 		return retcode;
 	if (retcode != NO_ERROR)
 		goto out;
->>>>>>> 328e0f12
 
 	retcode = drbd_request_state(adm_ctx.mdev, mask, val);
 out:
@@ -2731,11 +2467,7 @@
 	 * resync just being finished, wait for it before requesting a new resync.
 	 * Also wait for it's after_state_ch(). */
 	drbd_suspend_io(mdev);
-<<<<<<< HEAD
-	wait_event(mdev->misc_wait, !drbd_test_flag(mdev, BITMAP_IO));
-=======
 	wait_event(mdev->misc_wait, !test_bit(BITMAP_IO, &mdev->flags));
->>>>>>> 328e0f12
 	drbd_flush_workqueue(mdev);
 
 	retcode = _drbd_request_state(mdev, NS(conn, C_STARTING_SYNC_S), CS_ORDERED);
@@ -2810,9 +2542,6 @@
 
 int drbd_adm_resume_io(struct sk_buff *skb, struct genl_info *info)
 {
-<<<<<<< HEAD
-	if (drbd_test_flag(mdev, NEW_CUR_UUID)) {
-=======
 	struct drbd_conf *mdev;
 	int retcode; /* enum drbd_ret_code rsp. enum drbd_state_rv */
 
@@ -2824,9 +2553,8 @@
 
 	mdev = adm_ctx.mdev;
 	if (test_bit(NEW_CUR_UUID, &mdev->flags)) {
->>>>>>> 328e0f12
 		drbd_uuid_new_current(mdev);
-		drbd_clear_flag(mdev, NEW_CUR_UUID);
+		clear_bit(NEW_CUR_UUID, &mdev->flags);
 	}
 	drbd_suspend_io(mdev);
 	retcode = drbd_request_state(mdev, NS3(susp, 0, susp_nod, 0, susp_fen, 0));
@@ -3040,15 +2768,6 @@
 	 * on each iteration.
 	 */
 
-<<<<<<< HEAD
-	if (get_ldev(mdev)) {
-		unsigned long flags;
-		spin_lock_irqsave(&mdev->ldev->md.uuid_lock, flags);
-		tl = tl_add_blob(tl, T_uuids, mdev->ldev->md.uuid, UI_SIZE*sizeof(u64));
-		tl = tl_add_int(tl, T_uuids_flags, &mdev->ldev->md.flags);
-		spin_unlock_irqrestore(&mdev->ldev->md.uuid_lock, flags);
-		put_ldev(mdev);
-=======
 	/* synchronize with conn_create()/conn_destroy() */
 	rcu_read_lock();
 	/* revalidate iterator position */
@@ -3063,7 +2782,6 @@
 			tconn = pos;
 			break;
 		}
->>>>>>> 328e0f12
 	}
 	if (tconn) {
 next_tconn:
@@ -3086,7 +2804,7 @@
 			}
 		}
 
-		dh = genlmsg_put(skb, NETLINK_CB(cb->skb).pid,
+		dh = genlmsg_put(skb, NETLINK_CB(cb->skb).portid,
 				cb->nlh->nlmsg_seq, &drbd_genl_family,
 				NLM_F_MULTI, DRBD_ADM_GET_STATUS);
 		if (!dh)
@@ -3200,16 +2918,11 @@
 	struct timeout_parms tp;
 	int err;
 
-<<<<<<< HEAD
-	rv = mdev->state.pdsk == D_OUTDATED        ? UT_PEER_OUTDATED :
-	  drbd_test_flag(mdev, USE_DEGR_WFC_T) ? UT_DEGRADED : UT_DEFAULT;
-=======
 	retcode = drbd_adm_prepare(skb, info, DRBD_ADM_NEED_MINOR);
 	if (!adm_ctx.reply_skb)
 		return retcode;
 	if (retcode != NO_ERROR)
 		goto out;
->>>>>>> 328e0f12
 
 	tp.timeout_type =
 		adm_ctx.mdev->state.pdsk == D_OUTDATED ? UT_PEER_OUTDATED :
@@ -3228,17 +2941,9 @@
 
 int drbd_adm_start_ov(struct sk_buff *skb, struct genl_info *info)
 {
-<<<<<<< HEAD
-	/* default to resume from last known position, if possible */
-	struct start_ov args = {
-		.start_sector = mdev->ov_start_sector,
-		.stop_sector = ULLONG_MAX,
-	};
-=======
 	struct drbd_conf *mdev;
 	enum drbd_ret_code retcode;
 	struct start_ov_parms parms;
->>>>>>> 328e0f12
 
 	retcode = drbd_adm_prepare(skb, info, DRBD_ADM_NEED_MINOR);
 	if (!adm_ctx.reply_skb)
@@ -3266,21 +2971,11 @@
 	/* If there is still bitmap IO pending, e.g. previous resync or verify
 	 * just being finished, wait for it before requesting a new resync. */
 	drbd_suspend_io(mdev);
-<<<<<<< HEAD
-	wait_event(mdev->misc_wait, !drbd_test_flag(mdev, BITMAP_IO));
-
-	/* w_make_ov_request expects start position to be aligned */
-	mdev->ov_start_sector = args.start_sector & ~(BM_SECT_PER_BIT-1);
-	mdev->ov_stop_sector = args.stop_sector;
-	reply->ret_code = drbd_request_state(mdev,NS(conn,C_VERIFY_S));
-	drbd_resume_io(mdev);
-=======
 	wait_event(mdev->misc_wait, !test_bit(BITMAP_IO, &mdev->flags));
 	retcode = drbd_request_state(mdev,NS(conn,C_VERIFY_S));
 	drbd_resume_io(mdev);
 out:
 	drbd_adm_finish(info, retcode);
->>>>>>> 328e0f12
 	return 0;
 }
 
@@ -3361,30 +3056,9 @@
 static enum drbd_ret_code
 drbd_check_resource_name(const char *name)
 {
-<<<<<<< HEAD
-	struct drbd_nl_cfg_req *nlp = (struct drbd_nl_cfg_req *)req->data;
-	struct cn_handler_struct *cm;
-	struct cn_msg *cn_reply;
-	struct drbd_nl_cfg_reply *reply;
-	struct drbd_conf *mdev;
-	int retcode, rr;
-	int reply_size = sizeof(struct cn_msg)
-		+ sizeof(struct drbd_nl_cfg_reply)
-		+ sizeof(short int);
-
-	if (!try_module_get(THIS_MODULE)) {
-		printk(KERN_ERR "drbd: try_module_get() failed!\n");
-		return;
-	}
-
-	if (!capable(CAP_SYS_ADMIN)) {
-		retcode = ERR_PERM;
-		goto fail;
-=======
 	if (!name || !name[0]) {
 		drbd_msg_put_info("resource name missing");
 		return ERR_MANDATORY_TAG;
->>>>>>> 328e0f12
 	}
 	/* if we want to use these in sysfs/configfs/debugfs some day,
 	 * we must not allow slashes */
@@ -3524,32 +3198,6 @@
 		goto out;
 	}
 
-<<<<<<< HEAD
-	reply = (struct drbd_nl_cfg_reply*)cn_reply->data;
-	tl = reply->tag_list;
-
-	tl = tl_add_str(tl, T_dump_ee_reason, reason);
-	tl = tl_add_blob(tl, T_seen_digest, seen_hash, dgs);
-	tl = tl_add_blob(tl, T_calc_digest, calc_hash, dgs);
-	tl = tl_add_int(tl, T_ee_sector, &e->sector);
-	tl = tl_add_int(tl, T_ee_block_id, &e->block_id);
-
-	/* dump the first 32k */
-	len = min_t(unsigned, e->size, 32 << 10);
-	put_unaligned(T_ee_data, tl++);
-	put_unaligned(len, tl++);
-
-	page = e->pages;
-	page_chain_for_each(page) {
-		void *d = kmap_atomic(page);
-		unsigned l = min_t(unsigned, len, PAGE_SIZE);
-		memcpy(tl, d, l);
-		kunmap_atomic(d);
-		tl = (unsigned short*)((char*)tl + l);
-		len -= l;
-		if (len == 0)
-			break;
-=======
 	/* demote */
 	idr_for_each_entry(&adm_ctx.tconn->volumes, mdev, i) {
 		retcode = drbd_set_role(mdev, R_SECONDARY, 0);
@@ -3557,7 +3205,6 @@
 			drbd_msg_put_info("failed to demote");
 			goto out;
 		}
->>>>>>> 328e0f12
 	}
 
 	retcode = conn_try_disconnect(adm_ctx.tconn, 0);
