// SPDX-License-Identifier: GPL-2.0+
// Copyright (c) 2016-2017 Hisilicon Limited.

#include <linux/acpi.h>
#include <linux/device.h>
#include <linux/etherdevice.h>
#include <linux/init.h>
#include <linux/interrupt.h>
#include <linux/kernel.h>
#include <linux/module.h>
#include <linux/netdevice.h>
#include <linux/pci.h>
#include <linux/platform_device.h>
#include <linux/if_vlan.h>
#include <linux/crash_dump.h>
#include <net/rtnetlink.h>
#include "hclge_cmd.h"
#include "hclge_dcb.h"
#include "hclge_main.h"
#include "hclge_mbx.h"
#include "hclge_mdio.h"
#include "hclge_tm.h"
#include "hclge_err.h"
#include "hnae3.h"

#define HCLGE_NAME			"hclge"
#define HCLGE_STATS_READ(p, offset) (*((u64 *)((u8 *)(p) + (offset))))
#define HCLGE_MAC_STATS_FIELD_OFF(f) (offsetof(struct hclge_mac_stats, f))

#define HCLGE_BUF_SIZE_UNIT	256U
#define HCLGE_BUF_MUL_BY	2
#define HCLGE_BUF_DIV_BY	2
#define NEED_RESERVE_TC_NUM	2
#define BUF_MAX_PERCENT		100
#define BUF_RESERVE_PERCENT	90

#define HCLGE_RESET_MAX_FAIL_CNT	5
#define HCLGE_RESET_SYNC_TIME		100
#define HCLGE_PF_RESET_SYNC_TIME	20
#define HCLGE_PF_RESET_SYNC_CNT		1500

/* Get DFX BD number offset */
#define HCLGE_DFX_BIOS_BD_OFFSET        1
#define HCLGE_DFX_SSU_0_BD_OFFSET       2
#define HCLGE_DFX_SSU_1_BD_OFFSET       3
#define HCLGE_DFX_IGU_BD_OFFSET         4
#define HCLGE_DFX_RPU_0_BD_OFFSET       5
#define HCLGE_DFX_RPU_1_BD_OFFSET       6
#define HCLGE_DFX_NCSI_BD_OFFSET        7
#define HCLGE_DFX_RTC_BD_OFFSET         8
#define HCLGE_DFX_PPP_BD_OFFSET         9
#define HCLGE_DFX_RCB_BD_OFFSET         10
#define HCLGE_DFX_TQP_BD_OFFSET         11
#define HCLGE_DFX_SSU_2_BD_OFFSET       12

#define HCLGE_LINK_STATUS_MS	10

#define HCLGE_VF_VPORT_START_NUM	1

static int hclge_set_mac_mtu(struct hclge_dev *hdev, int new_mps);
static int hclge_init_vlan_config(struct hclge_dev *hdev);
static void hclge_sync_vlan_filter(struct hclge_dev *hdev);
static int hclge_reset_ae_dev(struct hnae3_ae_dev *ae_dev);
static bool hclge_get_hw_reset_stat(struct hnae3_handle *handle);
static int hclge_set_umv_space(struct hclge_dev *hdev, u16 space_size,
			       u16 *allocated_size, bool is_alloc);
static void hclge_rfs_filter_expire(struct hclge_dev *hdev);
static void hclge_clear_arfs_rules(struct hnae3_handle *handle);
static enum hnae3_reset_type hclge_get_reset_level(struct hnae3_ae_dev *ae_dev,
						   unsigned long *addr);
static int hclge_set_default_loopback(struct hclge_dev *hdev);

static struct hnae3_ae_algo ae_algo;

static struct workqueue_struct *hclge_wq;

static const struct pci_device_id ae_algo_pci_tbl[] = {
	{PCI_VDEVICE(HUAWEI, HNAE3_DEV_ID_GE), 0},
	{PCI_VDEVICE(HUAWEI, HNAE3_DEV_ID_25GE), 0},
	{PCI_VDEVICE(HUAWEI, HNAE3_DEV_ID_25GE_RDMA), 0},
	{PCI_VDEVICE(HUAWEI, HNAE3_DEV_ID_25GE_RDMA_MACSEC), 0},
	{PCI_VDEVICE(HUAWEI, HNAE3_DEV_ID_50GE_RDMA), 0},
	{PCI_VDEVICE(HUAWEI, HNAE3_DEV_ID_50GE_RDMA_MACSEC), 0},
	{PCI_VDEVICE(HUAWEI, HNAE3_DEV_ID_100G_RDMA_MACSEC), 0},
	/* required last entry */
	{0, }
};

MODULE_DEVICE_TABLE(pci, ae_algo_pci_tbl);

static const u32 cmdq_reg_addr_list[] = {HCLGE_CMDQ_TX_ADDR_L_REG,
					 HCLGE_CMDQ_TX_ADDR_H_REG,
					 HCLGE_CMDQ_TX_DEPTH_REG,
					 HCLGE_CMDQ_TX_TAIL_REG,
					 HCLGE_CMDQ_TX_HEAD_REG,
					 HCLGE_CMDQ_RX_ADDR_L_REG,
					 HCLGE_CMDQ_RX_ADDR_H_REG,
					 HCLGE_CMDQ_RX_DEPTH_REG,
					 HCLGE_CMDQ_RX_TAIL_REG,
					 HCLGE_CMDQ_RX_HEAD_REG,
					 HCLGE_VECTOR0_CMDQ_SRC_REG,
					 HCLGE_CMDQ_INTR_STS_REG,
					 HCLGE_CMDQ_INTR_EN_REG,
					 HCLGE_CMDQ_INTR_GEN_REG};

static const u32 common_reg_addr_list[] = {HCLGE_MISC_VECTOR_REG_BASE,
					   HCLGE_VECTOR0_OTER_EN_REG,
					   HCLGE_MISC_RESET_STS_REG,
					   HCLGE_MISC_VECTOR_INT_STS,
					   HCLGE_GLOBAL_RESET_REG,
					   HCLGE_FUN_RST_ING,
					   HCLGE_GRO_EN_REG};

static const u32 ring_reg_addr_list[] = {HCLGE_RING_RX_ADDR_L_REG,
					 HCLGE_RING_RX_ADDR_H_REG,
					 HCLGE_RING_RX_BD_NUM_REG,
					 HCLGE_RING_RX_BD_LENGTH_REG,
					 HCLGE_RING_RX_MERGE_EN_REG,
					 HCLGE_RING_RX_TAIL_REG,
					 HCLGE_RING_RX_HEAD_REG,
					 HCLGE_RING_RX_FBD_NUM_REG,
					 HCLGE_RING_RX_OFFSET_REG,
					 HCLGE_RING_RX_FBD_OFFSET_REG,
					 HCLGE_RING_RX_STASH_REG,
					 HCLGE_RING_RX_BD_ERR_REG,
					 HCLGE_RING_TX_ADDR_L_REG,
					 HCLGE_RING_TX_ADDR_H_REG,
					 HCLGE_RING_TX_BD_NUM_REG,
					 HCLGE_RING_TX_PRIORITY_REG,
					 HCLGE_RING_TX_TC_REG,
					 HCLGE_RING_TX_MERGE_EN_REG,
					 HCLGE_RING_TX_TAIL_REG,
					 HCLGE_RING_TX_HEAD_REG,
					 HCLGE_RING_TX_FBD_NUM_REG,
					 HCLGE_RING_TX_OFFSET_REG,
					 HCLGE_RING_TX_EBD_NUM_REG,
					 HCLGE_RING_TX_EBD_OFFSET_REG,
					 HCLGE_RING_TX_BD_ERR_REG,
					 HCLGE_RING_EN_REG};

static const u32 tqp_intr_reg_addr_list[] = {HCLGE_TQP_INTR_CTRL_REG,
					     HCLGE_TQP_INTR_GL0_REG,
					     HCLGE_TQP_INTR_GL1_REG,
					     HCLGE_TQP_INTR_GL2_REG,
					     HCLGE_TQP_INTR_RL_REG};

static const char hns3_nic_test_strs[][ETH_GSTRING_LEN] = {
	"App    Loopback test",
	"Serdes serial Loopback test",
	"Serdes parallel Loopback test",
	"Phy    Loopback test"
};

static const struct hclge_comm_stats_str g_mac_stats_string[] = {
	{"mac_tx_mac_pause_num",
		HCLGE_MAC_STATS_FIELD_OFF(mac_tx_mac_pause_num)},
	{"mac_rx_mac_pause_num",
		HCLGE_MAC_STATS_FIELD_OFF(mac_rx_mac_pause_num)},
	{"mac_tx_control_pkt_num",
		HCLGE_MAC_STATS_FIELD_OFF(mac_tx_ctrl_pkt_num)},
	{"mac_rx_control_pkt_num",
		HCLGE_MAC_STATS_FIELD_OFF(mac_rx_ctrl_pkt_num)},
	{"mac_tx_pfc_pkt_num",
		HCLGE_MAC_STATS_FIELD_OFF(mac_tx_pfc_pause_pkt_num)},
	{"mac_tx_pfc_pri0_pkt_num",
		HCLGE_MAC_STATS_FIELD_OFF(mac_tx_pfc_pri0_pkt_num)},
	{"mac_tx_pfc_pri1_pkt_num",
		HCLGE_MAC_STATS_FIELD_OFF(mac_tx_pfc_pri1_pkt_num)},
	{"mac_tx_pfc_pri2_pkt_num",
		HCLGE_MAC_STATS_FIELD_OFF(mac_tx_pfc_pri2_pkt_num)},
	{"mac_tx_pfc_pri3_pkt_num",
		HCLGE_MAC_STATS_FIELD_OFF(mac_tx_pfc_pri3_pkt_num)},
	{"mac_tx_pfc_pri4_pkt_num",
		HCLGE_MAC_STATS_FIELD_OFF(mac_tx_pfc_pri4_pkt_num)},
	{"mac_tx_pfc_pri5_pkt_num",
		HCLGE_MAC_STATS_FIELD_OFF(mac_tx_pfc_pri5_pkt_num)},
	{"mac_tx_pfc_pri6_pkt_num",
		HCLGE_MAC_STATS_FIELD_OFF(mac_tx_pfc_pri6_pkt_num)},
	{"mac_tx_pfc_pri7_pkt_num",
		HCLGE_MAC_STATS_FIELD_OFF(mac_tx_pfc_pri7_pkt_num)},
	{"mac_rx_pfc_pkt_num",
		HCLGE_MAC_STATS_FIELD_OFF(mac_rx_pfc_pause_pkt_num)},
	{"mac_rx_pfc_pri0_pkt_num",
		HCLGE_MAC_STATS_FIELD_OFF(mac_rx_pfc_pri0_pkt_num)},
	{"mac_rx_pfc_pri1_pkt_num",
		HCLGE_MAC_STATS_FIELD_OFF(mac_rx_pfc_pri1_pkt_num)},
	{"mac_rx_pfc_pri2_pkt_num",
		HCLGE_MAC_STATS_FIELD_OFF(mac_rx_pfc_pri2_pkt_num)},
	{"mac_rx_pfc_pri3_pkt_num",
		HCLGE_MAC_STATS_FIELD_OFF(mac_rx_pfc_pri3_pkt_num)},
	{"mac_rx_pfc_pri4_pkt_num",
		HCLGE_MAC_STATS_FIELD_OFF(mac_rx_pfc_pri4_pkt_num)},
	{"mac_rx_pfc_pri5_pkt_num",
		HCLGE_MAC_STATS_FIELD_OFF(mac_rx_pfc_pri5_pkt_num)},
	{"mac_rx_pfc_pri6_pkt_num",
		HCLGE_MAC_STATS_FIELD_OFF(mac_rx_pfc_pri6_pkt_num)},
	{"mac_rx_pfc_pri7_pkt_num",
		HCLGE_MAC_STATS_FIELD_OFF(mac_rx_pfc_pri7_pkt_num)},
	{"mac_tx_total_pkt_num",
		HCLGE_MAC_STATS_FIELD_OFF(mac_tx_total_pkt_num)},
	{"mac_tx_total_oct_num",
		HCLGE_MAC_STATS_FIELD_OFF(mac_tx_total_oct_num)},
	{"mac_tx_good_pkt_num",
		HCLGE_MAC_STATS_FIELD_OFF(mac_tx_good_pkt_num)},
	{"mac_tx_bad_pkt_num",
		HCLGE_MAC_STATS_FIELD_OFF(mac_tx_bad_pkt_num)},
	{"mac_tx_good_oct_num",
		HCLGE_MAC_STATS_FIELD_OFF(mac_tx_good_oct_num)},
	{"mac_tx_bad_oct_num",
		HCLGE_MAC_STATS_FIELD_OFF(mac_tx_bad_oct_num)},
	{"mac_tx_uni_pkt_num",
		HCLGE_MAC_STATS_FIELD_OFF(mac_tx_uni_pkt_num)},
	{"mac_tx_multi_pkt_num",
		HCLGE_MAC_STATS_FIELD_OFF(mac_tx_multi_pkt_num)},
	{"mac_tx_broad_pkt_num",
		HCLGE_MAC_STATS_FIELD_OFF(mac_tx_broad_pkt_num)},
	{"mac_tx_undersize_pkt_num",
		HCLGE_MAC_STATS_FIELD_OFF(mac_tx_undersize_pkt_num)},
	{"mac_tx_oversize_pkt_num",
		HCLGE_MAC_STATS_FIELD_OFF(mac_tx_oversize_pkt_num)},
	{"mac_tx_64_oct_pkt_num",
		HCLGE_MAC_STATS_FIELD_OFF(mac_tx_64_oct_pkt_num)},
	{"mac_tx_65_127_oct_pkt_num",
		HCLGE_MAC_STATS_FIELD_OFF(mac_tx_65_127_oct_pkt_num)},
	{"mac_tx_128_255_oct_pkt_num",
		HCLGE_MAC_STATS_FIELD_OFF(mac_tx_128_255_oct_pkt_num)},
	{"mac_tx_256_511_oct_pkt_num",
		HCLGE_MAC_STATS_FIELD_OFF(mac_tx_256_511_oct_pkt_num)},
	{"mac_tx_512_1023_oct_pkt_num",
		HCLGE_MAC_STATS_FIELD_OFF(mac_tx_512_1023_oct_pkt_num)},
	{"mac_tx_1024_1518_oct_pkt_num",
		HCLGE_MAC_STATS_FIELD_OFF(mac_tx_1024_1518_oct_pkt_num)},
	{"mac_tx_1519_2047_oct_pkt_num",
		HCLGE_MAC_STATS_FIELD_OFF(mac_tx_1519_2047_oct_pkt_num)},
	{"mac_tx_2048_4095_oct_pkt_num",
		HCLGE_MAC_STATS_FIELD_OFF(mac_tx_2048_4095_oct_pkt_num)},
	{"mac_tx_4096_8191_oct_pkt_num",
		HCLGE_MAC_STATS_FIELD_OFF(mac_tx_4096_8191_oct_pkt_num)},
	{"mac_tx_8192_9216_oct_pkt_num",
		HCLGE_MAC_STATS_FIELD_OFF(mac_tx_8192_9216_oct_pkt_num)},
	{"mac_tx_9217_12287_oct_pkt_num",
		HCLGE_MAC_STATS_FIELD_OFF(mac_tx_9217_12287_oct_pkt_num)},
	{"mac_tx_12288_16383_oct_pkt_num",
		HCLGE_MAC_STATS_FIELD_OFF(mac_tx_12288_16383_oct_pkt_num)},
	{"mac_tx_1519_max_good_pkt_num",
		HCLGE_MAC_STATS_FIELD_OFF(mac_tx_1519_max_good_oct_pkt_num)},
	{"mac_tx_1519_max_bad_pkt_num",
		HCLGE_MAC_STATS_FIELD_OFF(mac_tx_1519_max_bad_oct_pkt_num)},
	{"mac_rx_total_pkt_num",
		HCLGE_MAC_STATS_FIELD_OFF(mac_rx_total_pkt_num)},
	{"mac_rx_total_oct_num",
		HCLGE_MAC_STATS_FIELD_OFF(mac_rx_total_oct_num)},
	{"mac_rx_good_pkt_num",
		HCLGE_MAC_STATS_FIELD_OFF(mac_rx_good_pkt_num)},
	{"mac_rx_bad_pkt_num",
		HCLGE_MAC_STATS_FIELD_OFF(mac_rx_bad_pkt_num)},
	{"mac_rx_good_oct_num",
		HCLGE_MAC_STATS_FIELD_OFF(mac_rx_good_oct_num)},
	{"mac_rx_bad_oct_num",
		HCLGE_MAC_STATS_FIELD_OFF(mac_rx_bad_oct_num)},
	{"mac_rx_uni_pkt_num",
		HCLGE_MAC_STATS_FIELD_OFF(mac_rx_uni_pkt_num)},
	{"mac_rx_multi_pkt_num",
		HCLGE_MAC_STATS_FIELD_OFF(mac_rx_multi_pkt_num)},
	{"mac_rx_broad_pkt_num",
		HCLGE_MAC_STATS_FIELD_OFF(mac_rx_broad_pkt_num)},
	{"mac_rx_undersize_pkt_num",
		HCLGE_MAC_STATS_FIELD_OFF(mac_rx_undersize_pkt_num)},
	{"mac_rx_oversize_pkt_num",
		HCLGE_MAC_STATS_FIELD_OFF(mac_rx_oversize_pkt_num)},
	{"mac_rx_64_oct_pkt_num",
		HCLGE_MAC_STATS_FIELD_OFF(mac_rx_64_oct_pkt_num)},
	{"mac_rx_65_127_oct_pkt_num",
		HCLGE_MAC_STATS_FIELD_OFF(mac_rx_65_127_oct_pkt_num)},
	{"mac_rx_128_255_oct_pkt_num",
		HCLGE_MAC_STATS_FIELD_OFF(mac_rx_128_255_oct_pkt_num)},
	{"mac_rx_256_511_oct_pkt_num",
		HCLGE_MAC_STATS_FIELD_OFF(mac_rx_256_511_oct_pkt_num)},
	{"mac_rx_512_1023_oct_pkt_num",
		HCLGE_MAC_STATS_FIELD_OFF(mac_rx_512_1023_oct_pkt_num)},
	{"mac_rx_1024_1518_oct_pkt_num",
		HCLGE_MAC_STATS_FIELD_OFF(mac_rx_1024_1518_oct_pkt_num)},
	{"mac_rx_1519_2047_oct_pkt_num",
		HCLGE_MAC_STATS_FIELD_OFF(mac_rx_1519_2047_oct_pkt_num)},
	{"mac_rx_2048_4095_oct_pkt_num",
		HCLGE_MAC_STATS_FIELD_OFF(mac_rx_2048_4095_oct_pkt_num)},
	{"mac_rx_4096_8191_oct_pkt_num",
		HCLGE_MAC_STATS_FIELD_OFF(mac_rx_4096_8191_oct_pkt_num)},
	{"mac_rx_8192_9216_oct_pkt_num",
		HCLGE_MAC_STATS_FIELD_OFF(mac_rx_8192_9216_oct_pkt_num)},
	{"mac_rx_9217_12287_oct_pkt_num",
		HCLGE_MAC_STATS_FIELD_OFF(mac_rx_9217_12287_oct_pkt_num)},
	{"mac_rx_12288_16383_oct_pkt_num",
		HCLGE_MAC_STATS_FIELD_OFF(mac_rx_12288_16383_oct_pkt_num)},
	{"mac_rx_1519_max_good_pkt_num",
		HCLGE_MAC_STATS_FIELD_OFF(mac_rx_1519_max_good_oct_pkt_num)},
	{"mac_rx_1519_max_bad_pkt_num",
		HCLGE_MAC_STATS_FIELD_OFF(mac_rx_1519_max_bad_oct_pkt_num)},

	{"mac_tx_fragment_pkt_num",
		HCLGE_MAC_STATS_FIELD_OFF(mac_tx_fragment_pkt_num)},
	{"mac_tx_undermin_pkt_num",
		HCLGE_MAC_STATS_FIELD_OFF(mac_tx_undermin_pkt_num)},
	{"mac_tx_jabber_pkt_num",
		HCLGE_MAC_STATS_FIELD_OFF(mac_tx_jabber_pkt_num)},
	{"mac_tx_err_all_pkt_num",
		HCLGE_MAC_STATS_FIELD_OFF(mac_tx_err_all_pkt_num)},
	{"mac_tx_from_app_good_pkt_num",
		HCLGE_MAC_STATS_FIELD_OFF(mac_tx_from_app_good_pkt_num)},
	{"mac_tx_from_app_bad_pkt_num",
		HCLGE_MAC_STATS_FIELD_OFF(mac_tx_from_app_bad_pkt_num)},
	{"mac_rx_fragment_pkt_num",
		HCLGE_MAC_STATS_FIELD_OFF(mac_rx_fragment_pkt_num)},
	{"mac_rx_undermin_pkt_num",
		HCLGE_MAC_STATS_FIELD_OFF(mac_rx_undermin_pkt_num)},
	{"mac_rx_jabber_pkt_num",
		HCLGE_MAC_STATS_FIELD_OFF(mac_rx_jabber_pkt_num)},
	{"mac_rx_fcs_err_pkt_num",
		HCLGE_MAC_STATS_FIELD_OFF(mac_rx_fcs_err_pkt_num)},
	{"mac_rx_send_app_good_pkt_num",
		HCLGE_MAC_STATS_FIELD_OFF(mac_rx_send_app_good_pkt_num)},
	{"mac_rx_send_app_bad_pkt_num",
		HCLGE_MAC_STATS_FIELD_OFF(mac_rx_send_app_bad_pkt_num)}
};

static const struct hclge_mac_mgr_tbl_entry_cmd hclge_mgr_table[] = {
	{
		.flags = HCLGE_MAC_MGR_MASK_VLAN_B,
		.ethter_type = cpu_to_le16(ETH_P_LLDP),
		.mac_addr = {0x01, 0x80, 0xc2, 0x00, 0x00, 0x0e},
		.i_port_bitmap = 0x1,
	},
};

static const u8 hclge_hash_key[] = {
	0x6D, 0x5A, 0x56, 0xDA, 0x25, 0x5B, 0x0E, 0xC2,
	0x41, 0x67, 0x25, 0x3D, 0x43, 0xA3, 0x8F, 0xB0,
	0xD0, 0xCA, 0x2B, 0xCB, 0xAE, 0x7B, 0x30, 0xB4,
	0x77, 0xCB, 0x2D, 0xA3, 0x80, 0x30, 0xF2, 0x0C,
	0x6A, 0x42, 0xB7, 0x3B, 0xBE, 0xAC, 0x01, 0xFA
};

static const u32 hclge_dfx_bd_offset_list[] = {
	HCLGE_DFX_BIOS_BD_OFFSET,
	HCLGE_DFX_SSU_0_BD_OFFSET,
	HCLGE_DFX_SSU_1_BD_OFFSET,
	HCLGE_DFX_IGU_BD_OFFSET,
	HCLGE_DFX_RPU_0_BD_OFFSET,
	HCLGE_DFX_RPU_1_BD_OFFSET,
	HCLGE_DFX_NCSI_BD_OFFSET,
	HCLGE_DFX_RTC_BD_OFFSET,
	HCLGE_DFX_PPP_BD_OFFSET,
	HCLGE_DFX_RCB_BD_OFFSET,
	HCLGE_DFX_TQP_BD_OFFSET,
	HCLGE_DFX_SSU_2_BD_OFFSET
};

static const enum hclge_opcode_type hclge_dfx_reg_opcode_list[] = {
	HCLGE_OPC_DFX_BIOS_COMMON_REG,
	HCLGE_OPC_DFX_SSU_REG_0,
	HCLGE_OPC_DFX_SSU_REG_1,
	HCLGE_OPC_DFX_IGU_EGU_REG,
	HCLGE_OPC_DFX_RPU_REG_0,
	HCLGE_OPC_DFX_RPU_REG_1,
	HCLGE_OPC_DFX_NCSI_REG,
	HCLGE_OPC_DFX_RTC_REG,
	HCLGE_OPC_DFX_PPP_REG,
	HCLGE_OPC_DFX_RCB_REG,
	HCLGE_OPC_DFX_TQP_REG,
	HCLGE_OPC_DFX_SSU_REG_2
};

static const struct key_info meta_data_key_info[] = {
	{ PACKET_TYPE_ID, 6},
	{ IP_FRAGEMENT, 1},
	{ ROCE_TYPE, 1},
	{ NEXT_KEY, 5},
	{ VLAN_NUMBER, 2},
	{ SRC_VPORT, 12},
	{ DST_VPORT, 12},
	{ TUNNEL_PACKET, 1},
};

static const struct key_info tuple_key_info[] = {
	{ OUTER_DST_MAC, 48},
	{ OUTER_SRC_MAC, 48},
	{ OUTER_VLAN_TAG_FST, 16},
	{ OUTER_VLAN_TAG_SEC, 16},
	{ OUTER_ETH_TYPE, 16},
	{ OUTER_L2_RSV, 16},
	{ OUTER_IP_TOS, 8},
	{ OUTER_IP_PROTO, 8},
	{ OUTER_SRC_IP, 32},
	{ OUTER_DST_IP, 32},
	{ OUTER_L3_RSV, 16},
	{ OUTER_SRC_PORT, 16},
	{ OUTER_DST_PORT, 16},
	{ OUTER_L4_RSV, 32},
	{ OUTER_TUN_VNI, 24},
	{ OUTER_TUN_FLOW_ID, 8},
	{ INNER_DST_MAC, 48},
	{ INNER_SRC_MAC, 48},
	{ INNER_VLAN_TAG_FST, 16},
	{ INNER_VLAN_TAG_SEC, 16},
	{ INNER_ETH_TYPE, 16},
	{ INNER_L2_RSV, 16},
	{ INNER_IP_TOS, 8},
	{ INNER_IP_PROTO, 8},
	{ INNER_SRC_IP, 32},
	{ INNER_DST_IP, 32},
	{ INNER_L3_RSV, 16},
	{ INNER_SRC_PORT, 16},
	{ INNER_DST_PORT, 16},
	{ INNER_L4_RSV, 32},
};

static int hclge_mac_update_stats_defective(struct hclge_dev *hdev)
{
#define HCLGE_MAC_CMD_NUM 21

	u64 *data = (u64 *)(&hdev->mac_stats);
	struct hclge_desc desc[HCLGE_MAC_CMD_NUM];
	__le64 *desc_data;
	int i, k, n;
	int ret;

	hclge_cmd_setup_basic_desc(&desc[0], HCLGE_OPC_STATS_MAC, true);
	ret = hclge_cmd_send(&hdev->hw, desc, HCLGE_MAC_CMD_NUM);
	if (ret) {
		dev_err(&hdev->pdev->dev,
			"Get MAC pkt stats fail, status = %d.\n", ret);

		return ret;
	}

	for (i = 0; i < HCLGE_MAC_CMD_NUM; i++) {
		/* for special opcode 0032, only the first desc has the head */
		if (unlikely(i == 0)) {
			desc_data = (__le64 *)(&desc[i].data[0]);
			n = HCLGE_RD_FIRST_STATS_NUM;
		} else {
			desc_data = (__le64 *)(&desc[i]);
			n = HCLGE_RD_OTHER_STATS_NUM;
		}

		for (k = 0; k < n; k++) {
			*data += le64_to_cpu(*desc_data);
			data++;
			desc_data++;
		}
	}

	return 0;
}

static int hclge_mac_update_stats_complete(struct hclge_dev *hdev, u32 desc_num)
{
	u64 *data = (u64 *)(&hdev->mac_stats);
	struct hclge_desc *desc;
	__le64 *desc_data;
	u16 i, k, n;
	int ret;

	/* This may be called inside atomic sections,
	 * so GFP_ATOMIC is more suitalbe here
	 */
	desc = kcalloc(desc_num, sizeof(struct hclge_desc), GFP_ATOMIC);
	if (!desc)
		return -ENOMEM;

	hclge_cmd_setup_basic_desc(&desc[0], HCLGE_OPC_STATS_MAC_ALL, true);
	ret = hclge_cmd_send(&hdev->hw, desc, desc_num);
	if (ret) {
		kfree(desc);
		return ret;
	}

	for (i = 0; i < desc_num; i++) {
		/* for special opcode 0034, only the first desc has the head */
		if (i == 0) {
			desc_data = (__le64 *)(&desc[i].data[0]);
			n = HCLGE_RD_FIRST_STATS_NUM;
		} else {
			desc_data = (__le64 *)(&desc[i]);
			n = HCLGE_RD_OTHER_STATS_NUM;
		}

		for (k = 0; k < n; k++) {
			*data += le64_to_cpu(*desc_data);
			data++;
			desc_data++;
		}
	}

	kfree(desc);

	return 0;
}

static int hclge_mac_query_reg_num(struct hclge_dev *hdev, u32 *desc_num)
{
	struct hclge_desc desc;
	__le32 *desc_data;
	u32 reg_num;
	int ret;

	hclge_cmd_setup_basic_desc(&desc, HCLGE_OPC_QUERY_MAC_REG_NUM, true);
	ret = hclge_cmd_send(&hdev->hw, &desc, 1);
	if (ret)
		return ret;

	desc_data = (__le32 *)(&desc.data[0]);
	reg_num = le32_to_cpu(*desc_data);

	*desc_num = 1 + ((reg_num - 3) >> 2) +
		    (u32)(((reg_num - 3) & 0x3) ? 1 : 0);

	return 0;
}

static int hclge_mac_update_stats(struct hclge_dev *hdev)
{
	u32 desc_num;
	int ret;

	ret = hclge_mac_query_reg_num(hdev, &desc_num);

	/* The firmware supports the new statistics acquisition method */
	if (!ret)
		ret = hclge_mac_update_stats_complete(hdev, desc_num);
	else if (ret == -EOPNOTSUPP)
		ret = hclge_mac_update_stats_defective(hdev);
	else
		dev_err(&hdev->pdev->dev, "query mac reg num fail!\n");

	return ret;
}

static int hclge_tqps_update_stats(struct hnae3_handle *handle)
{
	struct hnae3_knic_private_info *kinfo = &handle->kinfo;
	struct hclge_vport *vport = hclge_get_vport(handle);
	struct hclge_dev *hdev = vport->back;
	struct hnae3_queue *queue;
	struct hclge_desc desc[1];
	struct hclge_tqp *tqp;
	int ret, i;

	for (i = 0; i < kinfo->num_tqps; i++) {
		queue = handle->kinfo.tqp[i];
		tqp = container_of(queue, struct hclge_tqp, q);
		/* command : HCLGE_OPC_QUERY_IGU_STAT */
		hclge_cmd_setup_basic_desc(&desc[0], HCLGE_OPC_QUERY_RX_STATUS,
					   true);

		desc[0].data[0] = cpu_to_le32((tqp->index & 0x1ff));
		ret = hclge_cmd_send(&hdev->hw, desc, 1);
		if (ret) {
			dev_err(&hdev->pdev->dev,
				"Query tqp stat fail, status = %d,queue = %d\n",
				ret, i);
			return ret;
		}
		tqp->tqp_stats.rcb_rx_ring_pktnum_rcd +=
			le32_to_cpu(desc[0].data[1]);
	}

	for (i = 0; i < kinfo->num_tqps; i++) {
		queue = handle->kinfo.tqp[i];
		tqp = container_of(queue, struct hclge_tqp, q);
		/* command : HCLGE_OPC_QUERY_IGU_STAT */
		hclge_cmd_setup_basic_desc(&desc[0],
					   HCLGE_OPC_QUERY_TX_STATUS,
					   true);

		desc[0].data[0] = cpu_to_le32((tqp->index & 0x1ff));
		ret = hclge_cmd_send(&hdev->hw, desc, 1);
		if (ret) {
			dev_err(&hdev->pdev->dev,
				"Query tqp stat fail, status = %d,queue = %d\n",
				ret, i);
			return ret;
		}
		tqp->tqp_stats.rcb_tx_ring_pktnum_rcd +=
			le32_to_cpu(desc[0].data[1]);
	}

	return 0;
}

static u64 *hclge_tqps_get_stats(struct hnae3_handle *handle, u64 *data)
{
	struct hnae3_knic_private_info *kinfo = &handle->kinfo;
	struct hclge_tqp *tqp;
	u64 *buff = data;
	int i;

	for (i = 0; i < kinfo->num_tqps; i++) {
		tqp = container_of(kinfo->tqp[i], struct hclge_tqp, q);
		*buff++ = tqp->tqp_stats.rcb_tx_ring_pktnum_rcd;
	}

	for (i = 0; i < kinfo->num_tqps; i++) {
		tqp = container_of(kinfo->tqp[i], struct hclge_tqp, q);
		*buff++ = tqp->tqp_stats.rcb_rx_ring_pktnum_rcd;
	}

	return buff;
}

static int hclge_tqps_get_sset_count(struct hnae3_handle *handle, int stringset)
{
	struct hnae3_knic_private_info *kinfo = &handle->kinfo;

	/* each tqp has TX & RX two queues */
	return kinfo->num_tqps * (2);
}

static u8 *hclge_tqps_get_strings(struct hnae3_handle *handle, u8 *data)
{
	struct hnae3_knic_private_info *kinfo = &handle->kinfo;
	u8 *buff = data;
	int i = 0;

	for (i = 0; i < kinfo->num_tqps; i++) {
		struct hclge_tqp *tqp = container_of(handle->kinfo.tqp[i],
			struct hclge_tqp, q);
		snprintf(buff, ETH_GSTRING_LEN, "txq%d_pktnum_rcd",
			 tqp->index);
		buff = buff + ETH_GSTRING_LEN;
	}

	for (i = 0; i < kinfo->num_tqps; i++) {
		struct hclge_tqp *tqp = container_of(kinfo->tqp[i],
			struct hclge_tqp, q);
		snprintf(buff, ETH_GSTRING_LEN, "rxq%d_pktnum_rcd",
			 tqp->index);
		buff = buff + ETH_GSTRING_LEN;
	}

	return buff;
}

static u64 *hclge_comm_get_stats(const void *comm_stats,
				 const struct hclge_comm_stats_str strs[],
				 int size, u64 *data)
{
	u64 *buf = data;
	u32 i;

	for (i = 0; i < size; i++)
		buf[i] = HCLGE_STATS_READ(comm_stats, strs[i].offset);

	return buf + size;
}

static u8 *hclge_comm_get_strings(u32 stringset,
				  const struct hclge_comm_stats_str strs[],
				  int size, u8 *data)
{
	char *buff = (char *)data;
	u32 i;

	if (stringset != ETH_SS_STATS)
		return buff;

	for (i = 0; i < size; i++) {
		snprintf(buff, ETH_GSTRING_LEN, "%s", strs[i].desc);
		buff = buff + ETH_GSTRING_LEN;
	}

	return (u8 *)buff;
}

static void hclge_update_stats_for_all(struct hclge_dev *hdev)
{
	struct hnae3_handle *handle;
	int status;

	handle = &hdev->vport[0].nic;
	if (handle->client) {
		status = hclge_tqps_update_stats(handle);
		if (status) {
			dev_err(&hdev->pdev->dev,
				"Update TQPS stats fail, status = %d.\n",
				status);
		}
	}

	status = hclge_mac_update_stats(hdev);
	if (status)
		dev_err(&hdev->pdev->dev,
			"Update MAC stats fail, status = %d.\n", status);
}

static void hclge_update_stats(struct hnae3_handle *handle,
			       struct net_device_stats *net_stats)
{
	struct hclge_vport *vport = hclge_get_vport(handle);
	struct hclge_dev *hdev = vport->back;
	int status;

	if (test_and_set_bit(HCLGE_STATE_STATISTICS_UPDATING, &hdev->state))
		return;

	status = hclge_mac_update_stats(hdev);
	if (status)
		dev_err(&hdev->pdev->dev,
			"Update MAC stats fail, status = %d.\n",
			status);

	status = hclge_tqps_update_stats(handle);
	if (status)
		dev_err(&hdev->pdev->dev,
			"Update TQPS stats fail, status = %d.\n",
			status);

	clear_bit(HCLGE_STATE_STATISTICS_UPDATING, &hdev->state);
}

static int hclge_get_sset_count(struct hnae3_handle *handle, int stringset)
{
#define HCLGE_LOOPBACK_TEST_FLAGS (HNAE3_SUPPORT_APP_LOOPBACK |\
		HNAE3_SUPPORT_PHY_LOOPBACK |\
		HNAE3_SUPPORT_SERDES_SERIAL_LOOPBACK |\
		HNAE3_SUPPORT_SERDES_PARALLEL_LOOPBACK)

	struct hclge_vport *vport = hclge_get_vport(handle);
	struct hclge_dev *hdev = vport->back;
	int count = 0;

	/* Loopback test support rules:
	 * mac: only GE mode support
	 * serdes: all mac mode will support include GE/XGE/LGE/CGE
	 * phy: only support when phy device exist on board
	 */
	if (stringset == ETH_SS_TEST) {
		/* clear loopback bit flags at first */
		handle->flags = (handle->flags & (~HCLGE_LOOPBACK_TEST_FLAGS));
		if (hdev->pdev->revision >= 0x21 ||
		    hdev->hw.mac.speed == HCLGE_MAC_SPEED_10M ||
		    hdev->hw.mac.speed == HCLGE_MAC_SPEED_100M ||
		    hdev->hw.mac.speed == HCLGE_MAC_SPEED_1G) {
			count += 1;
			handle->flags |= HNAE3_SUPPORT_APP_LOOPBACK;
		}

		count += 2;
		handle->flags |= HNAE3_SUPPORT_SERDES_SERIAL_LOOPBACK;
		handle->flags |= HNAE3_SUPPORT_SERDES_PARALLEL_LOOPBACK;

		if (hdev->hw.mac.phydev) {
			count += 1;
			handle->flags |= HNAE3_SUPPORT_PHY_LOOPBACK;
		}

	} else if (stringset == ETH_SS_STATS) {
		count = ARRAY_SIZE(g_mac_stats_string) +
			hclge_tqps_get_sset_count(handle, stringset);
	}

	return count;
}

static void hclge_get_strings(struct hnae3_handle *handle, u32 stringset,
			      u8 *data)
{
	u8 *p = (char *)data;
	int size;

	if (stringset == ETH_SS_STATS) {
		size = ARRAY_SIZE(g_mac_stats_string);
		p = hclge_comm_get_strings(stringset, g_mac_stats_string,
					   size, p);
		p = hclge_tqps_get_strings(handle, p);
	} else if (stringset == ETH_SS_TEST) {
		if (handle->flags & HNAE3_SUPPORT_APP_LOOPBACK) {
			memcpy(p, hns3_nic_test_strs[HNAE3_LOOP_APP],
			       ETH_GSTRING_LEN);
			p += ETH_GSTRING_LEN;
		}
		if (handle->flags & HNAE3_SUPPORT_SERDES_SERIAL_LOOPBACK) {
			memcpy(p, hns3_nic_test_strs[HNAE3_LOOP_SERIAL_SERDES],
			       ETH_GSTRING_LEN);
			p += ETH_GSTRING_LEN;
		}
		if (handle->flags & HNAE3_SUPPORT_SERDES_PARALLEL_LOOPBACK) {
			memcpy(p,
			       hns3_nic_test_strs[HNAE3_LOOP_PARALLEL_SERDES],
			       ETH_GSTRING_LEN);
			p += ETH_GSTRING_LEN;
		}
		if (handle->flags & HNAE3_SUPPORT_PHY_LOOPBACK) {
			memcpy(p, hns3_nic_test_strs[HNAE3_LOOP_PHY],
			       ETH_GSTRING_LEN);
			p += ETH_GSTRING_LEN;
		}
	}
}

static void hclge_get_stats(struct hnae3_handle *handle, u64 *data)
{
	struct hclge_vport *vport = hclge_get_vport(handle);
	struct hclge_dev *hdev = vport->back;
	u64 *p;

	p = hclge_comm_get_stats(&hdev->mac_stats, g_mac_stats_string,
				 ARRAY_SIZE(g_mac_stats_string), data);
	p = hclge_tqps_get_stats(handle, p);
}

static void hclge_get_mac_stat(struct hnae3_handle *handle,
			       struct hns3_mac_stats *mac_stats)
{
	struct hclge_vport *vport = hclge_get_vport(handle);
	struct hclge_dev *hdev = vport->back;

	hclge_update_stats(handle, NULL);

	mac_stats->tx_pause_cnt = hdev->mac_stats.mac_tx_mac_pause_num;
	mac_stats->rx_pause_cnt = hdev->mac_stats.mac_rx_mac_pause_num;
}

static int hclge_parse_func_status(struct hclge_dev *hdev,
				   struct hclge_func_status_cmd *status)
{
	if (!(status->pf_state & HCLGE_PF_STATE_DONE))
		return -EINVAL;

	/* Set the pf to main pf */
	if (status->pf_state & HCLGE_PF_STATE_MAIN)
		hdev->flag |= HCLGE_FLAG_MAIN;
	else
		hdev->flag &= ~HCLGE_FLAG_MAIN;

	return 0;
}

static int hclge_query_function_status(struct hclge_dev *hdev)
{
#define HCLGE_QUERY_MAX_CNT	5

	struct hclge_func_status_cmd *req;
	struct hclge_desc desc;
	int timeout = 0;
	int ret;

	hclge_cmd_setup_basic_desc(&desc, HCLGE_OPC_QUERY_FUNC_STATUS, true);
	req = (struct hclge_func_status_cmd *)desc.data;

	do {
		ret = hclge_cmd_send(&hdev->hw, &desc, 1);
		if (ret) {
			dev_err(&hdev->pdev->dev,
				"query function status failed %d.\n", ret);
			return ret;
		}

		/* Check pf reset is done */
		if (req->pf_state)
			break;
		usleep_range(1000, 2000);
	} while (timeout++ < HCLGE_QUERY_MAX_CNT);

	return hclge_parse_func_status(hdev, req);
}

static int hclge_query_pf_resource(struct hclge_dev *hdev)
{
	struct hclge_pf_res_cmd *req;
	struct hclge_desc desc;
	int ret;

	hclge_cmd_setup_basic_desc(&desc, HCLGE_OPC_QUERY_PF_RSRC, true);
	ret = hclge_cmd_send(&hdev->hw, &desc, 1);
	if (ret) {
		dev_err(&hdev->pdev->dev,
			"query pf resource failed %d.\n", ret);
		return ret;
	}

	req = (struct hclge_pf_res_cmd *)desc.data;
	hdev->num_tqps = le16_to_cpu(req->tqp_num);
	hdev->pkt_buf_size = le16_to_cpu(req->buf_size) << HCLGE_BUF_UNIT_S;

	if (req->tx_buf_size)
		hdev->tx_buf_size =
			le16_to_cpu(req->tx_buf_size) << HCLGE_BUF_UNIT_S;
	else
		hdev->tx_buf_size = HCLGE_DEFAULT_TX_BUF;

	hdev->tx_buf_size = roundup(hdev->tx_buf_size, HCLGE_BUF_SIZE_UNIT);

	if (req->dv_buf_size)
		hdev->dv_buf_size =
			le16_to_cpu(req->dv_buf_size) << HCLGE_BUF_UNIT_S;
	else
		hdev->dv_buf_size = HCLGE_DEFAULT_DV;

	hdev->dv_buf_size = roundup(hdev->dv_buf_size, HCLGE_BUF_SIZE_UNIT);

	if (hnae3_dev_roce_supported(hdev)) {
		hdev->roce_base_msix_offset =
		hnae3_get_field(le16_to_cpu(req->msixcap_localid_ba_rocee),
				HCLGE_MSIX_OFT_ROCEE_M, HCLGE_MSIX_OFT_ROCEE_S);
		hdev->num_roce_msi =
		hnae3_get_field(le16_to_cpu(req->pf_intr_vector_number),
				HCLGE_PF_VEC_NUM_M, HCLGE_PF_VEC_NUM_S);

		/* nic's msix numbers is always equals to the roce's. */
		hdev->num_nic_msi = hdev->num_roce_msi;

		/* PF should have NIC vectors and Roce vectors,
		 * NIC vectors are queued before Roce vectors.
		 */
		hdev->num_msi = hdev->num_roce_msi +
				hdev->roce_base_msix_offset;
	} else {
		hdev->num_msi =
		hnae3_get_field(le16_to_cpu(req->pf_intr_vector_number),
				HCLGE_PF_VEC_NUM_M, HCLGE_PF_VEC_NUM_S);

		hdev->num_nic_msi = hdev->num_msi;
	}

	if (hdev->num_nic_msi < HNAE3_MIN_VECTOR_NUM) {
		dev_err(&hdev->pdev->dev,
			"Just %u msi resources, not enough for pf(min:2).\n",
			hdev->num_nic_msi);
		return -EINVAL;
	}

	return 0;
}

static int hclge_parse_speed(int speed_cmd, int *speed)
{
	switch (speed_cmd) {
	case 6:
		*speed = HCLGE_MAC_SPEED_10M;
		break;
	case 7:
		*speed = HCLGE_MAC_SPEED_100M;
		break;
	case 0:
		*speed = HCLGE_MAC_SPEED_1G;
		break;
	case 1:
		*speed = HCLGE_MAC_SPEED_10G;
		break;
	case 2:
		*speed = HCLGE_MAC_SPEED_25G;
		break;
	case 3:
		*speed = HCLGE_MAC_SPEED_40G;
		break;
	case 4:
		*speed = HCLGE_MAC_SPEED_50G;
		break;
	case 5:
		*speed = HCLGE_MAC_SPEED_100G;
		break;
	default:
		return -EINVAL;
	}

	return 0;
}

static int hclge_check_port_speed(struct hnae3_handle *handle, u32 speed)
{
	struct hclge_vport *vport = hclge_get_vport(handle);
	struct hclge_dev *hdev = vport->back;
	u32 speed_ability = hdev->hw.mac.speed_ability;
	u32 speed_bit = 0;

	switch (speed) {
	case HCLGE_MAC_SPEED_10M:
		speed_bit = HCLGE_SUPPORT_10M_BIT;
		break;
	case HCLGE_MAC_SPEED_100M:
		speed_bit = HCLGE_SUPPORT_100M_BIT;
		break;
	case HCLGE_MAC_SPEED_1G:
		speed_bit = HCLGE_SUPPORT_1G_BIT;
		break;
	case HCLGE_MAC_SPEED_10G:
		speed_bit = HCLGE_SUPPORT_10G_BIT;
		break;
	case HCLGE_MAC_SPEED_25G:
		speed_bit = HCLGE_SUPPORT_25G_BIT;
		break;
	case HCLGE_MAC_SPEED_40G:
		speed_bit = HCLGE_SUPPORT_40G_BIT;
		break;
	case HCLGE_MAC_SPEED_50G:
		speed_bit = HCLGE_SUPPORT_50G_BIT;
		break;
	case HCLGE_MAC_SPEED_100G:
		speed_bit = HCLGE_SUPPORT_100G_BIT;
		break;
	default:
		return -EINVAL;
	}

	if (speed_bit & speed_ability)
		return 0;

	return -EINVAL;
}

static void hclge_convert_setting_sr(struct hclge_mac *mac, u8 speed_ability)
{
	if (speed_ability & HCLGE_SUPPORT_10G_BIT)
		linkmode_set_bit(ETHTOOL_LINK_MODE_10000baseSR_Full_BIT,
				 mac->supported);
	if (speed_ability & HCLGE_SUPPORT_25G_BIT)
		linkmode_set_bit(ETHTOOL_LINK_MODE_25000baseSR_Full_BIT,
				 mac->supported);
	if (speed_ability & HCLGE_SUPPORT_40G_BIT)
		linkmode_set_bit(ETHTOOL_LINK_MODE_40000baseSR4_Full_BIT,
				 mac->supported);
	if (speed_ability & HCLGE_SUPPORT_50G_BIT)
		linkmode_set_bit(ETHTOOL_LINK_MODE_50000baseSR2_Full_BIT,
				 mac->supported);
	if (speed_ability & HCLGE_SUPPORT_100G_BIT)
		linkmode_set_bit(ETHTOOL_LINK_MODE_100000baseSR4_Full_BIT,
				 mac->supported);
}

static void hclge_convert_setting_lr(struct hclge_mac *mac, u8 speed_ability)
{
	if (speed_ability & HCLGE_SUPPORT_10G_BIT)
		linkmode_set_bit(ETHTOOL_LINK_MODE_10000baseLR_Full_BIT,
				 mac->supported);
	if (speed_ability & HCLGE_SUPPORT_25G_BIT)
		linkmode_set_bit(ETHTOOL_LINK_MODE_25000baseSR_Full_BIT,
				 mac->supported);
	if (speed_ability & HCLGE_SUPPORT_50G_BIT)
		linkmode_set_bit(ETHTOOL_LINK_MODE_50000baseLR_ER_FR_Full_BIT,
				 mac->supported);
	if (speed_ability & HCLGE_SUPPORT_40G_BIT)
		linkmode_set_bit(ETHTOOL_LINK_MODE_40000baseLR4_Full_BIT,
				 mac->supported);
	if (speed_ability & HCLGE_SUPPORT_100G_BIT)
		linkmode_set_bit(ETHTOOL_LINK_MODE_100000baseLR4_ER4_Full_BIT,
				 mac->supported);
}

static void hclge_convert_setting_cr(struct hclge_mac *mac, u8 speed_ability)
{
	if (speed_ability & HCLGE_SUPPORT_10G_BIT)
		linkmode_set_bit(ETHTOOL_LINK_MODE_10000baseCR_Full_BIT,
				 mac->supported);
	if (speed_ability & HCLGE_SUPPORT_25G_BIT)
		linkmode_set_bit(ETHTOOL_LINK_MODE_25000baseCR_Full_BIT,
				 mac->supported);
	if (speed_ability & HCLGE_SUPPORT_40G_BIT)
		linkmode_set_bit(ETHTOOL_LINK_MODE_40000baseCR4_Full_BIT,
				 mac->supported);
	if (speed_ability & HCLGE_SUPPORT_50G_BIT)
		linkmode_set_bit(ETHTOOL_LINK_MODE_50000baseCR2_Full_BIT,
				 mac->supported);
	if (speed_ability & HCLGE_SUPPORT_100G_BIT)
		linkmode_set_bit(ETHTOOL_LINK_MODE_100000baseCR4_Full_BIT,
				 mac->supported);
}

static void hclge_convert_setting_kr(struct hclge_mac *mac, u8 speed_ability)
{
	if (speed_ability & HCLGE_SUPPORT_1G_BIT)
		linkmode_set_bit(ETHTOOL_LINK_MODE_1000baseKX_Full_BIT,
				 mac->supported);
	if (speed_ability & HCLGE_SUPPORT_10G_BIT)
		linkmode_set_bit(ETHTOOL_LINK_MODE_10000baseKR_Full_BIT,
				 mac->supported);
	if (speed_ability & HCLGE_SUPPORT_25G_BIT)
		linkmode_set_bit(ETHTOOL_LINK_MODE_25000baseKR_Full_BIT,
				 mac->supported);
	if (speed_ability & HCLGE_SUPPORT_40G_BIT)
		linkmode_set_bit(ETHTOOL_LINK_MODE_40000baseKR4_Full_BIT,
				 mac->supported);
	if (speed_ability & HCLGE_SUPPORT_50G_BIT)
		linkmode_set_bit(ETHTOOL_LINK_MODE_50000baseKR2_Full_BIT,
				 mac->supported);
	if (speed_ability & HCLGE_SUPPORT_100G_BIT)
		linkmode_set_bit(ETHTOOL_LINK_MODE_100000baseKR4_Full_BIT,
				 mac->supported);
}

static void hclge_convert_setting_fec(struct hclge_mac *mac)
{
	linkmode_clear_bit(ETHTOOL_LINK_MODE_FEC_BASER_BIT, mac->supported);
	linkmode_clear_bit(ETHTOOL_LINK_MODE_FEC_RS_BIT, mac->supported);

	switch (mac->speed) {
	case HCLGE_MAC_SPEED_10G:
	case HCLGE_MAC_SPEED_40G:
		linkmode_set_bit(ETHTOOL_LINK_MODE_FEC_BASER_BIT,
				 mac->supported);
		mac->fec_ability =
			BIT(HNAE3_FEC_BASER) | BIT(HNAE3_FEC_AUTO);
		break;
	case HCLGE_MAC_SPEED_25G:
	case HCLGE_MAC_SPEED_50G:
		linkmode_set_bit(ETHTOOL_LINK_MODE_FEC_RS_BIT,
				 mac->supported);
		mac->fec_ability =
			BIT(HNAE3_FEC_BASER) | BIT(HNAE3_FEC_RS) |
			BIT(HNAE3_FEC_AUTO);
		break;
	case HCLGE_MAC_SPEED_100G:
		linkmode_set_bit(ETHTOOL_LINK_MODE_FEC_RS_BIT, mac->supported);
		mac->fec_ability = BIT(HNAE3_FEC_RS) | BIT(HNAE3_FEC_AUTO);
		break;
	default:
		mac->fec_ability = 0;
		break;
	}
}

static void hclge_parse_fiber_link_mode(struct hclge_dev *hdev,
					u8 speed_ability)
{
	struct hclge_mac *mac = &hdev->hw.mac;

	if (speed_ability & HCLGE_SUPPORT_1G_BIT)
		linkmode_set_bit(ETHTOOL_LINK_MODE_1000baseX_Full_BIT,
				 mac->supported);

	hclge_convert_setting_sr(mac, speed_ability);
	hclge_convert_setting_lr(mac, speed_ability);
	hclge_convert_setting_cr(mac, speed_ability);
	if (hdev->pdev->revision >= 0x21)
		hclge_convert_setting_fec(mac);

	linkmode_set_bit(ETHTOOL_LINK_MODE_FIBRE_BIT, mac->supported);
	linkmode_set_bit(ETHTOOL_LINK_MODE_Pause_BIT, mac->supported);
	linkmode_set_bit(ETHTOOL_LINK_MODE_FEC_NONE_BIT, mac->supported);
}

static void hclge_parse_backplane_link_mode(struct hclge_dev *hdev,
					    u8 speed_ability)
{
	struct hclge_mac *mac = &hdev->hw.mac;

	hclge_convert_setting_kr(mac, speed_ability);
	if (hdev->pdev->revision >= 0x21)
		hclge_convert_setting_fec(mac);
	linkmode_set_bit(ETHTOOL_LINK_MODE_Backplane_BIT, mac->supported);
	linkmode_set_bit(ETHTOOL_LINK_MODE_Pause_BIT, mac->supported);
	linkmode_set_bit(ETHTOOL_LINK_MODE_FEC_NONE_BIT, mac->supported);
}

static void hclge_parse_copper_link_mode(struct hclge_dev *hdev,
					 u8 speed_ability)
{
	unsigned long *supported = hdev->hw.mac.supported;

	/* default to support all speed for GE port */
	if (!speed_ability)
		speed_ability = HCLGE_SUPPORT_GE;

	if (speed_ability & HCLGE_SUPPORT_1G_BIT)
		linkmode_set_bit(ETHTOOL_LINK_MODE_1000baseT_Full_BIT,
				 supported);

	if (speed_ability & HCLGE_SUPPORT_100M_BIT) {
		linkmode_set_bit(ETHTOOL_LINK_MODE_100baseT_Full_BIT,
				 supported);
		linkmode_set_bit(ETHTOOL_LINK_MODE_100baseT_Half_BIT,
				 supported);
	}

	if (speed_ability & HCLGE_SUPPORT_10M_BIT) {
		linkmode_set_bit(ETHTOOL_LINK_MODE_10baseT_Full_BIT, supported);
		linkmode_set_bit(ETHTOOL_LINK_MODE_10baseT_Half_BIT, supported);
	}

	linkmode_set_bit(ETHTOOL_LINK_MODE_Autoneg_BIT, supported);
	linkmode_set_bit(ETHTOOL_LINK_MODE_TP_BIT, supported);
	linkmode_set_bit(ETHTOOL_LINK_MODE_Pause_BIT, supported);
	linkmode_set_bit(ETHTOOL_LINK_MODE_Asym_Pause_BIT, supported);
}

static void hclge_parse_link_mode(struct hclge_dev *hdev, u8 speed_ability)
{
	u8 media_type = hdev->hw.mac.media_type;

	if (media_type == HNAE3_MEDIA_TYPE_FIBER)
		hclge_parse_fiber_link_mode(hdev, speed_ability);
	else if (media_type == HNAE3_MEDIA_TYPE_COPPER)
		hclge_parse_copper_link_mode(hdev, speed_ability);
	else if (media_type == HNAE3_MEDIA_TYPE_BACKPLANE)
		hclge_parse_backplane_link_mode(hdev, speed_ability);
}

static u32 hclge_get_max_speed(u8 speed_ability)
{
	if (speed_ability & HCLGE_SUPPORT_100G_BIT)
		return HCLGE_MAC_SPEED_100G;

	if (speed_ability & HCLGE_SUPPORT_50G_BIT)
		return HCLGE_MAC_SPEED_50G;

	if (speed_ability & HCLGE_SUPPORT_40G_BIT)
		return HCLGE_MAC_SPEED_40G;

	if (speed_ability & HCLGE_SUPPORT_25G_BIT)
		return HCLGE_MAC_SPEED_25G;

	if (speed_ability & HCLGE_SUPPORT_10G_BIT)
		return HCLGE_MAC_SPEED_10G;

	if (speed_ability & HCLGE_SUPPORT_1G_BIT)
		return HCLGE_MAC_SPEED_1G;

	if (speed_ability & HCLGE_SUPPORT_100M_BIT)
		return HCLGE_MAC_SPEED_100M;

	if (speed_ability & HCLGE_SUPPORT_10M_BIT)
		return HCLGE_MAC_SPEED_10M;

	return HCLGE_MAC_SPEED_1G;
}

static void hclge_parse_cfg(struct hclge_cfg *cfg, struct hclge_desc *desc)
{
	struct hclge_cfg_param_cmd *req;
	u64 mac_addr_tmp_high;
	u64 mac_addr_tmp;
	unsigned int i;

	req = (struct hclge_cfg_param_cmd *)desc[0].data;

	/* get the configuration */
	cfg->vmdq_vport_num = hnae3_get_field(__le32_to_cpu(req->param[0]),
					      HCLGE_CFG_VMDQ_M,
					      HCLGE_CFG_VMDQ_S);
	cfg->tc_num = hnae3_get_field(__le32_to_cpu(req->param[0]),
				      HCLGE_CFG_TC_NUM_M, HCLGE_CFG_TC_NUM_S);
	cfg->tqp_desc_num = hnae3_get_field(__le32_to_cpu(req->param[0]),
					    HCLGE_CFG_TQP_DESC_N_M,
					    HCLGE_CFG_TQP_DESC_N_S);

	cfg->phy_addr = hnae3_get_field(__le32_to_cpu(req->param[1]),
					HCLGE_CFG_PHY_ADDR_M,
					HCLGE_CFG_PHY_ADDR_S);
	cfg->media_type = hnae3_get_field(__le32_to_cpu(req->param[1]),
					  HCLGE_CFG_MEDIA_TP_M,
					  HCLGE_CFG_MEDIA_TP_S);
	cfg->rx_buf_len = hnae3_get_field(__le32_to_cpu(req->param[1]),
					  HCLGE_CFG_RX_BUF_LEN_M,
					  HCLGE_CFG_RX_BUF_LEN_S);
	/* get mac_address */
	mac_addr_tmp = __le32_to_cpu(req->param[2]);
	mac_addr_tmp_high = hnae3_get_field(__le32_to_cpu(req->param[3]),
					    HCLGE_CFG_MAC_ADDR_H_M,
					    HCLGE_CFG_MAC_ADDR_H_S);

	mac_addr_tmp |= (mac_addr_tmp_high << 31) << 1;

	cfg->default_speed = hnae3_get_field(__le32_to_cpu(req->param[3]),
					     HCLGE_CFG_DEFAULT_SPEED_M,
					     HCLGE_CFG_DEFAULT_SPEED_S);
	cfg->rss_size_max = hnae3_get_field(__le32_to_cpu(req->param[3]),
					    HCLGE_CFG_RSS_SIZE_M,
					    HCLGE_CFG_RSS_SIZE_S);

	for (i = 0; i < ETH_ALEN; i++)
		cfg->mac_addr[i] = (mac_addr_tmp >> (8 * i)) & 0xff;

	req = (struct hclge_cfg_param_cmd *)desc[1].data;
	cfg->numa_node_map = __le32_to_cpu(req->param[0]);

	cfg->speed_ability = hnae3_get_field(__le32_to_cpu(req->param[1]),
					     HCLGE_CFG_SPEED_ABILITY_M,
					     HCLGE_CFG_SPEED_ABILITY_S);
	cfg->umv_space = hnae3_get_field(__le32_to_cpu(req->param[1]),
					 HCLGE_CFG_UMV_TBL_SPACE_M,
					 HCLGE_CFG_UMV_TBL_SPACE_S);
	if (!cfg->umv_space)
		cfg->umv_space = HCLGE_DEFAULT_UMV_SPACE_PER_PF;
}

/* hclge_get_cfg: query the static parameter from flash
 * @hdev: pointer to struct hclge_dev
 * @hcfg: the config structure to be getted
 */
static int hclge_get_cfg(struct hclge_dev *hdev, struct hclge_cfg *hcfg)
{
	struct hclge_desc desc[HCLGE_PF_CFG_DESC_NUM];
	struct hclge_cfg_param_cmd *req;
	unsigned int i;
	int ret;

	for (i = 0; i < HCLGE_PF_CFG_DESC_NUM; i++) {
		u32 offset = 0;

		req = (struct hclge_cfg_param_cmd *)desc[i].data;
		hclge_cmd_setup_basic_desc(&desc[i], HCLGE_OPC_GET_CFG_PARAM,
					   true);
		hnae3_set_field(offset, HCLGE_CFG_OFFSET_M,
				HCLGE_CFG_OFFSET_S, i * HCLGE_CFG_RD_LEN_BYTES);
		/* Len should be united by 4 bytes when send to hardware */
		hnae3_set_field(offset, HCLGE_CFG_RD_LEN_M, HCLGE_CFG_RD_LEN_S,
				HCLGE_CFG_RD_LEN_BYTES / HCLGE_CFG_RD_LEN_UNIT);
		req->offset = cpu_to_le32(offset);
	}

	ret = hclge_cmd_send(&hdev->hw, desc, HCLGE_PF_CFG_DESC_NUM);
	if (ret) {
		dev_err(&hdev->pdev->dev, "get config failed %d.\n", ret);
		return ret;
	}

	hclge_parse_cfg(hcfg, desc);

	return 0;
}

static int hclge_get_cap(struct hclge_dev *hdev)
{
	int ret;

	ret = hclge_query_function_status(hdev);
	if (ret) {
		dev_err(&hdev->pdev->dev,
			"query function status error %d.\n", ret);
		return ret;
	}

	/* get pf resource */
	return hclge_query_pf_resource(hdev);
}

static void hclge_init_kdump_kernel_config(struct hclge_dev *hdev)
{
#define HCLGE_MIN_TX_DESC	64
#define HCLGE_MIN_RX_DESC	64

	if (!is_kdump_kernel())
		return;

	dev_info(&hdev->pdev->dev,
		 "Running kdump kernel. Using minimal resources\n");

	/* minimal queue pairs equals to the number of vports */
	hdev->num_tqps = hdev->num_vmdq_vport + hdev->num_req_vfs + 1;
	hdev->num_tx_desc = HCLGE_MIN_TX_DESC;
	hdev->num_rx_desc = HCLGE_MIN_RX_DESC;
}

static int hclge_configure(struct hclge_dev *hdev)
{
	struct hclge_cfg cfg;
	unsigned int i;
	int ret;

	ret = hclge_get_cfg(hdev, &cfg);
	if (ret) {
		dev_err(&hdev->pdev->dev, "get mac mode error %d.\n", ret);
		return ret;
	}

	hdev->num_vmdq_vport = cfg.vmdq_vport_num;
	hdev->base_tqp_pid = 0;
	hdev->rss_size_max = cfg.rss_size_max;
	hdev->rx_buf_len = cfg.rx_buf_len;
	ether_addr_copy(hdev->hw.mac.mac_addr, cfg.mac_addr);
	hdev->hw.mac.media_type = cfg.media_type;
	hdev->hw.mac.phy_addr = cfg.phy_addr;
	hdev->num_tx_desc = cfg.tqp_desc_num;
	hdev->num_rx_desc = cfg.tqp_desc_num;
	hdev->tm_info.num_pg = 1;
	hdev->tc_max = cfg.tc_num;
	hdev->tm_info.hw_pfc_map = 0;
	hdev->wanted_umv_size = cfg.umv_space;

	if (hnae3_dev_fd_supported(hdev)) {
		hdev->fd_en = true;
		hdev->fd_active_type = HCLGE_FD_RULE_NONE;
	}

	ret = hclge_parse_speed(cfg.default_speed, &hdev->hw.mac.speed);
	if (ret) {
		dev_err(&hdev->pdev->dev, "Get wrong speed ret=%d.\n", ret);
		return ret;
	}

	hclge_parse_link_mode(hdev, cfg.speed_ability);

	hdev->hw.mac.max_speed = hclge_get_max_speed(cfg.speed_ability);

	if ((hdev->tc_max > HNAE3_MAX_TC) ||
	    (hdev->tc_max < 1)) {
		dev_warn(&hdev->pdev->dev, "TC num = %u.\n",
			 hdev->tc_max);
		hdev->tc_max = 1;
	}

	/* Dev does not support DCB */
	if (!hnae3_dev_dcb_supported(hdev)) {
		hdev->tc_max = 1;
		hdev->pfc_max = 0;
	} else {
		hdev->pfc_max = hdev->tc_max;
	}

	hdev->tm_info.num_tc = 1;

	/* Currently not support uncontiuous tc */
	for (i = 0; i < hdev->tm_info.num_tc; i++)
		hnae3_set_bit(hdev->hw_tc_map, i, 1);

	hdev->tx_sch_mode = HCLGE_FLAG_TC_BASE_SCH_MODE;

	hclge_init_kdump_kernel_config(hdev);

	/* Set the init affinity based on pci func number */
	i = cpumask_weight(cpumask_of_node(dev_to_node(&hdev->pdev->dev)));
	i = i ? PCI_FUNC(hdev->pdev->devfn) % i : 0;
	cpumask_set_cpu(cpumask_local_spread(i, dev_to_node(&hdev->pdev->dev)),
			&hdev->affinity_mask);

	return ret;
}

static int hclge_config_tso(struct hclge_dev *hdev, unsigned int tso_mss_min,
			    unsigned int tso_mss_max)
{
	struct hclge_cfg_tso_status_cmd *req;
	struct hclge_desc desc;
	u16 tso_mss;

	hclge_cmd_setup_basic_desc(&desc, HCLGE_OPC_TSO_GENERIC_CONFIG, false);

	req = (struct hclge_cfg_tso_status_cmd *)desc.data;

	tso_mss = 0;
	hnae3_set_field(tso_mss, HCLGE_TSO_MSS_MIN_M,
			HCLGE_TSO_MSS_MIN_S, tso_mss_min);
	req->tso_mss_min = cpu_to_le16(tso_mss);

	tso_mss = 0;
	hnae3_set_field(tso_mss, HCLGE_TSO_MSS_MIN_M,
			HCLGE_TSO_MSS_MIN_S, tso_mss_max);
	req->tso_mss_max = cpu_to_le16(tso_mss);

	return hclge_cmd_send(&hdev->hw, &desc, 1);
}

static int hclge_config_gro(struct hclge_dev *hdev, bool en)
{
	struct hclge_cfg_gro_status_cmd *req;
	struct hclge_desc desc;
	int ret;

	if (!hnae3_dev_gro_supported(hdev))
		return 0;

	hclge_cmd_setup_basic_desc(&desc, HCLGE_OPC_GRO_GENERIC_CONFIG, false);
	req = (struct hclge_cfg_gro_status_cmd *)desc.data;

	req->gro_en = cpu_to_le16(en ? 1 : 0);

	ret = hclge_cmd_send(&hdev->hw, &desc, 1);
	if (ret)
		dev_err(&hdev->pdev->dev,
			"GRO hardware config cmd failed, ret = %d\n", ret);

	return ret;
}

static int hclge_alloc_tqps(struct hclge_dev *hdev)
{
	struct hclge_tqp *tqp;
	int i;

	hdev->htqp = devm_kcalloc(&hdev->pdev->dev, hdev->num_tqps,
				  sizeof(struct hclge_tqp), GFP_KERNEL);
	if (!hdev->htqp)
		return -ENOMEM;

	tqp = hdev->htqp;

	for (i = 0; i < hdev->num_tqps; i++) {
		tqp->dev = &hdev->pdev->dev;
		tqp->index = i;

		tqp->q.ae_algo = &ae_algo;
		tqp->q.buf_size = hdev->rx_buf_len;
		tqp->q.tx_desc_num = hdev->num_tx_desc;
		tqp->q.rx_desc_num = hdev->num_rx_desc;
		tqp->q.io_base = hdev->hw.io_base + HCLGE_TQP_REG_OFFSET +
			i * HCLGE_TQP_REG_SIZE;

		tqp++;
	}

	return 0;
}

static int hclge_map_tqps_to_func(struct hclge_dev *hdev, u16 func_id,
				  u16 tqp_pid, u16 tqp_vid, bool is_pf)
{
	struct hclge_tqp_map_cmd *req;
	struct hclge_desc desc;
	int ret;

	hclge_cmd_setup_basic_desc(&desc, HCLGE_OPC_SET_TQP_MAP, false);

	req = (struct hclge_tqp_map_cmd *)desc.data;
	req->tqp_id = cpu_to_le16(tqp_pid);
	req->tqp_vf = func_id;
	req->tqp_flag = 1U << HCLGE_TQP_MAP_EN_B;
	if (!is_pf)
		req->tqp_flag |= 1U << HCLGE_TQP_MAP_TYPE_B;
	req->tqp_vid = cpu_to_le16(tqp_vid);

	ret = hclge_cmd_send(&hdev->hw, &desc, 1);
	if (ret)
		dev_err(&hdev->pdev->dev, "TQP map failed %d.\n", ret);

	return ret;
}

static int  hclge_assign_tqp(struct hclge_vport *vport, u16 num_tqps)
{
	struct hnae3_knic_private_info *kinfo = &vport->nic.kinfo;
	struct hclge_dev *hdev = vport->back;
	int i, alloced;

	for (i = 0, alloced = 0; i < hdev->num_tqps &&
	     alloced < num_tqps; i++) {
		if (!hdev->htqp[i].alloced) {
			hdev->htqp[i].q.handle = &vport->nic;
			hdev->htqp[i].q.tqp_index = alloced;
			hdev->htqp[i].q.tx_desc_num = kinfo->num_tx_desc;
			hdev->htqp[i].q.rx_desc_num = kinfo->num_rx_desc;
			kinfo->tqp[alloced] = &hdev->htqp[i].q;
			hdev->htqp[i].alloced = true;
			alloced++;
		}
	}
	vport->alloc_tqps = alloced;
	kinfo->rss_size = min_t(u16, hdev->rss_size_max,
				vport->alloc_tqps / hdev->tm_info.num_tc);

	/* ensure one to one mapping between irq and queue at default */
	kinfo->rss_size = min_t(u16, kinfo->rss_size,
				(hdev->num_nic_msi - 1) / hdev->tm_info.num_tc);

	return 0;
}

static int hclge_knic_setup(struct hclge_vport *vport, u16 num_tqps,
			    u16 num_tx_desc, u16 num_rx_desc)

{
	struct hnae3_handle *nic = &vport->nic;
	struct hnae3_knic_private_info *kinfo = &nic->kinfo;
	struct hclge_dev *hdev = vport->back;
	int ret;

	kinfo->num_tx_desc = num_tx_desc;
	kinfo->num_rx_desc = num_rx_desc;

	kinfo->rx_buf_len = hdev->rx_buf_len;

	kinfo->tqp = devm_kcalloc(&hdev->pdev->dev, num_tqps,
				  sizeof(struct hnae3_queue *), GFP_KERNEL);
	if (!kinfo->tqp)
		return -ENOMEM;

	ret = hclge_assign_tqp(vport, num_tqps);
	if (ret)
		dev_err(&hdev->pdev->dev, "fail to assign TQPs %d.\n", ret);

	return ret;
}

static int hclge_map_tqp_to_vport(struct hclge_dev *hdev,
				  struct hclge_vport *vport)
{
	struct hnae3_handle *nic = &vport->nic;
	struct hnae3_knic_private_info *kinfo;
	u16 i;

	kinfo = &nic->kinfo;
	for (i = 0; i < vport->alloc_tqps; i++) {
		struct hclge_tqp *q =
			container_of(kinfo->tqp[i], struct hclge_tqp, q);
		bool is_pf;
		int ret;

		is_pf = !(vport->vport_id);
		ret = hclge_map_tqps_to_func(hdev, vport->vport_id, q->index,
					     i, is_pf);
		if (ret)
			return ret;
	}

	return 0;
}

static int hclge_map_tqp(struct hclge_dev *hdev)
{
	struct hclge_vport *vport = hdev->vport;
	u16 i, num_vport;

	num_vport = hdev->num_vmdq_vport + hdev->num_req_vfs + 1;
	for (i = 0; i < num_vport; i++)	{
		int ret;

		ret = hclge_map_tqp_to_vport(hdev, vport);
		if (ret)
			return ret;

		vport++;
	}

	return 0;
}

static int hclge_vport_setup(struct hclge_vport *vport, u16 num_tqps)
{
	struct hnae3_handle *nic = &vport->nic;
	struct hclge_dev *hdev = vport->back;
	int ret;

	nic->pdev = hdev->pdev;
	nic->ae_algo = &ae_algo;
	nic->numa_node_mask = hdev->numa_node_mask;

	ret = hclge_knic_setup(vport, num_tqps,
			       hdev->num_tx_desc, hdev->num_rx_desc);
	if (ret)
		dev_err(&hdev->pdev->dev, "knic setup failed %d\n", ret);

	return ret;
}

static int hclge_alloc_vport(struct hclge_dev *hdev)
{
	struct pci_dev *pdev = hdev->pdev;
	struct hclge_vport *vport;
	u32 tqp_main_vport;
	u32 tqp_per_vport;
	int num_vport, i;
	int ret;

	/* We need to alloc a vport for main NIC of PF */
	num_vport = hdev->num_vmdq_vport + hdev->num_req_vfs + 1;

	if (hdev->num_tqps < num_vport) {
		dev_err(&hdev->pdev->dev, "tqps(%u) is less than vports(%d)",
			hdev->num_tqps, num_vport);
		return -EINVAL;
	}

	/* Alloc the same number of TQPs for every vport */
	tqp_per_vport = hdev->num_tqps / num_vport;
	tqp_main_vport = tqp_per_vport + hdev->num_tqps % num_vport;

	vport = devm_kcalloc(&pdev->dev, num_vport, sizeof(struct hclge_vport),
			     GFP_KERNEL);
	if (!vport)
		return -ENOMEM;

	hdev->vport = vport;
	hdev->num_alloc_vport = num_vport;

	if (IS_ENABLED(CONFIG_PCI_IOV))
		hdev->num_alloc_vfs = hdev->num_req_vfs;

	for (i = 0; i < num_vport; i++) {
		vport->back = hdev;
		vport->vport_id = i;
		vport->vf_info.link_state = IFLA_VF_LINK_STATE_AUTO;
		vport->mps = HCLGE_MAC_DEFAULT_FRAME;
		vport->port_base_vlan_cfg.state = HNAE3_PORT_BASE_VLAN_DISABLE;
		vport->rxvlan_cfg.rx_vlan_offload_en = true;
		INIT_LIST_HEAD(&vport->vlan_list);
		INIT_LIST_HEAD(&vport->uc_mac_list);
		INIT_LIST_HEAD(&vport->mc_mac_list);

		if (i == 0)
			ret = hclge_vport_setup(vport, tqp_main_vport);
		else
			ret = hclge_vport_setup(vport, tqp_per_vport);
		if (ret) {
			dev_err(&pdev->dev,
				"vport setup failed for vport %d, %d\n",
				i, ret);
			return ret;
		}

		vport++;
	}

	return 0;
}

static int  hclge_cmd_alloc_tx_buff(struct hclge_dev *hdev,
				    struct hclge_pkt_buf_alloc *buf_alloc)
{
/* TX buffer size is unit by 128 byte */
#define HCLGE_BUF_SIZE_UNIT_SHIFT	7
#define HCLGE_BUF_SIZE_UPDATE_EN_MSK	BIT(15)
	struct hclge_tx_buff_alloc_cmd *req;
	struct hclge_desc desc;
	int ret;
	u8 i;

	req = (struct hclge_tx_buff_alloc_cmd *)desc.data;

	hclge_cmd_setup_basic_desc(&desc, HCLGE_OPC_TX_BUFF_ALLOC, 0);
	for (i = 0; i < HCLGE_MAX_TC_NUM; i++) {
		u32 buf_size = buf_alloc->priv_buf[i].tx_buf_size;

		req->tx_pkt_buff[i] =
			cpu_to_le16((buf_size >> HCLGE_BUF_SIZE_UNIT_SHIFT) |
				     HCLGE_BUF_SIZE_UPDATE_EN_MSK);
	}

	ret = hclge_cmd_send(&hdev->hw, &desc, 1);
	if (ret)
		dev_err(&hdev->pdev->dev, "tx buffer alloc cmd failed %d.\n",
			ret);

	return ret;
}

static int hclge_tx_buffer_alloc(struct hclge_dev *hdev,
				 struct hclge_pkt_buf_alloc *buf_alloc)
{
	int ret = hclge_cmd_alloc_tx_buff(hdev, buf_alloc);

	if (ret)
		dev_err(&hdev->pdev->dev, "tx buffer alloc failed %d\n", ret);

	return ret;
}

static u32 hclge_get_tc_num(struct hclge_dev *hdev)
{
	unsigned int i;
	u32 cnt = 0;

	for (i = 0; i < HCLGE_MAX_TC_NUM; i++)
		if (hdev->hw_tc_map & BIT(i))
			cnt++;
	return cnt;
}

/* Get the number of pfc enabled TCs, which have private buffer */
static int hclge_get_pfc_priv_num(struct hclge_dev *hdev,
				  struct hclge_pkt_buf_alloc *buf_alloc)
{
	struct hclge_priv_buf *priv;
	unsigned int i;
	int cnt = 0;

	for (i = 0; i < HCLGE_MAX_TC_NUM; i++) {
		priv = &buf_alloc->priv_buf[i];
		if ((hdev->tm_info.hw_pfc_map & BIT(i)) &&
		    priv->enable)
			cnt++;
	}

	return cnt;
}

/* Get the number of pfc disabled TCs, which have private buffer */
static int hclge_get_no_pfc_priv_num(struct hclge_dev *hdev,
				     struct hclge_pkt_buf_alloc *buf_alloc)
{
	struct hclge_priv_buf *priv;
	unsigned int i;
	int cnt = 0;

	for (i = 0; i < HCLGE_MAX_TC_NUM; i++) {
		priv = &buf_alloc->priv_buf[i];
		if (hdev->hw_tc_map & BIT(i) &&
		    !(hdev->tm_info.hw_pfc_map & BIT(i)) &&
		    priv->enable)
			cnt++;
	}

	return cnt;
}

static u32 hclge_get_rx_priv_buff_alloced(struct hclge_pkt_buf_alloc *buf_alloc)
{
	struct hclge_priv_buf *priv;
	u32 rx_priv = 0;
	int i;

	for (i = 0; i < HCLGE_MAX_TC_NUM; i++) {
		priv = &buf_alloc->priv_buf[i];
		if (priv->enable)
			rx_priv += priv->buf_size;
	}
	return rx_priv;
}

static u32 hclge_get_tx_buff_alloced(struct hclge_pkt_buf_alloc *buf_alloc)
{
	u32 i, total_tx_size = 0;

	for (i = 0; i < HCLGE_MAX_TC_NUM; i++)
		total_tx_size += buf_alloc->priv_buf[i].tx_buf_size;

	return total_tx_size;
}

static bool  hclge_is_rx_buf_ok(struct hclge_dev *hdev,
				struct hclge_pkt_buf_alloc *buf_alloc,
				u32 rx_all)
{
	u32 shared_buf_min, shared_buf_tc, shared_std, hi_thrd, lo_thrd;
	u32 tc_num = hclge_get_tc_num(hdev);
	u32 shared_buf, aligned_mps;
	u32 rx_priv;
	int i;

	aligned_mps = roundup(hdev->mps, HCLGE_BUF_SIZE_UNIT);

	if (hnae3_dev_dcb_supported(hdev))
		shared_buf_min = HCLGE_BUF_MUL_BY * aligned_mps +
					hdev->dv_buf_size;
	else
		shared_buf_min = aligned_mps + HCLGE_NON_DCB_ADDITIONAL_BUF
					+ hdev->dv_buf_size;

	shared_buf_tc = tc_num * aligned_mps + aligned_mps;
	shared_std = roundup(max_t(u32, shared_buf_min, shared_buf_tc),
			     HCLGE_BUF_SIZE_UNIT);

	rx_priv = hclge_get_rx_priv_buff_alloced(buf_alloc);
	if (rx_all < rx_priv + shared_std)
		return false;

	shared_buf = rounddown(rx_all - rx_priv, HCLGE_BUF_SIZE_UNIT);
	buf_alloc->s_buf.buf_size = shared_buf;
	if (hnae3_dev_dcb_supported(hdev)) {
		buf_alloc->s_buf.self.high = shared_buf - hdev->dv_buf_size;
		buf_alloc->s_buf.self.low = buf_alloc->s_buf.self.high
			- roundup(aligned_mps / HCLGE_BUF_DIV_BY,
				  HCLGE_BUF_SIZE_UNIT);
	} else {
		buf_alloc->s_buf.self.high = aligned_mps +
						HCLGE_NON_DCB_ADDITIONAL_BUF;
		buf_alloc->s_buf.self.low = aligned_mps;
	}

	if (hnae3_dev_dcb_supported(hdev)) {
		hi_thrd = shared_buf - hdev->dv_buf_size;

		if (tc_num <= NEED_RESERVE_TC_NUM)
			hi_thrd = hi_thrd * BUF_RESERVE_PERCENT
					/ BUF_MAX_PERCENT;

		if (tc_num)
			hi_thrd = hi_thrd / tc_num;

		hi_thrd = max_t(u32, hi_thrd, HCLGE_BUF_MUL_BY * aligned_mps);
		hi_thrd = rounddown(hi_thrd, HCLGE_BUF_SIZE_UNIT);
		lo_thrd = hi_thrd - aligned_mps / HCLGE_BUF_DIV_BY;
	} else {
		hi_thrd = aligned_mps + HCLGE_NON_DCB_ADDITIONAL_BUF;
		lo_thrd = aligned_mps;
	}

	for (i = 0; i < HCLGE_MAX_TC_NUM; i++) {
		buf_alloc->s_buf.tc_thrd[i].low = lo_thrd;
		buf_alloc->s_buf.tc_thrd[i].high = hi_thrd;
	}

	return true;
}

static int hclge_tx_buffer_calc(struct hclge_dev *hdev,
				struct hclge_pkt_buf_alloc *buf_alloc)
{
	u32 i, total_size;

	total_size = hdev->pkt_buf_size;

	/* alloc tx buffer for all enabled tc */
	for (i = 0; i < HCLGE_MAX_TC_NUM; i++) {
		struct hclge_priv_buf *priv = &buf_alloc->priv_buf[i];

		if (hdev->hw_tc_map & BIT(i)) {
			if (total_size < hdev->tx_buf_size)
				return -ENOMEM;

			priv->tx_buf_size = hdev->tx_buf_size;
		} else {
			priv->tx_buf_size = 0;
		}

		total_size -= priv->tx_buf_size;
	}

	return 0;
}

static bool hclge_rx_buf_calc_all(struct hclge_dev *hdev, bool max,
				  struct hclge_pkt_buf_alloc *buf_alloc)
{
	u32 rx_all = hdev->pkt_buf_size - hclge_get_tx_buff_alloced(buf_alloc);
	u32 aligned_mps = round_up(hdev->mps, HCLGE_BUF_SIZE_UNIT);
	unsigned int i;

	for (i = 0; i < HCLGE_MAX_TC_NUM; i++) {
		struct hclge_priv_buf *priv = &buf_alloc->priv_buf[i];

		priv->enable = 0;
		priv->wl.low = 0;
		priv->wl.high = 0;
		priv->buf_size = 0;

		if (!(hdev->hw_tc_map & BIT(i)))
			continue;

		priv->enable = 1;

		if (hdev->tm_info.hw_pfc_map & BIT(i)) {
			priv->wl.low = max ? aligned_mps : HCLGE_BUF_SIZE_UNIT;
			priv->wl.high = roundup(priv->wl.low + aligned_mps,
						HCLGE_BUF_SIZE_UNIT);
		} else {
			priv->wl.low = 0;
			priv->wl.high = max ? (aligned_mps * HCLGE_BUF_MUL_BY) :
					aligned_mps;
		}

		priv->buf_size = priv->wl.high + hdev->dv_buf_size;
	}

	return hclge_is_rx_buf_ok(hdev, buf_alloc, rx_all);
}

static bool hclge_drop_nopfc_buf_till_fit(struct hclge_dev *hdev,
					  struct hclge_pkt_buf_alloc *buf_alloc)
{
	u32 rx_all = hdev->pkt_buf_size - hclge_get_tx_buff_alloced(buf_alloc);
	int no_pfc_priv_num = hclge_get_no_pfc_priv_num(hdev, buf_alloc);
	int i;

	/* let the last to be cleared first */
	for (i = HCLGE_MAX_TC_NUM - 1; i >= 0; i--) {
		struct hclge_priv_buf *priv = &buf_alloc->priv_buf[i];
		unsigned int mask = BIT((unsigned int)i);

		if (hdev->hw_tc_map & mask &&
		    !(hdev->tm_info.hw_pfc_map & mask)) {
			/* Clear the no pfc TC private buffer */
			priv->wl.low = 0;
			priv->wl.high = 0;
			priv->buf_size = 0;
			priv->enable = 0;
			no_pfc_priv_num--;
		}

		if (hclge_is_rx_buf_ok(hdev, buf_alloc, rx_all) ||
		    no_pfc_priv_num == 0)
			break;
	}

	return hclge_is_rx_buf_ok(hdev, buf_alloc, rx_all);
}

static bool hclge_drop_pfc_buf_till_fit(struct hclge_dev *hdev,
					struct hclge_pkt_buf_alloc *buf_alloc)
{
	u32 rx_all = hdev->pkt_buf_size - hclge_get_tx_buff_alloced(buf_alloc);
	int pfc_priv_num = hclge_get_pfc_priv_num(hdev, buf_alloc);
	int i;

	/* let the last to be cleared first */
	for (i = HCLGE_MAX_TC_NUM - 1; i >= 0; i--) {
		struct hclge_priv_buf *priv = &buf_alloc->priv_buf[i];
		unsigned int mask = BIT((unsigned int)i);

		if (hdev->hw_tc_map & mask &&
		    hdev->tm_info.hw_pfc_map & mask) {
			/* Reduce the number of pfc TC with private buffer */
			priv->wl.low = 0;
			priv->enable = 0;
			priv->wl.high = 0;
			priv->buf_size = 0;
			pfc_priv_num--;
		}

		if (hclge_is_rx_buf_ok(hdev, buf_alloc, rx_all) ||
		    pfc_priv_num == 0)
			break;
	}

	return hclge_is_rx_buf_ok(hdev, buf_alloc, rx_all);
}

static int hclge_only_alloc_priv_buff(struct hclge_dev *hdev,
				      struct hclge_pkt_buf_alloc *buf_alloc)
{
#define COMPENSATE_BUFFER	0x3C00
#define COMPENSATE_HALF_MPS_NUM	5
#define PRIV_WL_GAP		0x1800

	u32 rx_priv = hdev->pkt_buf_size - hclge_get_tx_buff_alloced(buf_alloc);
	u32 tc_num = hclge_get_tc_num(hdev);
	u32 half_mps = hdev->mps >> 1;
	u32 min_rx_priv;
	unsigned int i;

	if (tc_num)
		rx_priv = rx_priv / tc_num;

	if (tc_num <= NEED_RESERVE_TC_NUM)
		rx_priv = rx_priv * BUF_RESERVE_PERCENT / BUF_MAX_PERCENT;

	min_rx_priv = hdev->dv_buf_size + COMPENSATE_BUFFER +
			COMPENSATE_HALF_MPS_NUM * half_mps;
	min_rx_priv = round_up(min_rx_priv, HCLGE_BUF_SIZE_UNIT);
	rx_priv = round_down(rx_priv, HCLGE_BUF_SIZE_UNIT);

	if (rx_priv < min_rx_priv)
		return false;

	for (i = 0; i < HCLGE_MAX_TC_NUM; i++) {
		struct hclge_priv_buf *priv = &buf_alloc->priv_buf[i];

		priv->enable = 0;
		priv->wl.low = 0;
		priv->wl.high = 0;
		priv->buf_size = 0;

		if (!(hdev->hw_tc_map & BIT(i)))
			continue;

		priv->enable = 1;
		priv->buf_size = rx_priv;
		priv->wl.high = rx_priv - hdev->dv_buf_size;
		priv->wl.low = priv->wl.high - PRIV_WL_GAP;
	}

	buf_alloc->s_buf.buf_size = 0;

	return true;
}

/* hclge_rx_buffer_calc: calculate the rx private buffer size for all TCs
 * @hdev: pointer to struct hclge_dev
 * @buf_alloc: pointer to buffer calculation data
 * @return: 0: calculate sucessful, negative: fail
 */
static int hclge_rx_buffer_calc(struct hclge_dev *hdev,
				struct hclge_pkt_buf_alloc *buf_alloc)
{
	/* When DCB is not supported, rx private buffer is not allocated. */
	if (!hnae3_dev_dcb_supported(hdev)) {
		u32 rx_all = hdev->pkt_buf_size;

		rx_all -= hclge_get_tx_buff_alloced(buf_alloc);
		if (!hclge_is_rx_buf_ok(hdev, buf_alloc, rx_all))
			return -ENOMEM;

		return 0;
	}

	if (hclge_only_alloc_priv_buff(hdev, buf_alloc))
		return 0;

	if (hclge_rx_buf_calc_all(hdev, true, buf_alloc))
		return 0;

	/* try to decrease the buffer size */
	if (hclge_rx_buf_calc_all(hdev, false, buf_alloc))
		return 0;

	if (hclge_drop_nopfc_buf_till_fit(hdev, buf_alloc))
		return 0;

	if (hclge_drop_pfc_buf_till_fit(hdev, buf_alloc))
		return 0;

	return -ENOMEM;
}

static int hclge_rx_priv_buf_alloc(struct hclge_dev *hdev,
				   struct hclge_pkt_buf_alloc *buf_alloc)
{
	struct hclge_rx_priv_buff_cmd *req;
	struct hclge_desc desc;
	int ret;
	int i;

	hclge_cmd_setup_basic_desc(&desc, HCLGE_OPC_RX_PRIV_BUFF_ALLOC, false);
	req = (struct hclge_rx_priv_buff_cmd *)desc.data;

	/* Alloc private buffer TCs */
	for (i = 0; i < HCLGE_MAX_TC_NUM; i++) {
		struct hclge_priv_buf *priv = &buf_alloc->priv_buf[i];

		req->buf_num[i] =
			cpu_to_le16(priv->buf_size >> HCLGE_BUF_UNIT_S);
		req->buf_num[i] |=
			cpu_to_le16(1 << HCLGE_TC0_PRI_BUF_EN_B);
	}

	req->shared_buf =
		cpu_to_le16((buf_alloc->s_buf.buf_size >> HCLGE_BUF_UNIT_S) |
			    (1 << HCLGE_TC0_PRI_BUF_EN_B));

	ret = hclge_cmd_send(&hdev->hw, &desc, 1);
	if (ret)
		dev_err(&hdev->pdev->dev,
			"rx private buffer alloc cmd failed %d\n", ret);

	return ret;
}

static int hclge_rx_priv_wl_config(struct hclge_dev *hdev,
				   struct hclge_pkt_buf_alloc *buf_alloc)
{
	struct hclge_rx_priv_wl_buf *req;
	struct hclge_priv_buf *priv;
	struct hclge_desc desc[2];
	int i, j;
	int ret;

	for (i = 0; i < 2; i++) {
		hclge_cmd_setup_basic_desc(&desc[i], HCLGE_OPC_RX_PRIV_WL_ALLOC,
					   false);
		req = (struct hclge_rx_priv_wl_buf *)desc[i].data;

		/* The first descriptor set the NEXT bit to 1 */
		if (i == 0)
			desc[i].flag |= cpu_to_le16(HCLGE_CMD_FLAG_NEXT);
		else
			desc[i].flag &= ~cpu_to_le16(HCLGE_CMD_FLAG_NEXT);

		for (j = 0; j < HCLGE_TC_NUM_ONE_DESC; j++) {
			u32 idx = i * HCLGE_TC_NUM_ONE_DESC + j;

			priv = &buf_alloc->priv_buf[idx];
			req->tc_wl[j].high =
				cpu_to_le16(priv->wl.high >> HCLGE_BUF_UNIT_S);
			req->tc_wl[j].high |=
				cpu_to_le16(BIT(HCLGE_RX_PRIV_EN_B));
			req->tc_wl[j].low =
				cpu_to_le16(priv->wl.low >> HCLGE_BUF_UNIT_S);
			req->tc_wl[j].low |=
				 cpu_to_le16(BIT(HCLGE_RX_PRIV_EN_B));
		}
	}

	/* Send 2 descriptor at one time */
	ret = hclge_cmd_send(&hdev->hw, desc, 2);
	if (ret)
		dev_err(&hdev->pdev->dev,
			"rx private waterline config cmd failed %d\n",
			ret);
	return ret;
}

static int hclge_common_thrd_config(struct hclge_dev *hdev,
				    struct hclge_pkt_buf_alloc *buf_alloc)
{
	struct hclge_shared_buf *s_buf = &buf_alloc->s_buf;
	struct hclge_rx_com_thrd *req;
	struct hclge_desc desc[2];
	struct hclge_tc_thrd *tc;
	int i, j;
	int ret;

	for (i = 0; i < 2; i++) {
		hclge_cmd_setup_basic_desc(&desc[i],
					   HCLGE_OPC_RX_COM_THRD_ALLOC, false);
		req = (struct hclge_rx_com_thrd *)&desc[i].data;

		/* The first descriptor set the NEXT bit to 1 */
		if (i == 0)
			desc[i].flag |= cpu_to_le16(HCLGE_CMD_FLAG_NEXT);
		else
			desc[i].flag &= ~cpu_to_le16(HCLGE_CMD_FLAG_NEXT);

		for (j = 0; j < HCLGE_TC_NUM_ONE_DESC; j++) {
			tc = &s_buf->tc_thrd[i * HCLGE_TC_NUM_ONE_DESC + j];

			req->com_thrd[j].high =
				cpu_to_le16(tc->high >> HCLGE_BUF_UNIT_S);
			req->com_thrd[j].high |=
				 cpu_to_le16(BIT(HCLGE_RX_PRIV_EN_B));
			req->com_thrd[j].low =
				cpu_to_le16(tc->low >> HCLGE_BUF_UNIT_S);
			req->com_thrd[j].low |=
				 cpu_to_le16(BIT(HCLGE_RX_PRIV_EN_B));
		}
	}

	/* Send 2 descriptors at one time */
	ret = hclge_cmd_send(&hdev->hw, desc, 2);
	if (ret)
		dev_err(&hdev->pdev->dev,
			"common threshold config cmd failed %d\n", ret);
	return ret;
}

static int hclge_common_wl_config(struct hclge_dev *hdev,
				  struct hclge_pkt_buf_alloc *buf_alloc)
{
	struct hclge_shared_buf *buf = &buf_alloc->s_buf;
	struct hclge_rx_com_wl *req;
	struct hclge_desc desc;
	int ret;

	hclge_cmd_setup_basic_desc(&desc, HCLGE_OPC_RX_COM_WL_ALLOC, false);

	req = (struct hclge_rx_com_wl *)desc.data;
	req->com_wl.high = cpu_to_le16(buf->self.high >> HCLGE_BUF_UNIT_S);
	req->com_wl.high |=  cpu_to_le16(BIT(HCLGE_RX_PRIV_EN_B));

	req->com_wl.low = cpu_to_le16(buf->self.low >> HCLGE_BUF_UNIT_S);
	req->com_wl.low |=  cpu_to_le16(BIT(HCLGE_RX_PRIV_EN_B));

	ret = hclge_cmd_send(&hdev->hw, &desc, 1);
	if (ret)
		dev_err(&hdev->pdev->dev,
			"common waterline config cmd failed %d\n", ret);

	return ret;
}

int hclge_buffer_alloc(struct hclge_dev *hdev)
{
	struct hclge_pkt_buf_alloc *pkt_buf;
	int ret;

	pkt_buf = kzalloc(sizeof(*pkt_buf), GFP_KERNEL);
	if (!pkt_buf)
		return -ENOMEM;

	ret = hclge_tx_buffer_calc(hdev, pkt_buf);
	if (ret) {
		dev_err(&hdev->pdev->dev,
			"could not calc tx buffer size for all TCs %d\n", ret);
		goto out;
	}

	ret = hclge_tx_buffer_alloc(hdev, pkt_buf);
	if (ret) {
		dev_err(&hdev->pdev->dev,
			"could not alloc tx buffers %d\n", ret);
		goto out;
	}

	ret = hclge_rx_buffer_calc(hdev, pkt_buf);
	if (ret) {
		dev_err(&hdev->pdev->dev,
			"could not calc rx priv buffer size for all TCs %d\n",
			ret);
		goto out;
	}

	ret = hclge_rx_priv_buf_alloc(hdev, pkt_buf);
	if (ret) {
		dev_err(&hdev->pdev->dev, "could not alloc rx priv buffer %d\n",
			ret);
		goto out;
	}

	if (hnae3_dev_dcb_supported(hdev)) {
		ret = hclge_rx_priv_wl_config(hdev, pkt_buf);
		if (ret) {
			dev_err(&hdev->pdev->dev,
				"could not configure rx private waterline %d\n",
				ret);
			goto out;
		}

		ret = hclge_common_thrd_config(hdev, pkt_buf);
		if (ret) {
			dev_err(&hdev->pdev->dev,
				"could not configure common threshold %d\n",
				ret);
			goto out;
		}
	}

	ret = hclge_common_wl_config(hdev, pkt_buf);
	if (ret)
		dev_err(&hdev->pdev->dev,
			"could not configure common waterline %d\n", ret);

out:
	kfree(pkt_buf);
	return ret;
}

static int hclge_init_roce_base_info(struct hclge_vport *vport)
{
	struct hnae3_handle *roce = &vport->roce;
	struct hnae3_handle *nic = &vport->nic;

	roce->rinfo.num_vectors = vport->back->num_roce_msi;

	if (vport->back->num_msi_left < vport->roce.rinfo.num_vectors ||
	    vport->back->num_msi_left == 0)
		return -EINVAL;

	roce->rinfo.base_vector = vport->back->roce_base_vector;

	roce->rinfo.netdev = nic->kinfo.netdev;
	roce->rinfo.roce_io_base = vport->back->hw.io_base;

	roce->pdev = nic->pdev;
	roce->ae_algo = nic->ae_algo;
	roce->numa_node_mask = nic->numa_node_mask;

	return 0;
}

static int hclge_init_msi(struct hclge_dev *hdev)
{
	struct pci_dev *pdev = hdev->pdev;
	int vectors;
	int i;

	vectors = pci_alloc_irq_vectors(pdev, HNAE3_MIN_VECTOR_NUM,
					hdev->num_msi,
					PCI_IRQ_MSI | PCI_IRQ_MSIX);
	if (vectors < 0) {
		dev_err(&pdev->dev,
			"failed(%d) to allocate MSI/MSI-X vectors\n",
			vectors);
		return vectors;
	}
	if (vectors < hdev->num_msi)
		dev_warn(&hdev->pdev->dev,
			 "requested %u MSI/MSI-X, but allocated %d MSI/MSI-X\n",
			 hdev->num_msi, vectors);

	hdev->num_msi = vectors;
	hdev->num_msi_left = vectors;

	hdev->base_msi_vector = pdev->irq;
	hdev->roce_base_vector = hdev->base_msi_vector +
				hdev->roce_base_msix_offset;

	hdev->vector_status = devm_kcalloc(&pdev->dev, hdev->num_msi,
					   sizeof(u16), GFP_KERNEL);
	if (!hdev->vector_status) {
		pci_free_irq_vectors(pdev);
		return -ENOMEM;
	}

	for (i = 0; i < hdev->num_msi; i++)
		hdev->vector_status[i] = HCLGE_INVALID_VPORT;

	hdev->vector_irq = devm_kcalloc(&pdev->dev, hdev->num_msi,
					sizeof(int), GFP_KERNEL);
	if (!hdev->vector_irq) {
		pci_free_irq_vectors(pdev);
		return -ENOMEM;
	}

	return 0;
}

static u8 hclge_check_speed_dup(u8 duplex, int speed)
{
	if (!(speed == HCLGE_MAC_SPEED_10M || speed == HCLGE_MAC_SPEED_100M))
		duplex = HCLGE_MAC_FULL;

	return duplex;
}

static int hclge_cfg_mac_speed_dup_hw(struct hclge_dev *hdev, int speed,
				      u8 duplex)
{
	struct hclge_config_mac_speed_dup_cmd *req;
	struct hclge_desc desc;
	int ret;

	req = (struct hclge_config_mac_speed_dup_cmd *)desc.data;

	hclge_cmd_setup_basic_desc(&desc, HCLGE_OPC_CONFIG_SPEED_DUP, false);

	if (duplex)
		hnae3_set_bit(req->speed_dup, HCLGE_CFG_DUPLEX_B, 1);

	switch (speed) {
	case HCLGE_MAC_SPEED_10M:
		hnae3_set_field(req->speed_dup, HCLGE_CFG_SPEED_M,
				HCLGE_CFG_SPEED_S, 6);
		break;
	case HCLGE_MAC_SPEED_100M:
		hnae3_set_field(req->speed_dup, HCLGE_CFG_SPEED_M,
				HCLGE_CFG_SPEED_S, 7);
		break;
	case HCLGE_MAC_SPEED_1G:
		hnae3_set_field(req->speed_dup, HCLGE_CFG_SPEED_M,
				HCLGE_CFG_SPEED_S, 0);
		break;
	case HCLGE_MAC_SPEED_10G:
		hnae3_set_field(req->speed_dup, HCLGE_CFG_SPEED_M,
				HCLGE_CFG_SPEED_S, 1);
		break;
	case HCLGE_MAC_SPEED_25G:
		hnae3_set_field(req->speed_dup, HCLGE_CFG_SPEED_M,
				HCLGE_CFG_SPEED_S, 2);
		break;
	case HCLGE_MAC_SPEED_40G:
		hnae3_set_field(req->speed_dup, HCLGE_CFG_SPEED_M,
				HCLGE_CFG_SPEED_S, 3);
		break;
	case HCLGE_MAC_SPEED_50G:
		hnae3_set_field(req->speed_dup, HCLGE_CFG_SPEED_M,
				HCLGE_CFG_SPEED_S, 4);
		break;
	case HCLGE_MAC_SPEED_100G:
		hnae3_set_field(req->speed_dup, HCLGE_CFG_SPEED_M,
				HCLGE_CFG_SPEED_S, 5);
		break;
	default:
		dev_err(&hdev->pdev->dev, "invalid speed (%d)\n", speed);
		return -EINVAL;
	}

	hnae3_set_bit(req->mac_change_fec_en, HCLGE_CFG_MAC_SPEED_CHANGE_EN_B,
		      1);

	ret = hclge_cmd_send(&hdev->hw, &desc, 1);
	if (ret) {
		dev_err(&hdev->pdev->dev,
			"mac speed/duplex config cmd failed %d.\n", ret);
		return ret;
	}

	return 0;
}

int hclge_cfg_mac_speed_dup(struct hclge_dev *hdev, int speed, u8 duplex)
{
	int ret;

	duplex = hclge_check_speed_dup(duplex, speed);
	if (hdev->hw.mac.speed == speed && hdev->hw.mac.duplex == duplex)
		return 0;

	ret = hclge_cfg_mac_speed_dup_hw(hdev, speed, duplex);
	if (ret)
		return ret;

	hdev->hw.mac.speed = speed;
	hdev->hw.mac.duplex = duplex;

	return 0;
}

static int hclge_cfg_mac_speed_dup_h(struct hnae3_handle *handle, int speed,
				     u8 duplex)
{
	struct hclge_vport *vport = hclge_get_vport(handle);
	struct hclge_dev *hdev = vport->back;

	return hclge_cfg_mac_speed_dup(hdev, speed, duplex);
}

static int hclge_set_autoneg_en(struct hclge_dev *hdev, bool enable)
{
	struct hclge_config_auto_neg_cmd *req;
	struct hclge_desc desc;
	u32 flag = 0;
	int ret;

	hclge_cmd_setup_basic_desc(&desc, HCLGE_OPC_CONFIG_AN_MODE, false);

	req = (struct hclge_config_auto_neg_cmd *)desc.data;
	if (enable)
		hnae3_set_bit(flag, HCLGE_MAC_CFG_AN_EN_B, 1U);
	req->cfg_an_cmd_flag = cpu_to_le32(flag);

	ret = hclge_cmd_send(&hdev->hw, &desc, 1);
	if (ret)
		dev_err(&hdev->pdev->dev, "auto neg set cmd failed %d.\n",
			ret);

	return ret;
}

static int hclge_set_autoneg(struct hnae3_handle *handle, bool enable)
{
	struct hclge_vport *vport = hclge_get_vport(handle);
	struct hclge_dev *hdev = vport->back;

	if (!hdev->hw.mac.support_autoneg) {
		if (enable) {
			dev_err(&hdev->pdev->dev,
				"autoneg is not supported by current port\n");
			return -EOPNOTSUPP;
		} else {
			return 0;
		}
	}

	return hclge_set_autoneg_en(hdev, enable);
}

static int hclge_get_autoneg(struct hnae3_handle *handle)
{
	struct hclge_vport *vport = hclge_get_vport(handle);
	struct hclge_dev *hdev = vport->back;
	struct phy_device *phydev = hdev->hw.mac.phydev;

	if (phydev)
		return phydev->autoneg;

	return hdev->hw.mac.autoneg;
}

static int hclge_restart_autoneg(struct hnae3_handle *handle)
{
	struct hclge_vport *vport = hclge_get_vport(handle);
	struct hclge_dev *hdev = vport->back;
	int ret;

	dev_dbg(&hdev->pdev->dev, "restart autoneg\n");

	ret = hclge_notify_client(hdev, HNAE3_DOWN_CLIENT);
	if (ret)
		return ret;
	return hclge_notify_client(hdev, HNAE3_UP_CLIENT);
}

static int hclge_halt_autoneg(struct hnae3_handle *handle, bool halt)
{
	struct hclge_vport *vport = hclge_get_vport(handle);
	struct hclge_dev *hdev = vport->back;

	if (hdev->hw.mac.support_autoneg && hdev->hw.mac.autoneg)
		return hclge_set_autoneg_en(hdev, !halt);

	return 0;
}

static int hclge_set_fec_hw(struct hclge_dev *hdev, u32 fec_mode)
{
	struct hclge_config_fec_cmd *req;
	struct hclge_desc desc;
	int ret;

	hclge_cmd_setup_basic_desc(&desc, HCLGE_OPC_CONFIG_FEC_MODE, false);

	req = (struct hclge_config_fec_cmd *)desc.data;
	if (fec_mode & BIT(HNAE3_FEC_AUTO))
		hnae3_set_bit(req->fec_mode, HCLGE_MAC_CFG_FEC_AUTO_EN_B, 1);
	if (fec_mode & BIT(HNAE3_FEC_RS))
		hnae3_set_field(req->fec_mode, HCLGE_MAC_CFG_FEC_MODE_M,
				HCLGE_MAC_CFG_FEC_MODE_S, HCLGE_MAC_FEC_RS);
	if (fec_mode & BIT(HNAE3_FEC_BASER))
		hnae3_set_field(req->fec_mode, HCLGE_MAC_CFG_FEC_MODE_M,
				HCLGE_MAC_CFG_FEC_MODE_S, HCLGE_MAC_FEC_BASER);

	ret = hclge_cmd_send(&hdev->hw, &desc, 1);
	if (ret)
		dev_err(&hdev->pdev->dev, "set fec mode failed %d.\n", ret);

	return ret;
}

static int hclge_set_fec(struct hnae3_handle *handle, u32 fec_mode)
{
	struct hclge_vport *vport = hclge_get_vport(handle);
	struct hclge_dev *hdev = vport->back;
	struct hclge_mac *mac = &hdev->hw.mac;
	int ret;

	if (fec_mode && !(mac->fec_ability & fec_mode)) {
		dev_err(&hdev->pdev->dev, "unsupported fec mode\n");
		return -EINVAL;
	}

	ret = hclge_set_fec_hw(hdev, fec_mode);
	if (ret)
		return ret;

	mac->user_fec_mode = fec_mode | BIT(HNAE3_FEC_USER_DEF);
	return 0;
}

static void hclge_get_fec(struct hnae3_handle *handle, u8 *fec_ability,
			  u8 *fec_mode)
{
	struct hclge_vport *vport = hclge_get_vport(handle);
	struct hclge_dev *hdev = vport->back;
	struct hclge_mac *mac = &hdev->hw.mac;

	if (fec_ability)
		*fec_ability = mac->fec_ability;
	if (fec_mode)
		*fec_mode = mac->fec_mode;
}

static int hclge_mac_init(struct hclge_dev *hdev)
{
	struct hclge_mac *mac = &hdev->hw.mac;
	int ret;

	hdev->support_sfp_query = true;
	hdev->hw.mac.duplex = HCLGE_MAC_FULL;
	ret = hclge_cfg_mac_speed_dup_hw(hdev, hdev->hw.mac.speed,
					 hdev->hw.mac.duplex);
	if (ret)
		return ret;

	if (hdev->hw.mac.support_autoneg) {
		ret = hclge_set_autoneg_en(hdev, hdev->hw.mac.autoneg);
		if (ret)
			return ret;
	}

	mac->link = 0;

	if (mac->user_fec_mode & BIT(HNAE3_FEC_USER_DEF)) {
		ret = hclge_set_fec_hw(hdev, mac->user_fec_mode);
		if (ret)
			return ret;
	}

	ret = hclge_set_mac_mtu(hdev, hdev->mps);
	if (ret) {
		dev_err(&hdev->pdev->dev, "set mtu failed ret=%d\n", ret);
		return ret;
	}

	ret = hclge_set_default_loopback(hdev);
	if (ret)
		return ret;

	ret = hclge_buffer_alloc(hdev);
	if (ret)
		dev_err(&hdev->pdev->dev,
			"allocate buffer fail, ret=%d\n", ret);

	return ret;
}

static void hclge_mbx_task_schedule(struct hclge_dev *hdev)
{
	if (!test_bit(HCLGE_STATE_REMOVING, &hdev->state) &&
	    !test_and_set_bit(HCLGE_STATE_MBX_SERVICE_SCHED, &hdev->state))
		mod_delayed_work_on(cpumask_first(&hdev->affinity_mask),
				    hclge_wq, &hdev->service_task, 0);
}

static void hclge_reset_task_schedule(struct hclge_dev *hdev)
{
	if (!test_bit(HCLGE_STATE_REMOVING, &hdev->state) &&
	    !test_and_set_bit(HCLGE_STATE_RST_SERVICE_SCHED, &hdev->state))
		mod_delayed_work_on(cpumask_first(&hdev->affinity_mask),
				    hclge_wq, &hdev->service_task, 0);
}

void hclge_task_schedule(struct hclge_dev *hdev, unsigned long delay_time)
{
	if (!test_bit(HCLGE_STATE_REMOVING, &hdev->state) &&
	    !test_bit(HCLGE_STATE_RST_FAIL, &hdev->state))
		mod_delayed_work_on(cpumask_first(&hdev->affinity_mask),
				    hclge_wq, &hdev->service_task,
				    delay_time);
}

static int hclge_get_mac_link_status(struct hclge_dev *hdev)
{
	struct hclge_link_status_cmd *req;
	struct hclge_desc desc;
	int link_status;
	int ret;

	hclge_cmd_setup_basic_desc(&desc, HCLGE_OPC_QUERY_LINK_STATUS, true);
	ret = hclge_cmd_send(&hdev->hw, &desc, 1);
	if (ret) {
		dev_err(&hdev->pdev->dev, "get link status cmd failed %d\n",
			ret);
		return ret;
	}

	req = (struct hclge_link_status_cmd *)desc.data;
	link_status = req->status & HCLGE_LINK_STATUS_UP_M;

	return !!link_status;
}

static int hclge_get_mac_phy_link(struct hclge_dev *hdev)
{
	unsigned int mac_state;
	int link_stat;

	if (test_bit(HCLGE_STATE_DOWN, &hdev->state))
		return 0;

	mac_state = hclge_get_mac_link_status(hdev);

	if (hdev->hw.mac.phydev) {
		if (hdev->hw.mac.phydev->state == PHY_RUNNING)
			link_stat = mac_state &
				hdev->hw.mac.phydev->link;
		else
			link_stat = 0;

	} else {
		link_stat = mac_state;
	}

	return !!link_stat;
}

static void hclge_update_link_status(struct hclge_dev *hdev)
{
	struct hnae3_client *rclient = hdev->roce_client;
	struct hnae3_client *client = hdev->nic_client;
	struct hnae3_handle *rhandle;
	struct hnae3_handle *handle;
	int state;
	int i;

	if (!client)
		return;

	if (test_and_set_bit(HCLGE_STATE_LINK_UPDATING, &hdev->state))
		return;

	state = hclge_get_mac_phy_link(hdev);
	if (state != hdev->hw.mac.link) {
		for (i = 0; i < hdev->num_vmdq_vport + 1; i++) {
			handle = &hdev->vport[i].nic;
			client->ops->link_status_change(handle, state);
			hclge_config_mac_tnl_int(hdev, state);
			rhandle = &hdev->vport[i].roce;
			if (rclient && rclient->ops->link_status_change)
				rclient->ops->link_status_change(rhandle,
								 state);
		}
		hdev->hw.mac.link = state;
	}

	clear_bit(HCLGE_STATE_LINK_UPDATING, &hdev->state);
}

static void hclge_update_port_capability(struct hclge_mac *mac)
{
	/* update fec ability by speed */
	hclge_convert_setting_fec(mac);

	/* firmware can not identify back plane type, the media type
	 * read from configuration can help deal it
	 */
	if (mac->media_type == HNAE3_MEDIA_TYPE_BACKPLANE &&
	    mac->module_type == HNAE3_MODULE_TYPE_UNKNOWN)
		mac->module_type = HNAE3_MODULE_TYPE_KR;
	else if (mac->media_type == HNAE3_MEDIA_TYPE_COPPER)
		mac->module_type = HNAE3_MODULE_TYPE_TP;

	if (mac->support_autoneg) {
		linkmode_set_bit(ETHTOOL_LINK_MODE_Autoneg_BIT, mac->supported);
		linkmode_copy(mac->advertising, mac->supported);
	} else {
		linkmode_clear_bit(ETHTOOL_LINK_MODE_Autoneg_BIT,
				   mac->supported);
		linkmode_zero(mac->advertising);
	}
}

static int hclge_get_sfp_speed(struct hclge_dev *hdev, u32 *speed)
{
	struct hclge_sfp_info_cmd *resp;
	struct hclge_desc desc;
	int ret;

	hclge_cmd_setup_basic_desc(&desc, HCLGE_OPC_GET_SFP_INFO, true);
	resp = (struct hclge_sfp_info_cmd *)desc.data;
	ret = hclge_cmd_send(&hdev->hw, &desc, 1);
	if (ret == -EOPNOTSUPP) {
		dev_warn(&hdev->pdev->dev,
			 "IMP do not support get SFP speed %d\n", ret);
		return ret;
	} else if (ret) {
		dev_err(&hdev->pdev->dev, "get sfp speed failed %d\n", ret);
		return ret;
	}

	*speed = le32_to_cpu(resp->speed);

	return 0;
}

static int hclge_get_sfp_info(struct hclge_dev *hdev, struct hclge_mac *mac)
{
	struct hclge_sfp_info_cmd *resp;
	struct hclge_desc desc;
	int ret;

	hclge_cmd_setup_basic_desc(&desc, HCLGE_OPC_GET_SFP_INFO, true);
	resp = (struct hclge_sfp_info_cmd *)desc.data;

	resp->query_type = QUERY_ACTIVE_SPEED;

	ret = hclge_cmd_send(&hdev->hw, &desc, 1);
	if (ret == -EOPNOTSUPP) {
		dev_warn(&hdev->pdev->dev,
			 "IMP does not support get SFP info %d\n", ret);
		return ret;
	} else if (ret) {
		dev_err(&hdev->pdev->dev, "get sfp info failed %d\n", ret);
		return ret;
	}

	/* In some case, mac speed get from IMP may be 0, it shouldn't be
	 * set to mac->speed.
	 */
	if (!le32_to_cpu(resp->speed))
		return 0;

	mac->speed = le32_to_cpu(resp->speed);
	/* if resp->speed_ability is 0, it means it's an old version
	 * firmware, do not update these params
	 */
	if (resp->speed_ability) {
		mac->module_type = le32_to_cpu(resp->module_type);
		mac->speed_ability = le32_to_cpu(resp->speed_ability);
		mac->autoneg = resp->autoneg;
		mac->support_autoneg = resp->autoneg_ability;
		mac->speed_type = QUERY_ACTIVE_SPEED;
		if (!resp->active_fec)
			mac->fec_mode = 0;
		else
			mac->fec_mode = BIT(resp->active_fec);
	} else {
		mac->speed_type = QUERY_SFP_SPEED;
	}

	return 0;
}

static int hclge_update_port_info(struct hclge_dev *hdev)
{
	struct hclge_mac *mac = &hdev->hw.mac;
	int speed = HCLGE_MAC_SPEED_UNKNOWN;
	int ret;

	/* get the port info from SFP cmd if not copper port */
	if (mac->media_type == HNAE3_MEDIA_TYPE_COPPER)
		return 0;

	/* if IMP does not support get SFP/qSFP info, return directly */
	if (!hdev->support_sfp_query)
		return 0;

	if (hdev->pdev->revision >= 0x21)
		ret = hclge_get_sfp_info(hdev, mac);
	else
		ret = hclge_get_sfp_speed(hdev, &speed);

	if (ret == -EOPNOTSUPP) {
		hdev->support_sfp_query = false;
		return ret;
	} else if (ret) {
		return ret;
	}

	if (hdev->pdev->revision >= 0x21) {
		if (mac->speed_type == QUERY_ACTIVE_SPEED) {
			hclge_update_port_capability(mac);
			return 0;
		}
		return hclge_cfg_mac_speed_dup(hdev, mac->speed,
					       HCLGE_MAC_FULL);
	} else {
		if (speed == HCLGE_MAC_SPEED_UNKNOWN)
			return 0; /* do nothing if no SFP */

		/* must config full duplex for SFP */
		return hclge_cfg_mac_speed_dup(hdev, speed, HCLGE_MAC_FULL);
	}
}

static int hclge_get_status(struct hnae3_handle *handle)
{
	struct hclge_vport *vport = hclge_get_vport(handle);
	struct hclge_dev *hdev = vport->back;

	hclge_update_link_status(hdev);

	return hdev->hw.mac.link;
}

static struct hclge_vport *hclge_get_vf_vport(struct hclge_dev *hdev, int vf)
{
	if (!pci_num_vf(hdev->pdev)) {
		dev_err(&hdev->pdev->dev,
			"SRIOV is disabled, can not get vport(%d) info.\n", vf);
		return NULL;
	}

	if (vf < 0 || vf >= pci_num_vf(hdev->pdev)) {
		dev_err(&hdev->pdev->dev,
			"vf id(%d) is out of range(0 <= vfid < %d)\n",
			vf, pci_num_vf(hdev->pdev));
		return NULL;
	}

	/* VF start from 1 in vport */
	vf += HCLGE_VF_VPORT_START_NUM;
	return &hdev->vport[vf];
}

static int hclge_get_vf_config(struct hnae3_handle *handle, int vf,
			       struct ifla_vf_info *ivf)
{
	struct hclge_vport *vport = hclge_get_vport(handle);
	struct hclge_dev *hdev = vport->back;

	vport = hclge_get_vf_vport(hdev, vf);
	if (!vport)
		return -EINVAL;

	ivf->vf = vf;
	ivf->linkstate = vport->vf_info.link_state;
	ivf->spoofchk = vport->vf_info.spoofchk;
	ivf->trusted = vport->vf_info.trusted;
	ivf->min_tx_rate = 0;
	ivf->max_tx_rate = vport->vf_info.max_tx_rate;
	ivf->vlan = vport->port_base_vlan_cfg.vlan_info.vlan_tag;
	ivf->vlan_proto = htons(vport->port_base_vlan_cfg.vlan_info.vlan_proto);
	ivf->qos = vport->port_base_vlan_cfg.vlan_info.qos;
	ether_addr_copy(ivf->mac, vport->vf_info.mac);

	return 0;
}

static int hclge_set_vf_link_state(struct hnae3_handle *handle, int vf,
				   int link_state)
{
	struct hclge_vport *vport = hclge_get_vport(handle);
	struct hclge_dev *hdev = vport->back;

	vport = hclge_get_vf_vport(hdev, vf);
	if (!vport)
		return -EINVAL;

	vport->vf_info.link_state = link_state;

	return 0;
}

static u32 hclge_check_event_cause(struct hclge_dev *hdev, u32 *clearval)
{
	u32 rst_src_reg, cmdq_src_reg, msix_src_reg;

	/* fetch the events from their corresponding regs */
	rst_src_reg = hclge_read_dev(&hdev->hw, HCLGE_MISC_VECTOR_INT_STS);
	cmdq_src_reg = hclge_read_dev(&hdev->hw, HCLGE_VECTOR0_CMDQ_SRC_REG);
	msix_src_reg = hclge_read_dev(&hdev->hw,
				      HCLGE_VECTOR0_PF_OTHER_INT_STS_REG);

	/* Assumption: If by any chance reset and mailbox events are reported
	 * together then we will only process reset event in this go and will
	 * defer the processing of the mailbox events. Since, we would have not
	 * cleared RX CMDQ event this time we would receive again another
	 * interrupt from H/W just for the mailbox.
	 *
	 * check for vector0 reset event sources
	 */
	if (BIT(HCLGE_VECTOR0_IMPRESET_INT_B) & rst_src_reg) {
		dev_info(&hdev->pdev->dev, "IMP reset interrupt\n");
		set_bit(HNAE3_IMP_RESET, &hdev->reset_pending);
		set_bit(HCLGE_STATE_CMD_DISABLE, &hdev->state);
		*clearval = BIT(HCLGE_VECTOR0_IMPRESET_INT_B);
		hdev->rst_stats.imp_rst_cnt++;
		return HCLGE_VECTOR0_EVENT_RST;
	}

	if (BIT(HCLGE_VECTOR0_GLOBALRESET_INT_B) & rst_src_reg) {
		dev_info(&hdev->pdev->dev, "global reset interrupt\n");
		set_bit(HCLGE_STATE_CMD_DISABLE, &hdev->state);
		set_bit(HNAE3_GLOBAL_RESET, &hdev->reset_pending);
		*clearval = BIT(HCLGE_VECTOR0_GLOBALRESET_INT_B);
		hdev->rst_stats.global_rst_cnt++;
		return HCLGE_VECTOR0_EVENT_RST;
	}

	/* check for vector0 msix event source */
	if (msix_src_reg & HCLGE_VECTOR0_REG_MSIX_MASK) {
		*clearval = msix_src_reg;
		return HCLGE_VECTOR0_EVENT_ERR;
	}

	/* check for vector0 mailbox(=CMDQ RX) event source */
	if (BIT(HCLGE_VECTOR0_RX_CMDQ_INT_B) & cmdq_src_reg) {
		cmdq_src_reg &= ~BIT(HCLGE_VECTOR0_RX_CMDQ_INT_B);
		*clearval = cmdq_src_reg;
		return HCLGE_VECTOR0_EVENT_MBX;
	}

	/* print other vector0 event source */
	dev_info(&hdev->pdev->dev,
		 "CMDQ INT status:0x%x, other INT status:0x%x\n",
		 cmdq_src_reg, msix_src_reg);
	*clearval = msix_src_reg;

	return HCLGE_VECTOR0_EVENT_OTHER;
}

static void hclge_clear_event_cause(struct hclge_dev *hdev, u32 event_type,
				    u32 regclr)
{
	switch (event_type) {
	case HCLGE_VECTOR0_EVENT_RST:
		hclge_write_dev(&hdev->hw, HCLGE_MISC_RESET_STS_REG, regclr);
		break;
	case HCLGE_VECTOR0_EVENT_MBX:
		hclge_write_dev(&hdev->hw, HCLGE_VECTOR0_CMDQ_SRC_REG, regclr);
		break;
	default:
		break;
	}
}

static void hclge_clear_all_event_cause(struct hclge_dev *hdev)
{
	hclge_clear_event_cause(hdev, HCLGE_VECTOR0_EVENT_RST,
				BIT(HCLGE_VECTOR0_GLOBALRESET_INT_B) |
				BIT(HCLGE_VECTOR0_CORERESET_INT_B) |
				BIT(HCLGE_VECTOR0_IMPRESET_INT_B));
	hclge_clear_event_cause(hdev, HCLGE_VECTOR0_EVENT_MBX, 0);
}

static void hclge_enable_vector(struct hclge_misc_vector *vector, bool enable)
{
	writel(enable ? 1 : 0, vector->addr);
}

static irqreturn_t hclge_misc_irq_handle(int irq, void *data)
{
	struct hclge_dev *hdev = data;
	u32 clearval = 0;
	u32 event_cause;

	hclge_enable_vector(&hdev->misc_vector, false);
	event_cause = hclge_check_event_cause(hdev, &clearval);

	/* vector 0 interrupt is shared with reset and mailbox source events.*/
	switch (event_cause) {
	case HCLGE_VECTOR0_EVENT_ERR:
		/* we do not know what type of reset is required now. This could
		 * only be decided after we fetch the type of errors which
		 * caused this event. Therefore, we will do below for now:
		 * 1. Assert HNAE3_UNKNOWN_RESET type of reset. This means we
		 *    have defered type of reset to be used.
		 * 2. Schedule the reset serivce task.
		 * 3. When service task receives  HNAE3_UNKNOWN_RESET type it
		 *    will fetch the correct type of reset.  This would be done
		 *    by first decoding the types of errors.
		 */
		set_bit(HNAE3_UNKNOWN_RESET, &hdev->reset_request);
		/* fall through */
	case HCLGE_VECTOR0_EVENT_RST:
		hclge_reset_task_schedule(hdev);
		break;
	case HCLGE_VECTOR0_EVENT_MBX:
		/* If we are here then,
		 * 1. Either we are not handling any mbx task and we are not
		 *    scheduled as well
		 *                        OR
		 * 2. We could be handling a mbx task but nothing more is
		 *    scheduled.
		 * In both cases, we should schedule mbx task as there are more
		 * mbx messages reported by this interrupt.
		 */
		hclge_mbx_task_schedule(hdev);
		break;
	default:
		dev_warn(&hdev->pdev->dev,
			 "received unknown or unhandled event of vector0\n");
		break;
	}

	hclge_clear_event_cause(hdev, event_cause, clearval);

	/* Enable interrupt if it is not cause by reset. And when
	 * clearval equal to 0, it means interrupt status may be
	 * cleared by hardware before driver reads status register.
	 * For this case, vector0 interrupt also should be enabled.
	 */
	if (!clearval ||
	    event_cause == HCLGE_VECTOR0_EVENT_MBX) {
		hclge_enable_vector(&hdev->misc_vector, true);
	}

	return IRQ_HANDLED;
}

static void hclge_free_vector(struct hclge_dev *hdev, int vector_id)
{
	if (hdev->vector_status[vector_id] == HCLGE_INVALID_VPORT) {
		dev_warn(&hdev->pdev->dev,
			 "vector(vector_id %d) has been freed.\n", vector_id);
		return;
	}

	hdev->vector_status[vector_id] = HCLGE_INVALID_VPORT;
	hdev->num_msi_left += 1;
	hdev->num_msi_used -= 1;
}

static void hclge_get_misc_vector(struct hclge_dev *hdev)
{
	struct hclge_misc_vector *vector = &hdev->misc_vector;

	vector->vector_irq = pci_irq_vector(hdev->pdev, 0);

	vector->addr = hdev->hw.io_base + HCLGE_MISC_VECTOR_REG_BASE;
	hdev->vector_status[0] = 0;

	hdev->num_msi_left -= 1;
	hdev->num_msi_used += 1;
}

static void hclge_irq_affinity_notify(struct irq_affinity_notify *notify,
				      const cpumask_t *mask)
{
	struct hclge_dev *hdev = container_of(notify, struct hclge_dev,
					      affinity_notify);

	cpumask_copy(&hdev->affinity_mask, mask);
}

static void hclge_irq_affinity_release(struct kref *ref)
{
}

static void hclge_misc_affinity_setup(struct hclge_dev *hdev)
{
	irq_set_affinity_hint(hdev->misc_vector.vector_irq,
			      &hdev->affinity_mask);

	hdev->affinity_notify.notify = hclge_irq_affinity_notify;
	hdev->affinity_notify.release = hclge_irq_affinity_release;
	irq_set_affinity_notifier(hdev->misc_vector.vector_irq,
				  &hdev->affinity_notify);
}

static void hclge_misc_affinity_teardown(struct hclge_dev *hdev)
{
	irq_set_affinity_notifier(hdev->misc_vector.vector_irq, NULL);
	irq_set_affinity_hint(hdev->misc_vector.vector_irq, NULL);
}

static int hclge_misc_irq_init(struct hclge_dev *hdev)
{
	int ret;

	hclge_get_misc_vector(hdev);

	/* this would be explicitly freed in the end */
	snprintf(hdev->misc_vector.name, HNAE3_INT_NAME_LEN, "%s-misc-%s",
		 HCLGE_NAME, pci_name(hdev->pdev));
	ret = request_irq(hdev->misc_vector.vector_irq, hclge_misc_irq_handle,
			  0, hdev->misc_vector.name, hdev);
	if (ret) {
		hclge_free_vector(hdev, 0);
		dev_err(&hdev->pdev->dev, "request misc irq(%d) fail\n",
			hdev->misc_vector.vector_irq);
	}

	return ret;
}

static void hclge_misc_irq_uninit(struct hclge_dev *hdev)
{
	free_irq(hdev->misc_vector.vector_irq, hdev);
	hclge_free_vector(hdev, 0);
}

int hclge_notify_client(struct hclge_dev *hdev,
			enum hnae3_reset_notify_type type)
{
	struct hnae3_client *client = hdev->nic_client;
	u16 i;

	if (!test_bit(HCLGE_STATE_NIC_REGISTERED, &hdev->state) || !client)
		return 0;

	if (!client->ops->reset_notify)
		return -EOPNOTSUPP;

	for (i = 0; i < hdev->num_vmdq_vport + 1; i++) {
		struct hnae3_handle *handle = &hdev->vport[i].nic;
		int ret;

		ret = client->ops->reset_notify(handle, type);
		if (ret) {
			dev_err(&hdev->pdev->dev,
				"notify nic client failed %d(%d)\n", type, ret);
			return ret;
		}
	}

	return 0;
}

static int hclge_notify_roce_client(struct hclge_dev *hdev,
				    enum hnae3_reset_notify_type type)
{
	struct hnae3_client *client = hdev->roce_client;
	int ret = 0;
	u16 i;

	if (!test_bit(HCLGE_STATE_ROCE_REGISTERED, &hdev->state) || !client)
		return 0;

	if (!client->ops->reset_notify)
		return -EOPNOTSUPP;

	for (i = 0; i < hdev->num_vmdq_vport + 1; i++) {
		struct hnae3_handle *handle = &hdev->vport[i].roce;

		ret = client->ops->reset_notify(handle, type);
		if (ret) {
			dev_err(&hdev->pdev->dev,
				"notify roce client failed %d(%d)",
				type, ret);
			return ret;
		}
	}

	return ret;
}

static int hclge_reset_wait(struct hclge_dev *hdev)
{
#define HCLGE_RESET_WATI_MS	100
#define HCLGE_RESET_WAIT_CNT	350

	u32 val, reg, reg_bit;
	u32 cnt = 0;

	switch (hdev->reset_type) {
	case HNAE3_IMP_RESET:
		reg = HCLGE_GLOBAL_RESET_REG;
		reg_bit = HCLGE_IMP_RESET_BIT;
		break;
	case HNAE3_GLOBAL_RESET:
		reg = HCLGE_GLOBAL_RESET_REG;
		reg_bit = HCLGE_GLOBAL_RESET_BIT;
		break;
	case HNAE3_FUNC_RESET:
		reg = HCLGE_FUN_RST_ING;
		reg_bit = HCLGE_FUN_RST_ING_B;
		break;
	default:
		dev_err(&hdev->pdev->dev,
			"Wait for unsupported reset type: %d\n",
			hdev->reset_type);
		return -EINVAL;
	}

	val = hclge_read_dev(&hdev->hw, reg);
	while (hnae3_get_bit(val, reg_bit) && cnt < HCLGE_RESET_WAIT_CNT) {
		msleep(HCLGE_RESET_WATI_MS);
		val = hclge_read_dev(&hdev->hw, reg);
		cnt++;
	}

	if (cnt >= HCLGE_RESET_WAIT_CNT) {
		dev_warn(&hdev->pdev->dev,
			 "Wait for reset timeout: %d\n", hdev->reset_type);
		return -EBUSY;
	}

	return 0;
}

static int hclge_set_vf_rst(struct hclge_dev *hdev, int func_id, bool reset)
{
	struct hclge_vf_rst_cmd *req;
	struct hclge_desc desc;

	req = (struct hclge_vf_rst_cmd *)desc.data;
	hclge_cmd_setup_basic_desc(&desc, HCLGE_OPC_GBL_RST_STATUS, false);
	req->dest_vfid = func_id;

	if (reset)
		req->vf_rst = 0x1;

	return hclge_cmd_send(&hdev->hw, &desc, 1);
}

static int hclge_set_all_vf_rst(struct hclge_dev *hdev, bool reset)
{
	int i;

	for (i = hdev->num_vmdq_vport + 1; i < hdev->num_alloc_vport; i++) {
		struct hclge_vport *vport = &hdev->vport[i];
		int ret;

		/* Send cmd to set/clear VF's FUNC_RST_ING */
		ret = hclge_set_vf_rst(hdev, vport->vport_id, reset);
		if (ret) {
			dev_err(&hdev->pdev->dev,
				"set vf(%u) rst failed %d!\n",
				vport->vport_id, ret);
			return ret;
		}

		if (!reset || !test_bit(HCLGE_VPORT_STATE_ALIVE, &vport->state))
			continue;

		/* Inform VF to process the reset.
		 * hclge_inform_reset_assert_to_vf may fail if VF
		 * driver is not loaded.
		 */
		ret = hclge_inform_reset_assert_to_vf(vport);
		if (ret)
			dev_warn(&hdev->pdev->dev,
				 "inform reset to vf(%u) failed %d!\n",
				 vport->vport_id, ret);
	}

	return 0;
}

static void hclge_mailbox_service_task(struct hclge_dev *hdev)
{
	if (!test_and_clear_bit(HCLGE_STATE_MBX_SERVICE_SCHED, &hdev->state) ||
	    test_bit(HCLGE_STATE_CMD_DISABLE, &hdev->state) ||
	    test_and_set_bit(HCLGE_STATE_MBX_HANDLING, &hdev->state))
		return;

	hclge_mbx_handler(hdev);

	clear_bit(HCLGE_STATE_MBX_HANDLING, &hdev->state);
}

static void hclge_func_reset_sync_vf(struct hclge_dev *hdev)
{
	struct hclge_pf_rst_sync_cmd *req;
	struct hclge_desc desc;
	int cnt = 0;
	int ret;

	req = (struct hclge_pf_rst_sync_cmd *)desc.data;
	hclge_cmd_setup_basic_desc(&desc, HCLGE_OPC_QUERY_VF_RST_RDY, true);

	do {
		/* vf need to down netdev by mbx during PF or FLR reset */
		hclge_mailbox_service_task(hdev);

		ret = hclge_cmd_send(&hdev->hw, &desc, 1);
		/* for compatible with old firmware, wait
		 * 100 ms for VF to stop IO
		 */
		if (ret == -EOPNOTSUPP) {
			msleep(HCLGE_RESET_SYNC_TIME);
			return;
		} else if (ret) {
			dev_warn(&hdev->pdev->dev, "sync with VF fail %d!\n",
				 ret);
			return;
		} else if (req->all_vf_ready) {
			return;
		}
		msleep(HCLGE_PF_RESET_SYNC_TIME);
		hclge_cmd_reuse_desc(&desc, true);
	} while (cnt++ < HCLGE_PF_RESET_SYNC_CNT);

	dev_warn(&hdev->pdev->dev, "sync with VF timeout!\n");
}

void hclge_report_hw_error(struct hclge_dev *hdev,
			   enum hnae3_hw_error_type type)
{
	struct hnae3_client *client = hdev->nic_client;
	u16 i;

	if (!client || !client->ops->process_hw_error ||
	    !test_bit(HCLGE_STATE_NIC_REGISTERED, &hdev->state))
		return;

	for (i = 0; i < hdev->num_vmdq_vport + 1; i++)
		client->ops->process_hw_error(&hdev->vport[i].nic, type);
}

static void hclge_handle_imp_error(struct hclge_dev *hdev)
{
	u32 reg_val;

	reg_val = hclge_read_dev(&hdev->hw, HCLGE_PF_OTHER_INT_REG);
	if (reg_val & BIT(HCLGE_VECTOR0_IMP_RD_POISON_B)) {
		hclge_report_hw_error(hdev, HNAE3_IMP_RD_POISON_ERROR);
		reg_val &= ~BIT(HCLGE_VECTOR0_IMP_RD_POISON_B);
		hclge_write_dev(&hdev->hw, HCLGE_PF_OTHER_INT_REG, reg_val);
	}

	if (reg_val & BIT(HCLGE_VECTOR0_IMP_CMDQ_ERR_B)) {
		hclge_report_hw_error(hdev, HNAE3_CMDQ_ECC_ERROR);
		reg_val &= ~BIT(HCLGE_VECTOR0_IMP_CMDQ_ERR_B);
		hclge_write_dev(&hdev->hw, HCLGE_PF_OTHER_INT_REG, reg_val);
	}
}

int hclge_func_reset_cmd(struct hclge_dev *hdev, int func_id)
{
	struct hclge_desc desc;
	struct hclge_reset_cmd *req = (struct hclge_reset_cmd *)desc.data;
	int ret;

	hclge_cmd_setup_basic_desc(&desc, HCLGE_OPC_CFG_RST_TRIGGER, false);
	hnae3_set_bit(req->mac_func_reset, HCLGE_CFG_RESET_FUNC_B, 1);
	req->fun_reset_vfid = func_id;

	ret = hclge_cmd_send(&hdev->hw, &desc, 1);
	if (ret)
		dev_err(&hdev->pdev->dev,
			"send function reset cmd fail, status =%d\n", ret);

	return ret;
}

static void hclge_do_reset(struct hclge_dev *hdev)
{
	struct hnae3_handle *handle = &hdev->vport[0].nic;
	struct pci_dev *pdev = hdev->pdev;
	u32 val;

	if (hclge_get_hw_reset_stat(handle)) {
		dev_info(&pdev->dev, "Hardware reset not finish\n");
		dev_info(&pdev->dev, "func_rst_reg:0x%x, global_rst_reg:0x%x\n",
			 hclge_read_dev(&hdev->hw, HCLGE_FUN_RST_ING),
			 hclge_read_dev(&hdev->hw, HCLGE_GLOBAL_RESET_REG));
		return;
	}

	switch (hdev->reset_type) {
	case HNAE3_GLOBAL_RESET:
		val = hclge_read_dev(&hdev->hw, HCLGE_GLOBAL_RESET_REG);
		hnae3_set_bit(val, HCLGE_GLOBAL_RESET_BIT, 1);
		hclge_write_dev(&hdev->hw, HCLGE_GLOBAL_RESET_REG, val);
		dev_info(&pdev->dev, "Global Reset requested\n");
		break;
	case HNAE3_FUNC_RESET:
		dev_info(&pdev->dev, "PF Reset requested\n");
		/* schedule again to check later */
		set_bit(HNAE3_FUNC_RESET, &hdev->reset_pending);
		hclge_reset_task_schedule(hdev);
		break;
	default:
		dev_warn(&pdev->dev,
			 "Unsupported reset type: %d\n", hdev->reset_type);
		break;
	}
}

static enum hnae3_reset_type hclge_get_reset_level(struct hnae3_ae_dev *ae_dev,
						   unsigned long *addr)
{
	enum hnae3_reset_type rst_level = HNAE3_NONE_RESET;
	struct hclge_dev *hdev = ae_dev->priv;

	/* first, resolve any unknown reset type to the known type(s) */
	if (test_bit(HNAE3_UNKNOWN_RESET, addr)) {
		u32 msix_sts_reg = hclge_read_dev(&hdev->hw,
					HCLGE_VECTOR0_PF_OTHER_INT_STS_REG);
		/* we will intentionally ignore any errors from this function
		 *  as we will end up in *some* reset request in any case
		 */
		if (hclge_handle_hw_msix_error(hdev, addr))
			dev_info(&hdev->pdev->dev, "received msix interrupt 0x%x\n",
				 msix_sts_reg);

		clear_bit(HNAE3_UNKNOWN_RESET, addr);
		/* We defered the clearing of the error event which caused
		 * interrupt since it was not posssible to do that in
		 * interrupt context (and this is the reason we introduced
		 * new UNKNOWN reset type). Now, the errors have been
		 * handled and cleared in hardware we can safely enable
		 * interrupts. This is an exception to the norm.
		 */
		hclge_enable_vector(&hdev->misc_vector, true);
	}

	/* return the highest priority reset level amongst all */
	if (test_bit(HNAE3_IMP_RESET, addr)) {
		rst_level = HNAE3_IMP_RESET;
		clear_bit(HNAE3_IMP_RESET, addr);
		clear_bit(HNAE3_GLOBAL_RESET, addr);
		clear_bit(HNAE3_FUNC_RESET, addr);
	} else if (test_bit(HNAE3_GLOBAL_RESET, addr)) {
		rst_level = HNAE3_GLOBAL_RESET;
		clear_bit(HNAE3_GLOBAL_RESET, addr);
		clear_bit(HNAE3_FUNC_RESET, addr);
	} else if (test_bit(HNAE3_FUNC_RESET, addr)) {
		rst_level = HNAE3_FUNC_RESET;
		clear_bit(HNAE3_FUNC_RESET, addr);
	} else if (test_bit(HNAE3_FLR_RESET, addr)) {
		rst_level = HNAE3_FLR_RESET;
		clear_bit(HNAE3_FLR_RESET, addr);
	}

	if (hdev->reset_type != HNAE3_NONE_RESET &&
	    rst_level < hdev->reset_type)
		return HNAE3_NONE_RESET;

	return rst_level;
}

static void hclge_clear_reset_cause(struct hclge_dev *hdev)
{
	u32 clearval = 0;

	switch (hdev->reset_type) {
	case HNAE3_IMP_RESET:
		clearval = BIT(HCLGE_VECTOR0_IMPRESET_INT_B);
		break;
	case HNAE3_GLOBAL_RESET:
		clearval = BIT(HCLGE_VECTOR0_GLOBALRESET_INT_B);
		break;
	default:
		break;
	}

	if (!clearval)
		return;

	/* For revision 0x20, the reset interrupt source
	 * can only be cleared after hardware reset done
	 */
	if (hdev->pdev->revision == 0x20)
		hclge_write_dev(&hdev->hw, HCLGE_MISC_RESET_STS_REG,
				clearval);

	hclge_enable_vector(&hdev->misc_vector, true);
}

static void hclge_reset_handshake(struct hclge_dev *hdev, bool enable)
{
	u32 reg_val;

	reg_val = hclge_read_dev(&hdev->hw, HCLGE_NIC_CSQ_DEPTH_REG);
	if (enable)
		reg_val |= HCLGE_NIC_SW_RST_RDY;
	else
		reg_val &= ~HCLGE_NIC_SW_RST_RDY;

	hclge_write_dev(&hdev->hw, HCLGE_NIC_CSQ_DEPTH_REG, reg_val);
}

static int hclge_func_reset_notify_vf(struct hclge_dev *hdev)
{
	int ret;

	ret = hclge_set_all_vf_rst(hdev, true);
	if (ret)
		return ret;

	hclge_func_reset_sync_vf(hdev);

	return 0;
}

static int hclge_reset_prepare_wait(struct hclge_dev *hdev)
{
	u32 reg_val;
	int ret = 0;

	switch (hdev->reset_type) {
	case HNAE3_FUNC_RESET:
		ret = hclge_func_reset_notify_vf(hdev);
		if (ret)
			return ret;

		ret = hclge_func_reset_cmd(hdev, 0);
		if (ret) {
			dev_err(&hdev->pdev->dev,
				"asserting function reset fail %d!\n", ret);
			return ret;
		}

		/* After performaning pf reset, it is not necessary to do the
		 * mailbox handling or send any command to firmware, because
		 * any mailbox handling or command to firmware is only valid
		 * after hclge_cmd_init is called.
		 */
		set_bit(HCLGE_STATE_CMD_DISABLE, &hdev->state);
		hdev->rst_stats.pf_rst_cnt++;
		break;
	case HNAE3_FLR_RESET:
		ret = hclge_func_reset_notify_vf(hdev);
		if (ret)
			return ret;
		break;
	case HNAE3_IMP_RESET:
		hclge_handle_imp_error(hdev);
		reg_val = hclge_read_dev(&hdev->hw, HCLGE_PF_OTHER_INT_REG);
		hclge_write_dev(&hdev->hw, HCLGE_PF_OTHER_INT_REG,
				BIT(HCLGE_VECTOR0_IMP_RESET_INT_B) | reg_val);
		break;
	default:
		break;
	}

	/* inform hardware that preparatory work is done */
	msleep(HCLGE_RESET_SYNC_TIME);
	hclge_reset_handshake(hdev, true);
	dev_info(&hdev->pdev->dev, "prepare wait ok\n");

	return ret;
}

static bool hclge_reset_err_handle(struct hclge_dev *hdev)
{
#define MAX_RESET_FAIL_CNT 5

	if (hdev->reset_pending) {
		dev_info(&hdev->pdev->dev, "Reset pending %lu\n",
			 hdev->reset_pending);
		return true;
	} else if (hclge_read_dev(&hdev->hw, HCLGE_MISC_VECTOR_INT_STS) &
		   HCLGE_RESET_INT_M) {
		dev_info(&hdev->pdev->dev,
			 "reset failed because new reset interrupt\n");
		hclge_clear_reset_cause(hdev);
		return false;
	} else if (hdev->rst_stats.reset_fail_cnt < MAX_RESET_FAIL_CNT) {
		hdev->rst_stats.reset_fail_cnt++;
		set_bit(hdev->reset_type, &hdev->reset_pending);
		dev_info(&hdev->pdev->dev,
			 "re-schedule reset task(%u)\n",
			 hdev->rst_stats.reset_fail_cnt);
		return true;
	}

	hclge_clear_reset_cause(hdev);

	/* recover the handshake status when reset fail */
	hclge_reset_handshake(hdev, true);

	dev_err(&hdev->pdev->dev, "Reset fail!\n");

	hclge_dbg_dump_rst_info(hdev);

	set_bit(HCLGE_STATE_RST_FAIL, &hdev->state);

	return false;
}

static int hclge_set_rst_done(struct hclge_dev *hdev)
{
	struct hclge_pf_rst_done_cmd *req;
	struct hclge_desc desc;
	int ret;

	req = (struct hclge_pf_rst_done_cmd *)desc.data;
	hclge_cmd_setup_basic_desc(&desc, HCLGE_OPC_PF_RST_DONE, false);
	req->pf_rst_done |= HCLGE_PF_RESET_DONE_BIT;

	ret = hclge_cmd_send(&hdev->hw, &desc, 1);
	/* To be compatible with the old firmware, which does not support
	 * command HCLGE_OPC_PF_RST_DONE, just print a warning and
	 * return success
	 */
	if (ret == -EOPNOTSUPP) {
		dev_warn(&hdev->pdev->dev,
			 "current firmware does not support command(0x%x)!\n",
			 HCLGE_OPC_PF_RST_DONE);
		return 0;
	} else if (ret) {
		dev_err(&hdev->pdev->dev, "assert PF reset done fail %d!\n",
			ret);
	}

	return ret;
}

static int hclge_reset_prepare_up(struct hclge_dev *hdev)
{
	int ret = 0;

	switch (hdev->reset_type) {
	case HNAE3_FUNC_RESET:
		/* fall through */
	case HNAE3_FLR_RESET:
		ret = hclge_set_all_vf_rst(hdev, false);
		break;
	case HNAE3_GLOBAL_RESET:
		/* fall through */
	case HNAE3_IMP_RESET:
		ret = hclge_set_rst_done(hdev);
		break;
	default:
		break;
	}

	/* clear up the handshake status after re-initialize done */
	hclge_reset_handshake(hdev, false);

	return ret;
}

static int hclge_reset_stack(struct hclge_dev *hdev)
{
	int ret;

	ret = hclge_notify_client(hdev, HNAE3_UNINIT_CLIENT);
	if (ret)
		return ret;

	ret = hclge_reset_ae_dev(hdev->ae_dev);
	if (ret)
		return ret;

	ret = hclge_notify_client(hdev, HNAE3_INIT_CLIENT);
	if (ret)
		return ret;

	return hclge_notify_client(hdev, HNAE3_RESTORE_CLIENT);
}

static int hclge_reset_prepare(struct hclge_dev *hdev)
{
	struct hnae3_ae_dev *ae_dev = pci_get_drvdata(hdev->pdev);
	int ret;

	/* Initialize ae_dev reset status as well, in case enet layer wants to
	 * know if device is undergoing reset
	 */
	ae_dev->reset_type = hdev->reset_type;
	hdev->rst_stats.reset_cnt++;
	/* perform reset of the stack & ae device for a client */
	ret = hclge_notify_roce_client(hdev, HNAE3_DOWN_CLIENT);
	if (ret)
		return ret;

	rtnl_lock();
	ret = hclge_notify_client(hdev, HNAE3_DOWN_CLIENT);
	rtnl_unlock();
	if (ret)
		return ret;

	return hclge_reset_prepare_wait(hdev);
}

static int hclge_reset_rebuild(struct hclge_dev *hdev)
{
	struct hnae3_ae_dev *ae_dev = pci_get_drvdata(hdev->pdev);
	enum hnae3_reset_type reset_level;
	int ret;

	hdev->rst_stats.hw_reset_done_cnt++;

	ret = hclge_notify_roce_client(hdev, HNAE3_UNINIT_CLIENT);
	if (ret)
		return ret;

	rtnl_lock();
	ret = hclge_reset_stack(hdev);
	rtnl_unlock();
	if (ret)
		return ret;

	hclge_clear_reset_cause(hdev);

	ret = hclge_reset_prepare_up(hdev);
	if (ret)
		return ret;


	ret = hclge_notify_roce_client(hdev, HNAE3_INIT_CLIENT);
	/* ignore RoCE notify error if it fails HCLGE_RESET_MAX_FAIL_CNT - 1
	 * times
	 */
	if (ret &&
	    hdev->rst_stats.reset_fail_cnt < HCLGE_RESET_MAX_FAIL_CNT - 1)
		return ret;

	rtnl_lock();
	ret = hclge_notify_client(hdev, HNAE3_UP_CLIENT);
	rtnl_unlock();
	if (ret)
		return ret;

	ret = hclge_notify_roce_client(hdev, HNAE3_UP_CLIENT);
	if (ret)
		return ret;

	hdev->last_reset_time = jiffies;
	hdev->rst_stats.reset_fail_cnt = 0;
	hdev->rst_stats.reset_done_cnt++;
	ae_dev->reset_type = HNAE3_NONE_RESET;
	clear_bit(HCLGE_STATE_RST_FAIL, &hdev->state);

	/* if default_reset_request has a higher level reset request,
	 * it should be handled as soon as possible. since some errors
	 * need this kind of reset to fix.
	 */
	reset_level = hclge_get_reset_level(ae_dev,
					    &hdev->default_reset_request);
	if (reset_level != HNAE3_NONE_RESET)
		set_bit(reset_level, &hdev->reset_request);

	return 0;
}

static void hclge_reset(struct hclge_dev *hdev)
{
	if (hclge_reset_prepare(hdev))
		goto err_reset;

	if (hclge_reset_wait(hdev))
		goto err_reset;

	if (hclge_reset_rebuild(hdev))
		goto err_reset;

	return;

err_reset:
	if (hclge_reset_err_handle(hdev))
		hclge_reset_task_schedule(hdev);
}

static void hclge_reset_event(struct pci_dev *pdev, struct hnae3_handle *handle)
{
	struct hnae3_ae_dev *ae_dev = pci_get_drvdata(pdev);
	struct hclge_dev *hdev = ae_dev->priv;

	/* We might end up getting called broadly because of 2 below cases:
	 * 1. Recoverable error was conveyed through APEI and only way to bring
	 *    normalcy is to reset.
	 * 2. A new reset request from the stack due to timeout
	 *
	 * For the first case,error event might not have ae handle available.
	 * check if this is a new reset request and we are not here just because
	 * last reset attempt did not succeed and watchdog hit us again. We will
	 * know this if last reset request did not occur very recently (watchdog
	 * timer = 5*HZ, let us check after sufficiently large time, say 4*5*Hz)
	 * In case of new request we reset the "reset level" to PF reset.
	 * And if it is a repeat reset request of the most recent one then we
	 * want to make sure we throttle the reset request. Therefore, we will
	 * not allow it again before 3*HZ times.
	 */
	if (!handle)
		handle = &hdev->vport[0].nic;

	if (time_before(jiffies, (hdev->last_reset_time +
				  HCLGE_RESET_INTERVAL))) {
		mod_timer(&hdev->reset_timer, jiffies + HCLGE_RESET_INTERVAL);
		return;
	} else if (hdev->default_reset_request) {
		hdev->reset_level =
			hclge_get_reset_level(ae_dev,
					      &hdev->default_reset_request);
	} else if (time_after(jiffies, (hdev->last_reset_time + 4 * 5 * HZ))) {
		hdev->reset_level = HNAE3_FUNC_RESET;
	}

	dev_info(&hdev->pdev->dev, "received reset event, reset type is %d\n",
		 hdev->reset_level);

	/* request reset & schedule reset task */
	set_bit(hdev->reset_level, &hdev->reset_request);
	hclge_reset_task_schedule(hdev);

	if (hdev->reset_level < HNAE3_GLOBAL_RESET)
		hdev->reset_level++;
}

static void hclge_set_def_reset_request(struct hnae3_ae_dev *ae_dev,
					enum hnae3_reset_type rst_type)
{
	struct hclge_dev *hdev = ae_dev->priv;

	set_bit(rst_type, &hdev->default_reset_request);
}

static void hclge_reset_timer(struct timer_list *t)
{
	struct hclge_dev *hdev = from_timer(hdev, t, reset_timer);

	/* if default_reset_request has no value, it means that this reset
	 * request has already be handled, so just return here
	 */
	if (!hdev->default_reset_request)
		return;

	dev_info(&hdev->pdev->dev,
		 "triggering reset in reset timer\n");
	hclge_reset_event(hdev->pdev, NULL);
}

static void hclge_reset_subtask(struct hclge_dev *hdev)
{
	struct hnae3_ae_dev *ae_dev = pci_get_drvdata(hdev->pdev);

	/* check if there is any ongoing reset in the hardware. This status can
	 * be checked from reset_pending. If there is then, we need to wait for
	 * hardware to complete reset.
	 *    a. If we are able to figure out in reasonable time that hardware
	 *       has fully resetted then, we can proceed with driver, client
	 *       reset.
	 *    b. else, we can come back later to check this status so re-sched
	 *       now.
	 */
	hdev->last_reset_time = jiffies;
	hdev->reset_type = hclge_get_reset_level(ae_dev, &hdev->reset_pending);
	if (hdev->reset_type != HNAE3_NONE_RESET)
		hclge_reset(hdev);

	/* check if we got any *new* reset requests to be honored */
	hdev->reset_type = hclge_get_reset_level(ae_dev, &hdev->reset_request);
	if (hdev->reset_type != HNAE3_NONE_RESET)
		hclge_do_reset(hdev);

	hdev->reset_type = HNAE3_NONE_RESET;
}

static void hclge_reset_service_task(struct hclge_dev *hdev)
{
	if (!test_and_clear_bit(HCLGE_STATE_RST_SERVICE_SCHED, &hdev->state))
		return;

	down(&hdev->reset_sem);
	set_bit(HCLGE_STATE_RST_HANDLING, &hdev->state);

	hclge_reset_subtask(hdev);

	clear_bit(HCLGE_STATE_RST_HANDLING, &hdev->state);
	up(&hdev->reset_sem);
}

static void hclge_update_vport_alive(struct hclge_dev *hdev)
{
	int i;

	/* start from vport 1 for PF is always alive */
	for (i = 1; i < hdev->num_alloc_vport; i++) {
		struct hclge_vport *vport = &hdev->vport[i];

		if (time_after(jiffies, vport->last_active_jiffies + 8 * HZ))
			clear_bit(HCLGE_VPORT_STATE_ALIVE, &vport->state);

		/* If vf is not alive, set to default value */
		if (!test_bit(HCLGE_VPORT_STATE_ALIVE, &vport->state))
			vport->mps = HCLGE_MAC_DEFAULT_FRAME;
	}
}

static void hclge_periodic_service_task(struct hclge_dev *hdev)
{
	unsigned long delta = round_jiffies_relative(HZ);
<<<<<<< HEAD

	/* Always handle the link updating to make sure link state is
	 * updated when it is triggered by mbx.
	 */
	hclge_update_link_status(hdev);

	if (time_is_after_jiffies(hdev->last_serv_processed + HZ)) {
		delta = jiffies - hdev->last_serv_processed;

=======

	/* Always handle the link updating to make sure link state is
	 * updated when it is triggered by mbx.
	 */
	hclge_update_link_status(hdev);

	if (time_is_after_jiffies(hdev->last_serv_processed + HZ)) {
		delta = jiffies - hdev->last_serv_processed;

>>>>>>> 2c523b34
		if (delta < round_jiffies_relative(HZ)) {
			delta = round_jiffies_relative(HZ) - delta;
			goto out;
		}
	}

	hdev->serv_processed_cnt++;
	hclge_update_vport_alive(hdev);

	if (test_bit(HCLGE_STATE_DOWN, &hdev->state)) {
		hdev->last_serv_processed = jiffies;
		goto out;
	}

	if (!(hdev->serv_processed_cnt % HCLGE_STATS_TIMER_INTERVAL))
		hclge_update_stats_for_all(hdev);

	hclge_update_port_info(hdev);
	hclge_sync_vlan_filter(hdev);

	if (!(hdev->serv_processed_cnt % HCLGE_ARFS_EXPIRE_INTERVAL))
		hclge_rfs_filter_expire(hdev);

	hdev->last_serv_processed = jiffies;

out:
	hclge_task_schedule(hdev, delta);
}

static void hclge_service_task(struct work_struct *work)
{
	struct hclge_dev *hdev =
		container_of(work, struct hclge_dev, service_task.work);

	hclge_reset_service_task(hdev);
	hclge_mailbox_service_task(hdev);
	hclge_periodic_service_task(hdev);

	/* Handle reset and mbx again in case periodical task delays the
	 * handling by calling hclge_task_schedule() in
	 * hclge_periodic_service_task().
	 */
	hclge_reset_service_task(hdev);
	hclge_mailbox_service_task(hdev);
}

struct hclge_vport *hclge_get_vport(struct hnae3_handle *handle)
{
	/* VF handle has no client */
	if (!handle->client)
		return container_of(handle, struct hclge_vport, nic);
	else if (handle->client->type == HNAE3_CLIENT_ROCE)
		return container_of(handle, struct hclge_vport, roce);
	else
		return container_of(handle, struct hclge_vport, nic);
}

static int hclge_get_vector(struct hnae3_handle *handle, u16 vector_num,
			    struct hnae3_vector_info *vector_info)
{
	struct hclge_vport *vport = hclge_get_vport(handle);
	struct hnae3_vector_info *vector = vector_info;
	struct hclge_dev *hdev = vport->back;
	int alloc = 0;
	int i, j;

	vector_num = min_t(u16, hdev->num_nic_msi - 1, vector_num);
	vector_num = min(hdev->num_msi_left, vector_num);

	for (j = 0; j < vector_num; j++) {
		for (i = 1; i < hdev->num_msi; i++) {
			if (hdev->vector_status[i] == HCLGE_INVALID_VPORT) {
				vector->vector = pci_irq_vector(hdev->pdev, i);
				vector->io_addr = hdev->hw.io_base +
					HCLGE_VECTOR_REG_BASE +
					(i - 1) * HCLGE_VECTOR_REG_OFFSET +
					vport->vport_id *
					HCLGE_VECTOR_VF_OFFSET;
				hdev->vector_status[i] = vport->vport_id;
				hdev->vector_irq[i] = vector->vector;

				vector++;
				alloc++;

				break;
			}
		}
	}
	hdev->num_msi_left -= alloc;
	hdev->num_msi_used += alloc;

	return alloc;
}

static int hclge_get_vector_index(struct hclge_dev *hdev, int vector)
{
	int i;

	for (i = 0; i < hdev->num_msi; i++)
		if (vector == hdev->vector_irq[i])
			return i;

	return -EINVAL;
}

static int hclge_put_vector(struct hnae3_handle *handle, int vector)
{
	struct hclge_vport *vport = hclge_get_vport(handle);
	struct hclge_dev *hdev = vport->back;
	int vector_id;

	vector_id = hclge_get_vector_index(hdev, vector);
	if (vector_id < 0) {
		dev_err(&hdev->pdev->dev,
			"Get vector index fail. vector = %d\n", vector);
		return vector_id;
	}

	hclge_free_vector(hdev, vector_id);

	return 0;
}

static u32 hclge_get_rss_key_size(struct hnae3_handle *handle)
{
	return HCLGE_RSS_KEY_SIZE;
}

static u32 hclge_get_rss_indir_size(struct hnae3_handle *handle)
{
	return HCLGE_RSS_IND_TBL_SIZE;
}

static int hclge_set_rss_algo_key(struct hclge_dev *hdev,
				  const u8 hfunc, const u8 *key)
{
	struct hclge_rss_config_cmd *req;
	unsigned int key_offset = 0;
	struct hclge_desc desc;
	int key_counts;
	int key_size;
	int ret;

	key_counts = HCLGE_RSS_KEY_SIZE;
	req = (struct hclge_rss_config_cmd *)desc.data;

	while (key_counts) {
		hclge_cmd_setup_basic_desc(&desc, HCLGE_OPC_RSS_GENERIC_CONFIG,
					   false);

		req->hash_config |= (hfunc & HCLGE_RSS_HASH_ALGO_MASK);
		req->hash_config |= (key_offset << HCLGE_RSS_HASH_KEY_OFFSET_B);

		key_size = min(HCLGE_RSS_HASH_KEY_NUM, key_counts);
		memcpy(req->hash_key,
		       key + key_offset * HCLGE_RSS_HASH_KEY_NUM, key_size);

		key_counts -= key_size;
		key_offset++;
		ret = hclge_cmd_send(&hdev->hw, &desc, 1);
		if (ret) {
			dev_err(&hdev->pdev->dev,
				"Configure RSS config fail, status = %d\n",
				ret);
			return ret;
		}
	}
	return 0;
}

static int hclge_set_rss_indir_table(struct hclge_dev *hdev, const u8 *indir)
{
	struct hclge_rss_indirection_table_cmd *req;
	struct hclge_desc desc;
	int i, j;
	int ret;

	req = (struct hclge_rss_indirection_table_cmd *)desc.data;

	for (i = 0; i < HCLGE_RSS_CFG_TBL_NUM; i++) {
		hclge_cmd_setup_basic_desc
			(&desc, HCLGE_OPC_RSS_INDIR_TABLE, false);

		req->start_table_index =
			cpu_to_le16(i * HCLGE_RSS_CFG_TBL_SIZE);
		req->rss_set_bitmap = cpu_to_le16(HCLGE_RSS_SET_BITMAP_MSK);

		for (j = 0; j < HCLGE_RSS_CFG_TBL_SIZE; j++)
			req->rss_result[j] =
				indir[i * HCLGE_RSS_CFG_TBL_SIZE + j];

		ret = hclge_cmd_send(&hdev->hw, &desc, 1);
		if (ret) {
			dev_err(&hdev->pdev->dev,
				"Configure rss indir table fail,status = %d\n",
				ret);
			return ret;
		}
	}
	return 0;
}

static int hclge_set_rss_tc_mode(struct hclge_dev *hdev, u16 *tc_valid,
				 u16 *tc_size, u16 *tc_offset)
{
	struct hclge_rss_tc_mode_cmd *req;
	struct hclge_desc desc;
	int ret;
	int i;

	hclge_cmd_setup_basic_desc(&desc, HCLGE_OPC_RSS_TC_MODE, false);
	req = (struct hclge_rss_tc_mode_cmd *)desc.data;

	for (i = 0; i < HCLGE_MAX_TC_NUM; i++) {
		u16 mode = 0;

		hnae3_set_bit(mode, HCLGE_RSS_TC_VALID_B, (tc_valid[i] & 0x1));
		hnae3_set_field(mode, HCLGE_RSS_TC_SIZE_M,
				HCLGE_RSS_TC_SIZE_S, tc_size[i]);
		hnae3_set_field(mode, HCLGE_RSS_TC_OFFSET_M,
				HCLGE_RSS_TC_OFFSET_S, tc_offset[i]);

		req->rss_tc_mode[i] = cpu_to_le16(mode);
	}

	ret = hclge_cmd_send(&hdev->hw, &desc, 1);
	if (ret)
		dev_err(&hdev->pdev->dev,
			"Configure rss tc mode fail, status = %d\n", ret);

	return ret;
}

static void hclge_get_rss_type(struct hclge_vport *vport)
{
	if (vport->rss_tuple_sets.ipv4_tcp_en ||
	    vport->rss_tuple_sets.ipv4_udp_en ||
	    vport->rss_tuple_sets.ipv4_sctp_en ||
	    vport->rss_tuple_sets.ipv6_tcp_en ||
	    vport->rss_tuple_sets.ipv6_udp_en ||
	    vport->rss_tuple_sets.ipv6_sctp_en)
		vport->nic.kinfo.rss_type = PKT_HASH_TYPE_L4;
	else if (vport->rss_tuple_sets.ipv4_fragment_en ||
		 vport->rss_tuple_sets.ipv6_fragment_en)
		vport->nic.kinfo.rss_type = PKT_HASH_TYPE_L3;
	else
		vport->nic.kinfo.rss_type = PKT_HASH_TYPE_NONE;
}

static int hclge_set_rss_input_tuple(struct hclge_dev *hdev)
{
	struct hclge_rss_input_tuple_cmd *req;
	struct hclge_desc desc;
	int ret;

	hclge_cmd_setup_basic_desc(&desc, HCLGE_OPC_RSS_INPUT_TUPLE, false);

	req = (struct hclge_rss_input_tuple_cmd *)desc.data;

	/* Get the tuple cfg from pf */
	req->ipv4_tcp_en = hdev->vport[0].rss_tuple_sets.ipv4_tcp_en;
	req->ipv4_udp_en = hdev->vport[0].rss_tuple_sets.ipv4_udp_en;
	req->ipv4_sctp_en = hdev->vport[0].rss_tuple_sets.ipv4_sctp_en;
	req->ipv4_fragment_en = hdev->vport[0].rss_tuple_sets.ipv4_fragment_en;
	req->ipv6_tcp_en = hdev->vport[0].rss_tuple_sets.ipv6_tcp_en;
	req->ipv6_udp_en = hdev->vport[0].rss_tuple_sets.ipv6_udp_en;
	req->ipv6_sctp_en = hdev->vport[0].rss_tuple_sets.ipv6_sctp_en;
	req->ipv6_fragment_en = hdev->vport[0].rss_tuple_sets.ipv6_fragment_en;
	hclge_get_rss_type(&hdev->vport[0]);
	ret = hclge_cmd_send(&hdev->hw, &desc, 1);
	if (ret)
		dev_err(&hdev->pdev->dev,
			"Configure rss input fail, status = %d\n", ret);
	return ret;
}

static int hclge_get_rss(struct hnae3_handle *handle, u32 *indir,
			 u8 *key, u8 *hfunc)
{
	struct hclge_vport *vport = hclge_get_vport(handle);
	int i;

	/* Get hash algorithm */
	if (hfunc) {
		switch (vport->rss_algo) {
		case HCLGE_RSS_HASH_ALGO_TOEPLITZ:
			*hfunc = ETH_RSS_HASH_TOP;
			break;
		case HCLGE_RSS_HASH_ALGO_SIMPLE:
			*hfunc = ETH_RSS_HASH_XOR;
			break;
		default:
			*hfunc = ETH_RSS_HASH_UNKNOWN;
			break;
		}
	}

	/* Get the RSS Key required by the user */
	if (key)
		memcpy(key, vport->rss_hash_key, HCLGE_RSS_KEY_SIZE);

	/* Get indirect table */
	if (indir)
		for (i = 0; i < HCLGE_RSS_IND_TBL_SIZE; i++)
			indir[i] =  vport->rss_indirection_tbl[i];

	return 0;
}

static int hclge_set_rss(struct hnae3_handle *handle, const u32 *indir,
			 const  u8 *key, const  u8 hfunc)
{
	struct hclge_vport *vport = hclge_get_vport(handle);
	struct hclge_dev *hdev = vport->back;
	u8 hash_algo;
	int ret, i;

	/* Set the RSS Hash Key if specififed by the user */
	if (key) {
		switch (hfunc) {
		case ETH_RSS_HASH_TOP:
			hash_algo = HCLGE_RSS_HASH_ALGO_TOEPLITZ;
			break;
		case ETH_RSS_HASH_XOR:
			hash_algo = HCLGE_RSS_HASH_ALGO_SIMPLE;
			break;
		case ETH_RSS_HASH_NO_CHANGE:
			hash_algo = vport->rss_algo;
			break;
		default:
			return -EINVAL;
		}

		ret = hclge_set_rss_algo_key(hdev, hash_algo, key);
		if (ret)
			return ret;

		/* Update the shadow RSS key with user specified qids */
		memcpy(vport->rss_hash_key, key, HCLGE_RSS_KEY_SIZE);
		vport->rss_algo = hash_algo;
	}

	/* Update the shadow RSS table with user specified qids */
	for (i = 0; i < HCLGE_RSS_IND_TBL_SIZE; i++)
		vport->rss_indirection_tbl[i] = indir[i];

	/* Update the hardware */
	return hclge_set_rss_indir_table(hdev, vport->rss_indirection_tbl);
}

static u8 hclge_get_rss_hash_bits(struct ethtool_rxnfc *nfc)
{
	u8 hash_sets = nfc->data & RXH_L4_B_0_1 ? HCLGE_S_PORT_BIT : 0;

	if (nfc->data & RXH_L4_B_2_3)
		hash_sets |= HCLGE_D_PORT_BIT;
	else
		hash_sets &= ~HCLGE_D_PORT_BIT;

	if (nfc->data & RXH_IP_SRC)
		hash_sets |= HCLGE_S_IP_BIT;
	else
		hash_sets &= ~HCLGE_S_IP_BIT;

	if (nfc->data & RXH_IP_DST)
		hash_sets |= HCLGE_D_IP_BIT;
	else
		hash_sets &= ~HCLGE_D_IP_BIT;

	if (nfc->flow_type == SCTP_V4_FLOW || nfc->flow_type == SCTP_V6_FLOW)
		hash_sets |= HCLGE_V_TAG_BIT;

	return hash_sets;
}

static int hclge_set_rss_tuple(struct hnae3_handle *handle,
			       struct ethtool_rxnfc *nfc)
{
	struct hclge_vport *vport = hclge_get_vport(handle);
	struct hclge_dev *hdev = vport->back;
	struct hclge_rss_input_tuple_cmd *req;
	struct hclge_desc desc;
	u8 tuple_sets;
	int ret;

	if (nfc->data & ~(RXH_IP_SRC | RXH_IP_DST |
			  RXH_L4_B_0_1 | RXH_L4_B_2_3))
		return -EINVAL;

	req = (struct hclge_rss_input_tuple_cmd *)desc.data;
	hclge_cmd_setup_basic_desc(&desc, HCLGE_OPC_RSS_INPUT_TUPLE, false);

	req->ipv4_tcp_en = vport->rss_tuple_sets.ipv4_tcp_en;
	req->ipv4_udp_en = vport->rss_tuple_sets.ipv4_udp_en;
	req->ipv4_sctp_en = vport->rss_tuple_sets.ipv4_sctp_en;
	req->ipv4_fragment_en = vport->rss_tuple_sets.ipv4_fragment_en;
	req->ipv6_tcp_en = vport->rss_tuple_sets.ipv6_tcp_en;
	req->ipv6_udp_en = vport->rss_tuple_sets.ipv6_udp_en;
	req->ipv6_sctp_en = vport->rss_tuple_sets.ipv6_sctp_en;
	req->ipv6_fragment_en = vport->rss_tuple_sets.ipv6_fragment_en;

	tuple_sets = hclge_get_rss_hash_bits(nfc);
	switch (nfc->flow_type) {
	case TCP_V4_FLOW:
		req->ipv4_tcp_en = tuple_sets;
		break;
	case TCP_V6_FLOW:
		req->ipv6_tcp_en = tuple_sets;
		break;
	case UDP_V4_FLOW:
		req->ipv4_udp_en = tuple_sets;
		break;
	case UDP_V6_FLOW:
		req->ipv6_udp_en = tuple_sets;
		break;
	case SCTP_V4_FLOW:
		req->ipv4_sctp_en = tuple_sets;
		break;
	case SCTP_V6_FLOW:
		if ((nfc->data & RXH_L4_B_0_1) ||
		    (nfc->data & RXH_L4_B_2_3))
			return -EINVAL;

		req->ipv6_sctp_en = tuple_sets;
		break;
	case IPV4_FLOW:
		req->ipv4_fragment_en = HCLGE_RSS_INPUT_TUPLE_OTHER;
		break;
	case IPV6_FLOW:
		req->ipv6_fragment_en = HCLGE_RSS_INPUT_TUPLE_OTHER;
		break;
	default:
		return -EINVAL;
	}

	ret = hclge_cmd_send(&hdev->hw, &desc, 1);
	if (ret) {
		dev_err(&hdev->pdev->dev,
			"Set rss tuple fail, status = %d\n", ret);
		return ret;
	}

	vport->rss_tuple_sets.ipv4_tcp_en = req->ipv4_tcp_en;
	vport->rss_tuple_sets.ipv4_udp_en = req->ipv4_udp_en;
	vport->rss_tuple_sets.ipv4_sctp_en = req->ipv4_sctp_en;
	vport->rss_tuple_sets.ipv4_fragment_en = req->ipv4_fragment_en;
	vport->rss_tuple_sets.ipv6_tcp_en = req->ipv6_tcp_en;
	vport->rss_tuple_sets.ipv6_udp_en = req->ipv6_udp_en;
	vport->rss_tuple_sets.ipv6_sctp_en = req->ipv6_sctp_en;
	vport->rss_tuple_sets.ipv6_fragment_en = req->ipv6_fragment_en;
	hclge_get_rss_type(vport);
	return 0;
}

static int hclge_get_rss_tuple(struct hnae3_handle *handle,
			       struct ethtool_rxnfc *nfc)
{
	struct hclge_vport *vport = hclge_get_vport(handle);
	u8 tuple_sets;

	nfc->data = 0;

	switch (nfc->flow_type) {
	case TCP_V4_FLOW:
		tuple_sets = vport->rss_tuple_sets.ipv4_tcp_en;
		break;
	case UDP_V4_FLOW:
		tuple_sets = vport->rss_tuple_sets.ipv4_udp_en;
		break;
	case TCP_V6_FLOW:
		tuple_sets = vport->rss_tuple_sets.ipv6_tcp_en;
		break;
	case UDP_V6_FLOW:
		tuple_sets = vport->rss_tuple_sets.ipv6_udp_en;
		break;
	case SCTP_V4_FLOW:
		tuple_sets = vport->rss_tuple_sets.ipv4_sctp_en;
		break;
	case SCTP_V6_FLOW:
		tuple_sets = vport->rss_tuple_sets.ipv6_sctp_en;
		break;
	case IPV4_FLOW:
	case IPV6_FLOW:
		tuple_sets = HCLGE_S_IP_BIT | HCLGE_D_IP_BIT;
		break;
	default:
		return -EINVAL;
	}

	if (!tuple_sets)
		return 0;

	if (tuple_sets & HCLGE_D_PORT_BIT)
		nfc->data |= RXH_L4_B_2_3;
	if (tuple_sets & HCLGE_S_PORT_BIT)
		nfc->data |= RXH_L4_B_0_1;
	if (tuple_sets & HCLGE_D_IP_BIT)
		nfc->data |= RXH_IP_DST;
	if (tuple_sets & HCLGE_S_IP_BIT)
		nfc->data |= RXH_IP_SRC;

	return 0;
}

static int hclge_get_tc_size(struct hnae3_handle *handle)
{
	struct hclge_vport *vport = hclge_get_vport(handle);
	struct hclge_dev *hdev = vport->back;

	return hdev->rss_size_max;
}

int hclge_rss_init_hw(struct hclge_dev *hdev)
{
	struct hclge_vport *vport = hdev->vport;
	u8 *rss_indir = vport[0].rss_indirection_tbl;
	u16 rss_size = vport[0].alloc_rss_size;
	u16 tc_offset[HCLGE_MAX_TC_NUM] = {0};
	u16 tc_size[HCLGE_MAX_TC_NUM] = {0};
	u8 *key = vport[0].rss_hash_key;
	u8 hfunc = vport[0].rss_algo;
	u16 tc_valid[HCLGE_MAX_TC_NUM];
	u16 roundup_size;
	unsigned int i;
	int ret;

	ret = hclge_set_rss_indir_table(hdev, rss_indir);
	if (ret)
		return ret;

	ret = hclge_set_rss_algo_key(hdev, hfunc, key);
	if (ret)
		return ret;

	ret = hclge_set_rss_input_tuple(hdev);
	if (ret)
		return ret;

	/* Each TC have the same queue size, and tc_size set to hardware is
	 * the log2 of roundup power of two of rss_size, the acutal queue
	 * size is limited by indirection table.
	 */
	if (rss_size > HCLGE_RSS_TC_SIZE_7 || rss_size == 0) {
		dev_err(&hdev->pdev->dev,
			"Configure rss tc size failed, invalid TC_SIZE = %u\n",
			rss_size);
		return -EINVAL;
	}

	roundup_size = roundup_pow_of_two(rss_size);
	roundup_size = ilog2(roundup_size);

	for (i = 0; i < HCLGE_MAX_TC_NUM; i++) {
		tc_valid[i] = 0;

		if (!(hdev->hw_tc_map & BIT(i)))
			continue;

		tc_valid[i] = 1;
		tc_size[i] = roundup_size;
		tc_offset[i] = rss_size * i;
	}

	return hclge_set_rss_tc_mode(hdev, tc_valid, tc_size, tc_offset);
}

void hclge_rss_indir_init_cfg(struct hclge_dev *hdev)
{
	struct hclge_vport *vport = hdev->vport;
	int i, j;

	for (j = 0; j < hdev->num_vmdq_vport + 1; j++) {
		for (i = 0; i < HCLGE_RSS_IND_TBL_SIZE; i++)
			vport[j].rss_indirection_tbl[i] =
				i % vport[j].alloc_rss_size;
	}
}

static void hclge_rss_init_cfg(struct hclge_dev *hdev)
{
	int i, rss_algo = HCLGE_RSS_HASH_ALGO_TOEPLITZ;
	struct hclge_vport *vport = hdev->vport;

	if (hdev->pdev->revision >= 0x21)
		rss_algo = HCLGE_RSS_HASH_ALGO_SIMPLE;

	for (i = 0; i < hdev->num_vmdq_vport + 1; i++) {
		vport[i].rss_tuple_sets.ipv4_tcp_en =
			HCLGE_RSS_INPUT_TUPLE_OTHER;
		vport[i].rss_tuple_sets.ipv4_udp_en =
			HCLGE_RSS_INPUT_TUPLE_OTHER;
		vport[i].rss_tuple_sets.ipv4_sctp_en =
			HCLGE_RSS_INPUT_TUPLE_SCTP;
		vport[i].rss_tuple_sets.ipv4_fragment_en =
			HCLGE_RSS_INPUT_TUPLE_OTHER;
		vport[i].rss_tuple_sets.ipv6_tcp_en =
			HCLGE_RSS_INPUT_TUPLE_OTHER;
		vport[i].rss_tuple_sets.ipv6_udp_en =
			HCLGE_RSS_INPUT_TUPLE_OTHER;
		vport[i].rss_tuple_sets.ipv6_sctp_en =
			HCLGE_RSS_INPUT_TUPLE_SCTP;
		vport[i].rss_tuple_sets.ipv6_fragment_en =
			HCLGE_RSS_INPUT_TUPLE_OTHER;

		vport[i].rss_algo = rss_algo;

		memcpy(vport[i].rss_hash_key, hclge_hash_key,
		       HCLGE_RSS_KEY_SIZE);
	}

	hclge_rss_indir_init_cfg(hdev);
}

int hclge_bind_ring_with_vector(struct hclge_vport *vport,
				int vector_id, bool en,
				struct hnae3_ring_chain_node *ring_chain)
{
	struct hclge_dev *hdev = vport->back;
	struct hnae3_ring_chain_node *node;
	struct hclge_desc desc;
	struct hclge_ctrl_vector_chain_cmd *req =
		(struct hclge_ctrl_vector_chain_cmd *)desc.data;
	enum hclge_cmd_status status;
	enum hclge_opcode_type op;
	u16 tqp_type_and_id;
	int i;

	op = en ? HCLGE_OPC_ADD_RING_TO_VECTOR : HCLGE_OPC_DEL_RING_TO_VECTOR;
	hclge_cmd_setup_basic_desc(&desc, op, false);
	req->int_vector_id = vector_id;

	i = 0;
	for (node = ring_chain; node; node = node->next) {
		tqp_type_and_id = le16_to_cpu(req->tqp_type_and_id[i]);
		hnae3_set_field(tqp_type_and_id,  HCLGE_INT_TYPE_M,
				HCLGE_INT_TYPE_S,
				hnae3_get_bit(node->flag, HNAE3_RING_TYPE_B));
		hnae3_set_field(tqp_type_and_id, HCLGE_TQP_ID_M,
				HCLGE_TQP_ID_S, node->tqp_index);
		hnae3_set_field(tqp_type_and_id, HCLGE_INT_GL_IDX_M,
				HCLGE_INT_GL_IDX_S,
				hnae3_get_field(node->int_gl_idx,
						HNAE3_RING_GL_IDX_M,
						HNAE3_RING_GL_IDX_S));
		req->tqp_type_and_id[i] = cpu_to_le16(tqp_type_and_id);
		if (++i >= HCLGE_VECTOR_ELEMENTS_PER_CMD) {
			req->int_cause_num = HCLGE_VECTOR_ELEMENTS_PER_CMD;
			req->vfid = vport->vport_id;

			status = hclge_cmd_send(&hdev->hw, &desc, 1);
			if (status) {
				dev_err(&hdev->pdev->dev,
					"Map TQP fail, status is %d.\n",
					status);
				return -EIO;
			}
			i = 0;

			hclge_cmd_setup_basic_desc(&desc,
						   op,
						   false);
			req->int_vector_id = vector_id;
		}
	}

	if (i > 0) {
		req->int_cause_num = i;
		req->vfid = vport->vport_id;
		status = hclge_cmd_send(&hdev->hw, &desc, 1);
		if (status) {
			dev_err(&hdev->pdev->dev,
				"Map TQP fail, status is %d.\n", status);
			return -EIO;
		}
	}

	return 0;
}

static int hclge_map_ring_to_vector(struct hnae3_handle *handle, int vector,
				    struct hnae3_ring_chain_node *ring_chain)
{
	struct hclge_vport *vport = hclge_get_vport(handle);
	struct hclge_dev *hdev = vport->back;
	int vector_id;

	vector_id = hclge_get_vector_index(hdev, vector);
	if (vector_id < 0) {
		dev_err(&hdev->pdev->dev,
			"failed to get vector index. vector=%d\n", vector);
		return vector_id;
	}

	return hclge_bind_ring_with_vector(vport, vector_id, true, ring_chain);
}

static int hclge_unmap_ring_frm_vector(struct hnae3_handle *handle, int vector,
				       struct hnae3_ring_chain_node *ring_chain)
{
	struct hclge_vport *vport = hclge_get_vport(handle);
	struct hclge_dev *hdev = vport->back;
	int vector_id, ret;

	if (test_bit(HCLGE_STATE_RST_HANDLING, &hdev->state))
		return 0;

	vector_id = hclge_get_vector_index(hdev, vector);
	if (vector_id < 0) {
		dev_err(&handle->pdev->dev,
			"Get vector index fail. ret =%d\n", vector_id);
		return vector_id;
	}

	ret = hclge_bind_ring_with_vector(vport, vector_id, false, ring_chain);
	if (ret)
		dev_err(&handle->pdev->dev,
			"Unmap ring from vector fail. vectorid=%d, ret =%d\n",
			vector_id, ret);

	return ret;
}

static int hclge_cmd_set_promisc_mode(struct hclge_dev *hdev,
				      struct hclge_promisc_param *param)
{
	struct hclge_promisc_cfg_cmd *req;
	struct hclge_desc desc;
	int ret;

	hclge_cmd_setup_basic_desc(&desc, HCLGE_OPC_CFG_PROMISC_MODE, false);

	req = (struct hclge_promisc_cfg_cmd *)desc.data;
	req->vf_id = param->vf_id;

	/* HCLGE_PROMISC_TX_EN_B and HCLGE_PROMISC_RX_EN_B are not supported on
	 * pdev revision(0x20), new revision support them. The
	 * value of this two fields will not return error when driver
	 * send command to fireware in revision(0x20).
	 */
	req->flag = (param->enable << HCLGE_PROMISC_EN_B) |
		HCLGE_PROMISC_TX_EN_B | HCLGE_PROMISC_RX_EN_B;

	ret = hclge_cmd_send(&hdev->hw, &desc, 1);
	if (ret)
		dev_err(&hdev->pdev->dev,
			"Set promisc mode fail, status is %d.\n", ret);

	return ret;
}

static void hclge_promisc_param_init(struct hclge_promisc_param *param,
				     bool en_uc, bool en_mc, bool en_bc,
				     int vport_id)
{
	if (!param)
		return;

	memset(param, 0, sizeof(struct hclge_promisc_param));
	if (en_uc)
		param->enable = HCLGE_PROMISC_EN_UC;
	if (en_mc)
		param->enable |= HCLGE_PROMISC_EN_MC;
	if (en_bc)
		param->enable |= HCLGE_PROMISC_EN_BC;
	param->vf_id = vport_id;
}

int hclge_set_vport_promisc_mode(struct hclge_vport *vport, bool en_uc_pmc,
				 bool en_mc_pmc, bool en_bc_pmc)
{
	struct hclge_dev *hdev = vport->back;
	struct hclge_promisc_param param;

	hclge_promisc_param_init(&param, en_uc_pmc, en_mc_pmc, en_bc_pmc,
				 vport->vport_id);
	return hclge_cmd_set_promisc_mode(hdev, &param);
}

static int hclge_set_promisc_mode(struct hnae3_handle *handle, bool en_uc_pmc,
				  bool en_mc_pmc)
{
	struct hclge_vport *vport = hclge_get_vport(handle);
	bool en_bc_pmc = true;

	/* For revision 0x20, if broadcast promisc enabled, vlan filter is
	 * always bypassed. So broadcast promisc should be disabled until
	 * user enable promisc mode
	 */
	if (handle->pdev->revision == 0x20)
		en_bc_pmc = handle->netdev_flags & HNAE3_BPE ? true : false;

	return hclge_set_vport_promisc_mode(vport, en_uc_pmc, en_mc_pmc,
					    en_bc_pmc);
}

static int hclge_get_fd_mode(struct hclge_dev *hdev, u8 *fd_mode)
{
	struct hclge_get_fd_mode_cmd *req;
	struct hclge_desc desc;
	int ret;

	hclge_cmd_setup_basic_desc(&desc, HCLGE_OPC_FD_MODE_CTRL, true);

	req = (struct hclge_get_fd_mode_cmd *)desc.data;

	ret = hclge_cmd_send(&hdev->hw, &desc, 1);
	if (ret) {
		dev_err(&hdev->pdev->dev, "get fd mode fail, ret=%d\n", ret);
		return ret;
	}

	*fd_mode = req->mode;

	return ret;
}

static int hclge_get_fd_allocation(struct hclge_dev *hdev,
				   u32 *stage1_entry_num,
				   u32 *stage2_entry_num,
				   u16 *stage1_counter_num,
				   u16 *stage2_counter_num)
{
	struct hclge_get_fd_allocation_cmd *req;
	struct hclge_desc desc;
	int ret;

	hclge_cmd_setup_basic_desc(&desc, HCLGE_OPC_FD_GET_ALLOCATION, true);

	req = (struct hclge_get_fd_allocation_cmd *)desc.data;

	ret = hclge_cmd_send(&hdev->hw, &desc, 1);
	if (ret) {
		dev_err(&hdev->pdev->dev, "query fd allocation fail, ret=%d\n",
			ret);
		return ret;
	}

	*stage1_entry_num = le32_to_cpu(req->stage1_entry_num);
	*stage2_entry_num = le32_to_cpu(req->stage2_entry_num);
	*stage1_counter_num = le16_to_cpu(req->stage1_counter_num);
	*stage2_counter_num = le16_to_cpu(req->stage2_counter_num);

	return ret;
}

static int hclge_set_fd_key_config(struct hclge_dev *hdev, int stage_num)
{
	struct hclge_set_fd_key_config_cmd *req;
	struct hclge_fd_key_cfg *stage;
	struct hclge_desc desc;
	int ret;

	hclge_cmd_setup_basic_desc(&desc, HCLGE_OPC_FD_KEY_CONFIG, false);

	req = (struct hclge_set_fd_key_config_cmd *)desc.data;
	stage = &hdev->fd_cfg.key_cfg[stage_num];
	req->stage = stage_num;
	req->key_select = stage->key_sel;
	req->inner_sipv6_word_en = stage->inner_sipv6_word_en;
	req->inner_dipv6_word_en = stage->inner_dipv6_word_en;
	req->outer_sipv6_word_en = stage->outer_sipv6_word_en;
	req->outer_dipv6_word_en = stage->outer_dipv6_word_en;
	req->tuple_mask = cpu_to_le32(~stage->tuple_active);
	req->meta_data_mask = cpu_to_le32(~stage->meta_data_active);

	ret = hclge_cmd_send(&hdev->hw, &desc, 1);
	if (ret)
		dev_err(&hdev->pdev->dev, "set fd key fail, ret=%d\n", ret);

	return ret;
}

static int hclge_init_fd_config(struct hclge_dev *hdev)
{
#define LOW_2_WORDS		0x03
	struct hclge_fd_key_cfg *key_cfg;
	int ret;

	if (!hnae3_dev_fd_supported(hdev))
		return 0;

	ret = hclge_get_fd_mode(hdev, &hdev->fd_cfg.fd_mode);
	if (ret)
		return ret;

	switch (hdev->fd_cfg.fd_mode) {
	case HCLGE_FD_MODE_DEPTH_2K_WIDTH_400B_STAGE_1:
		hdev->fd_cfg.max_key_length = MAX_KEY_LENGTH;
		break;
	case HCLGE_FD_MODE_DEPTH_4K_WIDTH_200B_STAGE_1:
		hdev->fd_cfg.max_key_length = MAX_KEY_LENGTH / 2;
		break;
	default:
		dev_err(&hdev->pdev->dev,
			"Unsupported flow director mode %u\n",
			hdev->fd_cfg.fd_mode);
		return -EOPNOTSUPP;
	}

	hdev->fd_cfg.proto_support =
		TCP_V4_FLOW | UDP_V4_FLOW | SCTP_V4_FLOW | TCP_V6_FLOW |
		UDP_V6_FLOW | SCTP_V6_FLOW | IPV4_USER_FLOW | IPV6_USER_FLOW;
	key_cfg = &hdev->fd_cfg.key_cfg[HCLGE_FD_STAGE_1];
	key_cfg->key_sel = HCLGE_FD_KEY_BASE_ON_TUPLE,
	key_cfg->inner_sipv6_word_en = LOW_2_WORDS;
	key_cfg->inner_dipv6_word_en = LOW_2_WORDS;
	key_cfg->outer_sipv6_word_en = 0;
	key_cfg->outer_dipv6_word_en = 0;

	key_cfg->tuple_active = BIT(INNER_VLAN_TAG_FST) | BIT(INNER_ETH_TYPE) |
				BIT(INNER_IP_PROTO) | BIT(INNER_IP_TOS) |
				BIT(INNER_SRC_IP) | BIT(INNER_DST_IP) |
				BIT(INNER_SRC_PORT) | BIT(INNER_DST_PORT);

	/* If use max 400bit key, we can support tuples for ether type */
	if (hdev->fd_cfg.max_key_length == MAX_KEY_LENGTH) {
		hdev->fd_cfg.proto_support |= ETHER_FLOW;
		key_cfg->tuple_active |=
				BIT(INNER_DST_MAC) | BIT(INNER_SRC_MAC);
	}

	/* roce_type is used to filter roce frames
	 * dst_vport is used to specify the rule
	 */
	key_cfg->meta_data_active = BIT(ROCE_TYPE) | BIT(DST_VPORT);

	ret = hclge_get_fd_allocation(hdev,
				      &hdev->fd_cfg.rule_num[HCLGE_FD_STAGE_1],
				      &hdev->fd_cfg.rule_num[HCLGE_FD_STAGE_2],
				      &hdev->fd_cfg.cnt_num[HCLGE_FD_STAGE_1],
				      &hdev->fd_cfg.cnt_num[HCLGE_FD_STAGE_2]);
	if (ret)
		return ret;

	return hclge_set_fd_key_config(hdev, HCLGE_FD_STAGE_1);
}

static int hclge_fd_tcam_config(struct hclge_dev *hdev, u8 stage, bool sel_x,
				int loc, u8 *key, bool is_add)
{
	struct hclge_fd_tcam_config_1_cmd *req1;
	struct hclge_fd_tcam_config_2_cmd *req2;
	struct hclge_fd_tcam_config_3_cmd *req3;
	struct hclge_desc desc[3];
	int ret;

	hclge_cmd_setup_basic_desc(&desc[0], HCLGE_OPC_FD_TCAM_OP, false);
	desc[0].flag |= cpu_to_le16(HCLGE_CMD_FLAG_NEXT);
	hclge_cmd_setup_basic_desc(&desc[1], HCLGE_OPC_FD_TCAM_OP, false);
	desc[1].flag |= cpu_to_le16(HCLGE_CMD_FLAG_NEXT);
	hclge_cmd_setup_basic_desc(&desc[2], HCLGE_OPC_FD_TCAM_OP, false);

	req1 = (struct hclge_fd_tcam_config_1_cmd *)desc[0].data;
	req2 = (struct hclge_fd_tcam_config_2_cmd *)desc[1].data;
	req3 = (struct hclge_fd_tcam_config_3_cmd *)desc[2].data;

	req1->stage = stage;
	req1->xy_sel = sel_x ? 1 : 0;
	hnae3_set_bit(req1->port_info, HCLGE_FD_EPORT_SW_EN_B, 0);
	req1->index = cpu_to_le32(loc);
	req1->entry_vld = sel_x ? is_add : 0;

	if (key) {
		memcpy(req1->tcam_data, &key[0], sizeof(req1->tcam_data));
		memcpy(req2->tcam_data, &key[sizeof(req1->tcam_data)],
		       sizeof(req2->tcam_data));
		memcpy(req3->tcam_data, &key[sizeof(req1->tcam_data) +
		       sizeof(req2->tcam_data)], sizeof(req3->tcam_data));
	}

	ret = hclge_cmd_send(&hdev->hw, desc, 3);
	if (ret)
		dev_err(&hdev->pdev->dev,
			"config tcam key fail, ret=%d\n",
			ret);

	return ret;
}

static int hclge_fd_ad_config(struct hclge_dev *hdev, u8 stage, int loc,
			      struct hclge_fd_ad_data *action)
{
	struct hclge_fd_ad_config_cmd *req;
	struct hclge_desc desc;
	u64 ad_data = 0;
	int ret;

	hclge_cmd_setup_basic_desc(&desc, HCLGE_OPC_FD_AD_OP, false);

	req = (struct hclge_fd_ad_config_cmd *)desc.data;
	req->index = cpu_to_le32(loc);
	req->stage = stage;

	hnae3_set_bit(ad_data, HCLGE_FD_AD_WR_RULE_ID_B,
		      action->write_rule_id_to_bd);
	hnae3_set_field(ad_data, HCLGE_FD_AD_RULE_ID_M, HCLGE_FD_AD_RULE_ID_S,
			action->rule_id);
	ad_data <<= 32;
	hnae3_set_bit(ad_data, HCLGE_FD_AD_DROP_B, action->drop_packet);
	hnae3_set_bit(ad_data, HCLGE_FD_AD_DIRECT_QID_B,
		      action->forward_to_direct_queue);
	hnae3_set_field(ad_data, HCLGE_FD_AD_QID_M, HCLGE_FD_AD_QID_S,
			action->queue_id);
	hnae3_set_bit(ad_data, HCLGE_FD_AD_USE_COUNTER_B, action->use_counter);
	hnae3_set_field(ad_data, HCLGE_FD_AD_COUNTER_NUM_M,
			HCLGE_FD_AD_COUNTER_NUM_S, action->counter_id);
	hnae3_set_bit(ad_data, HCLGE_FD_AD_NXT_STEP_B, action->use_next_stage);
	hnae3_set_field(ad_data, HCLGE_FD_AD_NXT_KEY_M, HCLGE_FD_AD_NXT_KEY_S,
			action->counter_id);

	req->ad_data = cpu_to_le64(ad_data);
	ret = hclge_cmd_send(&hdev->hw, &desc, 1);
	if (ret)
		dev_err(&hdev->pdev->dev, "fd ad config fail, ret=%d\n", ret);

	return ret;
}

static bool hclge_fd_convert_tuple(u32 tuple_bit, u8 *key_x, u8 *key_y,
				   struct hclge_fd_rule *rule)
{
	u16 tmp_x_s, tmp_y_s;
	u32 tmp_x_l, tmp_y_l;
	int i;

	if (rule->unused_tuple & tuple_bit)
		return true;

	switch (tuple_bit) {
	case 0:
		return false;
	case BIT(INNER_DST_MAC):
		for (i = 0; i < ETH_ALEN; i++) {
			calc_x(key_x[ETH_ALEN - 1 - i], rule->tuples.dst_mac[i],
			       rule->tuples_mask.dst_mac[i]);
			calc_y(key_y[ETH_ALEN - 1 - i], rule->tuples.dst_mac[i],
			       rule->tuples_mask.dst_mac[i]);
		}

		return true;
	case BIT(INNER_SRC_MAC):
		for (i = 0; i < ETH_ALEN; i++) {
			calc_x(key_x[ETH_ALEN - 1 - i], rule->tuples.src_mac[i],
			       rule->tuples.src_mac[i]);
			calc_y(key_y[ETH_ALEN - 1 - i], rule->tuples.src_mac[i],
			       rule->tuples.src_mac[i]);
		}

		return true;
	case BIT(INNER_VLAN_TAG_FST):
		calc_x(tmp_x_s, rule->tuples.vlan_tag1,
		       rule->tuples_mask.vlan_tag1);
		calc_y(tmp_y_s, rule->tuples.vlan_tag1,
		       rule->tuples_mask.vlan_tag1);
		*(__le16 *)key_x = cpu_to_le16(tmp_x_s);
		*(__le16 *)key_y = cpu_to_le16(tmp_y_s);

		return true;
	case BIT(INNER_ETH_TYPE):
		calc_x(tmp_x_s, rule->tuples.ether_proto,
		       rule->tuples_mask.ether_proto);
		calc_y(tmp_y_s, rule->tuples.ether_proto,
		       rule->tuples_mask.ether_proto);
		*(__le16 *)key_x = cpu_to_le16(tmp_x_s);
		*(__le16 *)key_y = cpu_to_le16(tmp_y_s);

		return true;
	case BIT(INNER_IP_TOS):
		calc_x(*key_x, rule->tuples.ip_tos, rule->tuples_mask.ip_tos);
		calc_y(*key_y, rule->tuples.ip_tos, rule->tuples_mask.ip_tos);

		return true;
	case BIT(INNER_IP_PROTO):
		calc_x(*key_x, rule->tuples.ip_proto,
		       rule->tuples_mask.ip_proto);
		calc_y(*key_y, rule->tuples.ip_proto,
		       rule->tuples_mask.ip_proto);

		return true;
	case BIT(INNER_SRC_IP):
		calc_x(tmp_x_l, rule->tuples.src_ip[IPV4_INDEX],
		       rule->tuples_mask.src_ip[IPV4_INDEX]);
		calc_y(tmp_y_l, rule->tuples.src_ip[IPV4_INDEX],
		       rule->tuples_mask.src_ip[IPV4_INDEX]);
		*(__le32 *)key_x = cpu_to_le32(tmp_x_l);
		*(__le32 *)key_y = cpu_to_le32(tmp_y_l);

		return true;
	case BIT(INNER_DST_IP):
		calc_x(tmp_x_l, rule->tuples.dst_ip[IPV4_INDEX],
		       rule->tuples_mask.dst_ip[IPV4_INDEX]);
		calc_y(tmp_y_l, rule->tuples.dst_ip[IPV4_INDEX],
		       rule->tuples_mask.dst_ip[IPV4_INDEX]);
		*(__le32 *)key_x = cpu_to_le32(tmp_x_l);
		*(__le32 *)key_y = cpu_to_le32(tmp_y_l);

		return true;
	case BIT(INNER_SRC_PORT):
		calc_x(tmp_x_s, rule->tuples.src_port,
		       rule->tuples_mask.src_port);
		calc_y(tmp_y_s, rule->tuples.src_port,
		       rule->tuples_mask.src_port);
		*(__le16 *)key_x = cpu_to_le16(tmp_x_s);
		*(__le16 *)key_y = cpu_to_le16(tmp_y_s);

		return true;
	case BIT(INNER_DST_PORT):
		calc_x(tmp_x_s, rule->tuples.dst_port,
		       rule->tuples_mask.dst_port);
		calc_y(tmp_y_s, rule->tuples.dst_port,
		       rule->tuples_mask.dst_port);
		*(__le16 *)key_x = cpu_to_le16(tmp_x_s);
		*(__le16 *)key_y = cpu_to_le16(tmp_y_s);

		return true;
	default:
		return false;
	}
}

static u32 hclge_get_port_number(enum HLCGE_PORT_TYPE port_type, u8 pf_id,
				 u8 vf_id, u8 network_port_id)
{
	u32 port_number = 0;

	if (port_type == HOST_PORT) {
		hnae3_set_field(port_number, HCLGE_PF_ID_M, HCLGE_PF_ID_S,
				pf_id);
		hnae3_set_field(port_number, HCLGE_VF_ID_M, HCLGE_VF_ID_S,
				vf_id);
		hnae3_set_bit(port_number, HCLGE_PORT_TYPE_B, HOST_PORT);
	} else {
		hnae3_set_field(port_number, HCLGE_NETWORK_PORT_ID_M,
				HCLGE_NETWORK_PORT_ID_S, network_port_id);
		hnae3_set_bit(port_number, HCLGE_PORT_TYPE_B, NETWORK_PORT);
	}

	return port_number;
}

static void hclge_fd_convert_meta_data(struct hclge_fd_key_cfg *key_cfg,
				       __le32 *key_x, __le32 *key_y,
				       struct hclge_fd_rule *rule)
{
	u32 tuple_bit, meta_data = 0, tmp_x, tmp_y, port_number;
	u8 cur_pos = 0, tuple_size, shift_bits;
	unsigned int i;

	for (i = 0; i < MAX_META_DATA; i++) {
		tuple_size = meta_data_key_info[i].key_length;
		tuple_bit = key_cfg->meta_data_active & BIT(i);

		switch (tuple_bit) {
		case BIT(ROCE_TYPE):
			hnae3_set_bit(meta_data, cur_pos, NIC_PACKET);
			cur_pos += tuple_size;
			break;
		case BIT(DST_VPORT):
			port_number = hclge_get_port_number(HOST_PORT, 0,
							    rule->vf_id, 0);
			hnae3_set_field(meta_data,
					GENMASK(cur_pos + tuple_size, cur_pos),
					cur_pos, port_number);
			cur_pos += tuple_size;
			break;
		default:
			break;
		}
	}

	calc_x(tmp_x, meta_data, 0xFFFFFFFF);
	calc_y(tmp_y, meta_data, 0xFFFFFFFF);
	shift_bits = sizeof(meta_data) * 8 - cur_pos;

	*key_x = cpu_to_le32(tmp_x << shift_bits);
	*key_y = cpu_to_le32(tmp_y << shift_bits);
}

/* A complete key is combined with meta data key and tuple key.
 * Meta data key is stored at the MSB region, and tuple key is stored at
 * the LSB region, unused bits will be filled 0.
 */
static int hclge_config_key(struct hclge_dev *hdev, u8 stage,
			    struct hclge_fd_rule *rule)
{
	struct hclge_fd_key_cfg *key_cfg = &hdev->fd_cfg.key_cfg[stage];
	u8 key_x[MAX_KEY_BYTES], key_y[MAX_KEY_BYTES];
	u8 *cur_key_x, *cur_key_y;
	unsigned int i;
	int ret, tuple_size;
	u8 meta_data_region;

	memset(key_x, 0, sizeof(key_x));
	memset(key_y, 0, sizeof(key_y));
	cur_key_x = key_x;
	cur_key_y = key_y;

	for (i = 0 ; i < MAX_TUPLE; i++) {
		bool tuple_valid;
		u32 check_tuple;

		tuple_size = tuple_key_info[i].key_length / 8;
		check_tuple = key_cfg->tuple_active & BIT(i);

		tuple_valid = hclge_fd_convert_tuple(check_tuple, cur_key_x,
						     cur_key_y, rule);
		if (tuple_valid) {
			cur_key_x += tuple_size;
			cur_key_y += tuple_size;
		}
	}

	meta_data_region = hdev->fd_cfg.max_key_length / 8 -
			MAX_META_DATA_LENGTH / 8;

	hclge_fd_convert_meta_data(key_cfg,
				   (__le32 *)(key_x + meta_data_region),
				   (__le32 *)(key_y + meta_data_region),
				   rule);

	ret = hclge_fd_tcam_config(hdev, stage, false, rule->location, key_y,
				   true);
	if (ret) {
		dev_err(&hdev->pdev->dev,
			"fd key_y config fail, loc=%u, ret=%d\n",
			rule->queue_id, ret);
		return ret;
	}

	ret = hclge_fd_tcam_config(hdev, stage, true, rule->location, key_x,
				   true);
	if (ret)
		dev_err(&hdev->pdev->dev,
			"fd key_x config fail, loc=%u, ret=%d\n",
			rule->queue_id, ret);
	return ret;
}

static int hclge_config_action(struct hclge_dev *hdev, u8 stage,
			       struct hclge_fd_rule *rule)
{
	struct hclge_fd_ad_data ad_data;

	ad_data.ad_id = rule->location;

	if (rule->action == HCLGE_FD_ACTION_DROP_PACKET) {
		ad_data.drop_packet = true;
		ad_data.forward_to_direct_queue = false;
		ad_data.queue_id = 0;
	} else {
		ad_data.drop_packet = false;
		ad_data.forward_to_direct_queue = true;
		ad_data.queue_id = rule->queue_id;
	}

	ad_data.use_counter = false;
	ad_data.counter_id = 0;

	ad_data.use_next_stage = false;
	ad_data.next_input_key = 0;

	ad_data.write_rule_id_to_bd = true;
	ad_data.rule_id = rule->location;

	return hclge_fd_ad_config(hdev, stage, ad_data.ad_id, &ad_data);
}

static int hclge_fd_check_spec(struct hclge_dev *hdev,
			       struct ethtool_rx_flow_spec *fs, u32 *unused)
{
	struct ethtool_tcpip4_spec *tcp_ip4_spec;
	struct ethtool_usrip4_spec *usr_ip4_spec;
	struct ethtool_tcpip6_spec *tcp_ip6_spec;
	struct ethtool_usrip6_spec *usr_ip6_spec;
	struct ethhdr *ether_spec;

	if (fs->location >= hdev->fd_cfg.rule_num[HCLGE_FD_STAGE_1])
		return -EINVAL;

	if (!(fs->flow_type & hdev->fd_cfg.proto_support))
		return -EOPNOTSUPP;

	if ((fs->flow_type & FLOW_EXT) &&
	    (fs->h_ext.data[0] != 0 || fs->h_ext.data[1] != 0)) {
		dev_err(&hdev->pdev->dev, "user-def bytes are not supported\n");
		return -EOPNOTSUPP;
	}

	switch (fs->flow_type & ~(FLOW_EXT | FLOW_MAC_EXT)) {
	case SCTP_V4_FLOW:
	case TCP_V4_FLOW:
	case UDP_V4_FLOW:
		tcp_ip4_spec = &fs->h_u.tcp_ip4_spec;
		*unused |= BIT(INNER_SRC_MAC) | BIT(INNER_DST_MAC);

		if (!tcp_ip4_spec->ip4src)
			*unused |= BIT(INNER_SRC_IP);

		if (!tcp_ip4_spec->ip4dst)
			*unused |= BIT(INNER_DST_IP);

		if (!tcp_ip4_spec->psrc)
			*unused |= BIT(INNER_SRC_PORT);

		if (!tcp_ip4_spec->pdst)
			*unused |= BIT(INNER_DST_PORT);

		if (!tcp_ip4_spec->tos)
			*unused |= BIT(INNER_IP_TOS);

		break;
	case IP_USER_FLOW:
		usr_ip4_spec = &fs->h_u.usr_ip4_spec;
		*unused |= BIT(INNER_SRC_MAC) | BIT(INNER_DST_MAC) |
			BIT(INNER_SRC_PORT) | BIT(INNER_DST_PORT);

		if (!usr_ip4_spec->ip4src)
			*unused |= BIT(INNER_SRC_IP);

		if (!usr_ip4_spec->ip4dst)
			*unused |= BIT(INNER_DST_IP);

		if (!usr_ip4_spec->tos)
			*unused |= BIT(INNER_IP_TOS);

		if (!usr_ip4_spec->proto)
			*unused |= BIT(INNER_IP_PROTO);

		if (usr_ip4_spec->l4_4_bytes)
			return -EOPNOTSUPP;

		if (usr_ip4_spec->ip_ver != ETH_RX_NFC_IP4)
			return -EOPNOTSUPP;

		break;
	case SCTP_V6_FLOW:
	case TCP_V6_FLOW:
	case UDP_V6_FLOW:
		tcp_ip6_spec = &fs->h_u.tcp_ip6_spec;
		*unused |= BIT(INNER_SRC_MAC) | BIT(INNER_DST_MAC) |
			BIT(INNER_IP_TOS);

		/* check whether src/dst ip address used */
		if (!tcp_ip6_spec->ip6src[0] && !tcp_ip6_spec->ip6src[1] &&
		    !tcp_ip6_spec->ip6src[2] && !tcp_ip6_spec->ip6src[3])
			*unused |= BIT(INNER_SRC_IP);

		if (!tcp_ip6_spec->ip6dst[0] && !tcp_ip6_spec->ip6dst[1] &&
		    !tcp_ip6_spec->ip6dst[2] && !tcp_ip6_spec->ip6dst[3])
			*unused |= BIT(INNER_DST_IP);

		if (!tcp_ip6_spec->psrc)
			*unused |= BIT(INNER_SRC_PORT);

		if (!tcp_ip6_spec->pdst)
			*unused |= BIT(INNER_DST_PORT);

		if (tcp_ip6_spec->tclass)
			return -EOPNOTSUPP;

		break;
	case IPV6_USER_FLOW:
		usr_ip6_spec = &fs->h_u.usr_ip6_spec;
		*unused |= BIT(INNER_SRC_MAC) | BIT(INNER_DST_MAC) |
			BIT(INNER_IP_TOS) | BIT(INNER_SRC_PORT) |
			BIT(INNER_DST_PORT);

		/* check whether src/dst ip address used */
		if (!usr_ip6_spec->ip6src[0] && !usr_ip6_spec->ip6src[1] &&
		    !usr_ip6_spec->ip6src[2] && !usr_ip6_spec->ip6src[3])
			*unused |= BIT(INNER_SRC_IP);

		if (!usr_ip6_spec->ip6dst[0] && !usr_ip6_spec->ip6dst[1] &&
		    !usr_ip6_spec->ip6dst[2] && !usr_ip6_spec->ip6dst[3])
			*unused |= BIT(INNER_DST_IP);

		if (!usr_ip6_spec->l4_proto)
			*unused |= BIT(INNER_IP_PROTO);

		if (usr_ip6_spec->tclass)
			return -EOPNOTSUPP;

		if (usr_ip6_spec->l4_4_bytes)
			return -EOPNOTSUPP;

		break;
	case ETHER_FLOW:
		ether_spec = &fs->h_u.ether_spec;
		*unused |= BIT(INNER_SRC_IP) | BIT(INNER_DST_IP) |
			BIT(INNER_SRC_PORT) | BIT(INNER_DST_PORT) |
			BIT(INNER_IP_TOS) | BIT(INNER_IP_PROTO);

		if (is_zero_ether_addr(ether_spec->h_source))
			*unused |= BIT(INNER_SRC_MAC);

		if (is_zero_ether_addr(ether_spec->h_dest))
			*unused |= BIT(INNER_DST_MAC);

		if (!ether_spec->h_proto)
			*unused |= BIT(INNER_ETH_TYPE);

		break;
	default:
		return -EOPNOTSUPP;
	}

	if ((fs->flow_type & FLOW_EXT)) {
		if (fs->h_ext.vlan_etype)
			return -EOPNOTSUPP;
		if (!fs->h_ext.vlan_tci)
			*unused |= BIT(INNER_VLAN_TAG_FST);

		if (fs->m_ext.vlan_tci) {
			if (be16_to_cpu(fs->h_ext.vlan_tci) >= VLAN_N_VID)
				return -EINVAL;
		}
	} else {
		*unused |= BIT(INNER_VLAN_TAG_FST);
	}

	if (fs->flow_type & FLOW_MAC_EXT) {
		if (!(hdev->fd_cfg.proto_support & ETHER_FLOW))
			return -EOPNOTSUPP;

		if (is_zero_ether_addr(fs->h_ext.h_dest))
			*unused |= BIT(INNER_DST_MAC);
		else
			*unused &= ~(BIT(INNER_DST_MAC));
	}

	return 0;
}

static bool hclge_fd_rule_exist(struct hclge_dev *hdev, u16 location)
{
	struct hclge_fd_rule *rule = NULL;
	struct hlist_node *node2;

	spin_lock_bh(&hdev->fd_rule_lock);
	hlist_for_each_entry_safe(rule, node2, &hdev->fd_rule_list, rule_node) {
		if (rule->location >= location)
			break;
	}

	spin_unlock_bh(&hdev->fd_rule_lock);

	return  rule && rule->location == location;
}

/* make sure being called after lock up with fd_rule_lock */
static int hclge_fd_update_rule_list(struct hclge_dev *hdev,
				     struct hclge_fd_rule *new_rule,
				     u16 location,
				     bool is_add)
{
	struct hclge_fd_rule *rule = NULL, *parent = NULL;
	struct hlist_node *node2;

	if (is_add && !new_rule)
		return -EINVAL;

	hlist_for_each_entry_safe(rule, node2,
				  &hdev->fd_rule_list, rule_node) {
		if (rule->location >= location)
			break;
		parent = rule;
	}

	if (rule && rule->location == location) {
		hlist_del(&rule->rule_node);
		kfree(rule);
		hdev->hclge_fd_rule_num--;

		if (!is_add) {
			if (!hdev->hclge_fd_rule_num)
				hdev->fd_active_type = HCLGE_FD_RULE_NONE;
			clear_bit(location, hdev->fd_bmap);

			return 0;
		}
	} else if (!is_add) {
		dev_err(&hdev->pdev->dev,
			"delete fail, rule %u is inexistent\n",
			location);
		return -EINVAL;
	}

	INIT_HLIST_NODE(&new_rule->rule_node);

	if (parent)
		hlist_add_behind(&new_rule->rule_node, &parent->rule_node);
	else
		hlist_add_head(&new_rule->rule_node, &hdev->fd_rule_list);

	set_bit(location, hdev->fd_bmap);
	hdev->hclge_fd_rule_num++;
	hdev->fd_active_type = new_rule->rule_type;

	return 0;
}

static int hclge_fd_get_tuple(struct hclge_dev *hdev,
			      struct ethtool_rx_flow_spec *fs,
			      struct hclge_fd_rule *rule)
{
	u32 flow_type = fs->flow_type & ~(FLOW_EXT | FLOW_MAC_EXT);

	switch (flow_type) {
	case SCTP_V4_FLOW:
	case TCP_V4_FLOW:
	case UDP_V4_FLOW:
		rule->tuples.src_ip[IPV4_INDEX] =
				be32_to_cpu(fs->h_u.tcp_ip4_spec.ip4src);
		rule->tuples_mask.src_ip[IPV4_INDEX] =
				be32_to_cpu(fs->m_u.tcp_ip4_spec.ip4src);

		rule->tuples.dst_ip[IPV4_INDEX] =
				be32_to_cpu(fs->h_u.tcp_ip4_spec.ip4dst);
		rule->tuples_mask.dst_ip[IPV4_INDEX] =
				be32_to_cpu(fs->m_u.tcp_ip4_spec.ip4dst);

		rule->tuples.src_port = be16_to_cpu(fs->h_u.tcp_ip4_spec.psrc);
		rule->tuples_mask.src_port =
				be16_to_cpu(fs->m_u.tcp_ip4_spec.psrc);

		rule->tuples.dst_port = be16_to_cpu(fs->h_u.tcp_ip4_spec.pdst);
		rule->tuples_mask.dst_port =
				be16_to_cpu(fs->m_u.tcp_ip4_spec.pdst);

		rule->tuples.ip_tos = fs->h_u.tcp_ip4_spec.tos;
		rule->tuples_mask.ip_tos = fs->m_u.tcp_ip4_spec.tos;

		rule->tuples.ether_proto = ETH_P_IP;
		rule->tuples_mask.ether_proto = 0xFFFF;

		break;
	case IP_USER_FLOW:
		rule->tuples.src_ip[IPV4_INDEX] =
				be32_to_cpu(fs->h_u.usr_ip4_spec.ip4src);
		rule->tuples_mask.src_ip[IPV4_INDEX] =
				be32_to_cpu(fs->m_u.usr_ip4_spec.ip4src);

		rule->tuples.dst_ip[IPV4_INDEX] =
				be32_to_cpu(fs->h_u.usr_ip4_spec.ip4dst);
		rule->tuples_mask.dst_ip[IPV4_INDEX] =
				be32_to_cpu(fs->m_u.usr_ip4_spec.ip4dst);

		rule->tuples.ip_tos = fs->h_u.usr_ip4_spec.tos;
		rule->tuples_mask.ip_tos = fs->m_u.usr_ip4_spec.tos;

		rule->tuples.ip_proto = fs->h_u.usr_ip4_spec.proto;
		rule->tuples_mask.ip_proto = fs->m_u.usr_ip4_spec.proto;

		rule->tuples.ether_proto = ETH_P_IP;
		rule->tuples_mask.ether_proto = 0xFFFF;

		break;
	case SCTP_V6_FLOW:
	case TCP_V6_FLOW:
	case UDP_V6_FLOW:
		be32_to_cpu_array(rule->tuples.src_ip,
				  fs->h_u.tcp_ip6_spec.ip6src, IPV6_SIZE);
		be32_to_cpu_array(rule->tuples_mask.src_ip,
				  fs->m_u.tcp_ip6_spec.ip6src, IPV6_SIZE);

		be32_to_cpu_array(rule->tuples.dst_ip,
				  fs->h_u.tcp_ip6_spec.ip6dst, IPV6_SIZE);
		be32_to_cpu_array(rule->tuples_mask.dst_ip,
				  fs->m_u.tcp_ip6_spec.ip6dst, IPV6_SIZE);

		rule->tuples.src_port = be16_to_cpu(fs->h_u.tcp_ip6_spec.psrc);
		rule->tuples_mask.src_port =
				be16_to_cpu(fs->m_u.tcp_ip6_spec.psrc);

		rule->tuples.dst_port = be16_to_cpu(fs->h_u.tcp_ip6_spec.pdst);
		rule->tuples_mask.dst_port =
				be16_to_cpu(fs->m_u.tcp_ip6_spec.pdst);

		rule->tuples.ether_proto = ETH_P_IPV6;
		rule->tuples_mask.ether_proto = 0xFFFF;

		break;
	case IPV6_USER_FLOW:
		be32_to_cpu_array(rule->tuples.src_ip,
				  fs->h_u.usr_ip6_spec.ip6src, IPV6_SIZE);
		be32_to_cpu_array(rule->tuples_mask.src_ip,
				  fs->m_u.usr_ip6_spec.ip6src, IPV6_SIZE);

		be32_to_cpu_array(rule->tuples.dst_ip,
				  fs->h_u.usr_ip6_spec.ip6dst, IPV6_SIZE);
		be32_to_cpu_array(rule->tuples_mask.dst_ip,
				  fs->m_u.usr_ip6_spec.ip6dst, IPV6_SIZE);

		rule->tuples.ip_proto = fs->h_u.usr_ip6_spec.l4_proto;
		rule->tuples_mask.ip_proto = fs->m_u.usr_ip6_spec.l4_proto;

		rule->tuples.ether_proto = ETH_P_IPV6;
		rule->tuples_mask.ether_proto = 0xFFFF;

		break;
	case ETHER_FLOW:
		ether_addr_copy(rule->tuples.src_mac,
				fs->h_u.ether_spec.h_source);
		ether_addr_copy(rule->tuples_mask.src_mac,
				fs->m_u.ether_spec.h_source);

		ether_addr_copy(rule->tuples.dst_mac,
				fs->h_u.ether_spec.h_dest);
		ether_addr_copy(rule->tuples_mask.dst_mac,
				fs->m_u.ether_spec.h_dest);

		rule->tuples.ether_proto =
				be16_to_cpu(fs->h_u.ether_spec.h_proto);
		rule->tuples_mask.ether_proto =
				be16_to_cpu(fs->m_u.ether_spec.h_proto);

		break;
	default:
		return -EOPNOTSUPP;
	}

	switch (flow_type) {
	case SCTP_V4_FLOW:
	case SCTP_V6_FLOW:
		rule->tuples.ip_proto = IPPROTO_SCTP;
		rule->tuples_mask.ip_proto = 0xFF;
		break;
	case TCP_V4_FLOW:
	case TCP_V6_FLOW:
		rule->tuples.ip_proto = IPPROTO_TCP;
		rule->tuples_mask.ip_proto = 0xFF;
		break;
	case UDP_V4_FLOW:
	case UDP_V6_FLOW:
		rule->tuples.ip_proto = IPPROTO_UDP;
		rule->tuples_mask.ip_proto = 0xFF;
		break;
	default:
		break;
	}

	if ((fs->flow_type & FLOW_EXT)) {
		rule->tuples.vlan_tag1 = be16_to_cpu(fs->h_ext.vlan_tci);
		rule->tuples_mask.vlan_tag1 = be16_to_cpu(fs->m_ext.vlan_tci);
	}

	if (fs->flow_type & FLOW_MAC_EXT) {
		ether_addr_copy(rule->tuples.dst_mac, fs->h_ext.h_dest);
		ether_addr_copy(rule->tuples_mask.dst_mac, fs->m_ext.h_dest);
	}

	return 0;
}

/* make sure being called after lock up with fd_rule_lock */
static int hclge_fd_config_rule(struct hclge_dev *hdev,
				struct hclge_fd_rule *rule)
{
	int ret;

	if (!rule) {
		dev_err(&hdev->pdev->dev,
			"The flow director rule is NULL\n");
		return -EINVAL;
	}

	/* it will never fail here, so needn't to check return value */
	hclge_fd_update_rule_list(hdev, rule, rule->location, true);

	ret = hclge_config_action(hdev, HCLGE_FD_STAGE_1, rule);
	if (ret)
		goto clear_rule;

	ret = hclge_config_key(hdev, HCLGE_FD_STAGE_1, rule);
	if (ret)
		goto clear_rule;

	return 0;

clear_rule:
	hclge_fd_update_rule_list(hdev, rule, rule->location, false);
	return ret;
}

static int hclge_add_fd_entry(struct hnae3_handle *handle,
			      struct ethtool_rxnfc *cmd)
{
	struct hclge_vport *vport = hclge_get_vport(handle);
	struct hclge_dev *hdev = vport->back;
	u16 dst_vport_id = 0, q_index = 0;
	struct ethtool_rx_flow_spec *fs;
	struct hclge_fd_rule *rule;
	u32 unused = 0;
	u8 action;
	int ret;

	if (!hnae3_dev_fd_supported(hdev))
		return -EOPNOTSUPP;

	if (!hdev->fd_en) {
		dev_warn(&hdev->pdev->dev,
			 "Please enable flow director first\n");
		return -EOPNOTSUPP;
	}

	fs = (struct ethtool_rx_flow_spec *)&cmd->fs;

	ret = hclge_fd_check_spec(hdev, fs, &unused);
	if (ret) {
		dev_err(&hdev->pdev->dev, "Check fd spec failed\n");
		return ret;
	}

	if (fs->ring_cookie == RX_CLS_FLOW_DISC) {
		action = HCLGE_FD_ACTION_DROP_PACKET;
	} else {
		u32 ring = ethtool_get_flow_spec_ring(fs->ring_cookie);
		u8 vf = ethtool_get_flow_spec_ring_vf(fs->ring_cookie);
		u16 tqps;

		if (vf > hdev->num_req_vfs) {
			dev_err(&hdev->pdev->dev,
				"Error: vf id (%u) > max vf num (%u)\n",
				vf, hdev->num_req_vfs);
			return -EINVAL;
		}

		dst_vport_id = vf ? hdev->vport[vf].vport_id : vport->vport_id;
		tqps = vf ? hdev->vport[vf].alloc_tqps : vport->alloc_tqps;

		if (ring >= tqps) {
			dev_err(&hdev->pdev->dev,
				"Error: queue id (%u) > max tqp num (%u)\n",
				ring, tqps - 1);
			return -EINVAL;
		}

		action = HCLGE_FD_ACTION_ACCEPT_PACKET;
		q_index = ring;
	}

	rule = kzalloc(sizeof(*rule), GFP_KERNEL);
	if (!rule)
		return -ENOMEM;

	ret = hclge_fd_get_tuple(hdev, fs, rule);
	if (ret) {
		kfree(rule);
		return ret;
	}

	rule->flow_type = fs->flow_type;

	rule->location = fs->location;
	rule->unused_tuple = unused;
	rule->vf_id = dst_vport_id;
	rule->queue_id = q_index;
	rule->action = action;
	rule->rule_type = HCLGE_FD_EP_ACTIVE;

	/* to avoid rule conflict, when user configure rule by ethtool,
	 * we need to clear all arfs rules
	 */
	hclge_clear_arfs_rules(handle);

	spin_lock_bh(&hdev->fd_rule_lock);
	ret = hclge_fd_config_rule(hdev, rule);

	spin_unlock_bh(&hdev->fd_rule_lock);

	return ret;
}

static int hclge_del_fd_entry(struct hnae3_handle *handle,
			      struct ethtool_rxnfc *cmd)
{
	struct hclge_vport *vport = hclge_get_vport(handle);
	struct hclge_dev *hdev = vport->back;
	struct ethtool_rx_flow_spec *fs;
	int ret;

	if (!hnae3_dev_fd_supported(hdev))
		return -EOPNOTSUPP;

	fs = (struct ethtool_rx_flow_spec *)&cmd->fs;

	if (fs->location >= hdev->fd_cfg.rule_num[HCLGE_FD_STAGE_1])
		return -EINVAL;

	if (!hclge_fd_rule_exist(hdev, fs->location)) {
		dev_err(&hdev->pdev->dev,
			"Delete fail, rule %u is inexistent\n", fs->location);
		return -ENOENT;
	}

	ret = hclge_fd_tcam_config(hdev, HCLGE_FD_STAGE_1, true, fs->location,
				   NULL, false);
	if (ret)
		return ret;

	spin_lock_bh(&hdev->fd_rule_lock);
	ret = hclge_fd_update_rule_list(hdev, NULL, fs->location, false);

	spin_unlock_bh(&hdev->fd_rule_lock);

	return ret;
}

static void hclge_del_all_fd_entries(struct hnae3_handle *handle,
				     bool clear_list)
{
	struct hclge_vport *vport = hclge_get_vport(handle);
	struct hclge_dev *hdev = vport->back;
	struct hclge_fd_rule *rule;
	struct hlist_node *node;
	u16 location;

	if (!hnae3_dev_fd_supported(hdev))
		return;

	spin_lock_bh(&hdev->fd_rule_lock);
	for_each_set_bit(location, hdev->fd_bmap,
			 hdev->fd_cfg.rule_num[HCLGE_FD_STAGE_1])
		hclge_fd_tcam_config(hdev, HCLGE_FD_STAGE_1, true, location,
				     NULL, false);

	if (clear_list) {
		hlist_for_each_entry_safe(rule, node, &hdev->fd_rule_list,
					  rule_node) {
			hlist_del(&rule->rule_node);
			kfree(rule);
		}
		hdev->fd_active_type = HCLGE_FD_RULE_NONE;
		hdev->hclge_fd_rule_num = 0;
		bitmap_zero(hdev->fd_bmap,
			    hdev->fd_cfg.rule_num[HCLGE_FD_STAGE_1]);
	}

	spin_unlock_bh(&hdev->fd_rule_lock);
}

static int hclge_restore_fd_entries(struct hnae3_handle *handle)
{
	struct hclge_vport *vport = hclge_get_vport(handle);
	struct hclge_dev *hdev = vport->back;
	struct hclge_fd_rule *rule;
	struct hlist_node *node;
	int ret;

	/* Return ok here, because reset error handling will check this
	 * return value. If error is returned here, the reset process will
	 * fail.
	 */
	if (!hnae3_dev_fd_supported(hdev))
		return 0;

	/* if fd is disabled, should not restore it when reset */
	if (!hdev->fd_en)
		return 0;

	spin_lock_bh(&hdev->fd_rule_lock);
	hlist_for_each_entry_safe(rule, node, &hdev->fd_rule_list, rule_node) {
		ret = hclge_config_action(hdev, HCLGE_FD_STAGE_1, rule);
		if (!ret)
			ret = hclge_config_key(hdev, HCLGE_FD_STAGE_1, rule);

		if (ret) {
			dev_warn(&hdev->pdev->dev,
				 "Restore rule %u failed, remove it\n",
				 rule->location);
			clear_bit(rule->location, hdev->fd_bmap);
			hlist_del(&rule->rule_node);
			kfree(rule);
			hdev->hclge_fd_rule_num--;
		}
	}

	if (hdev->hclge_fd_rule_num)
		hdev->fd_active_type = HCLGE_FD_EP_ACTIVE;

	spin_unlock_bh(&hdev->fd_rule_lock);

	return 0;
}

static int hclge_get_fd_rule_cnt(struct hnae3_handle *handle,
				 struct ethtool_rxnfc *cmd)
{
	struct hclge_vport *vport = hclge_get_vport(handle);
	struct hclge_dev *hdev = vport->back;

	if (!hnae3_dev_fd_supported(hdev))
		return -EOPNOTSUPP;

	cmd->rule_cnt = hdev->hclge_fd_rule_num;
	cmd->data = hdev->fd_cfg.rule_num[HCLGE_FD_STAGE_1];

	return 0;
}

static int hclge_get_fd_rule_info(struct hnae3_handle *handle,
				  struct ethtool_rxnfc *cmd)
{
	struct hclge_vport *vport = hclge_get_vport(handle);
	struct hclge_fd_rule *rule = NULL;
	struct hclge_dev *hdev = vport->back;
	struct ethtool_rx_flow_spec *fs;
	struct hlist_node *node2;

	if (!hnae3_dev_fd_supported(hdev))
		return -EOPNOTSUPP;

	fs = (struct ethtool_rx_flow_spec *)&cmd->fs;

	spin_lock_bh(&hdev->fd_rule_lock);

	hlist_for_each_entry_safe(rule, node2, &hdev->fd_rule_list, rule_node) {
		if (rule->location >= fs->location)
			break;
	}

	if (!rule || fs->location != rule->location) {
		spin_unlock_bh(&hdev->fd_rule_lock);

		return -ENOENT;
	}

	fs->flow_type = rule->flow_type;
	switch (fs->flow_type & ~(FLOW_EXT | FLOW_MAC_EXT)) {
	case SCTP_V4_FLOW:
	case TCP_V4_FLOW:
	case UDP_V4_FLOW:
		fs->h_u.tcp_ip4_spec.ip4src =
				cpu_to_be32(rule->tuples.src_ip[IPV4_INDEX]);
		fs->m_u.tcp_ip4_spec.ip4src =
			rule->unused_tuple & BIT(INNER_SRC_IP) ?
			0 : cpu_to_be32(rule->tuples_mask.src_ip[IPV4_INDEX]);

		fs->h_u.tcp_ip4_spec.ip4dst =
				cpu_to_be32(rule->tuples.dst_ip[IPV4_INDEX]);
		fs->m_u.tcp_ip4_spec.ip4dst =
			rule->unused_tuple & BIT(INNER_DST_IP) ?
			0 : cpu_to_be32(rule->tuples_mask.dst_ip[IPV4_INDEX]);

		fs->h_u.tcp_ip4_spec.psrc = cpu_to_be16(rule->tuples.src_port);
		fs->m_u.tcp_ip4_spec.psrc =
				rule->unused_tuple & BIT(INNER_SRC_PORT) ?
				0 : cpu_to_be16(rule->tuples_mask.src_port);

		fs->h_u.tcp_ip4_spec.pdst = cpu_to_be16(rule->tuples.dst_port);
		fs->m_u.tcp_ip4_spec.pdst =
				rule->unused_tuple & BIT(INNER_DST_PORT) ?
				0 : cpu_to_be16(rule->tuples_mask.dst_port);

		fs->h_u.tcp_ip4_spec.tos = rule->tuples.ip_tos;
		fs->m_u.tcp_ip4_spec.tos =
				rule->unused_tuple & BIT(INNER_IP_TOS) ?
				0 : rule->tuples_mask.ip_tos;

		break;
	case IP_USER_FLOW:
		fs->h_u.usr_ip4_spec.ip4src =
				cpu_to_be32(rule->tuples.src_ip[IPV4_INDEX]);
		fs->m_u.tcp_ip4_spec.ip4src =
			rule->unused_tuple & BIT(INNER_SRC_IP) ?
			0 : cpu_to_be32(rule->tuples_mask.src_ip[IPV4_INDEX]);

		fs->h_u.usr_ip4_spec.ip4dst =
				cpu_to_be32(rule->tuples.dst_ip[IPV4_INDEX]);
		fs->m_u.usr_ip4_spec.ip4dst =
			rule->unused_tuple & BIT(INNER_DST_IP) ?
			0 : cpu_to_be32(rule->tuples_mask.dst_ip[IPV4_INDEX]);

		fs->h_u.usr_ip4_spec.tos = rule->tuples.ip_tos;
		fs->m_u.usr_ip4_spec.tos =
				rule->unused_tuple & BIT(INNER_IP_TOS) ?
				0 : rule->tuples_mask.ip_tos;

		fs->h_u.usr_ip4_spec.proto = rule->tuples.ip_proto;
		fs->m_u.usr_ip4_spec.proto =
				rule->unused_tuple & BIT(INNER_IP_PROTO) ?
				0 : rule->tuples_mask.ip_proto;

		fs->h_u.usr_ip4_spec.ip_ver = ETH_RX_NFC_IP4;

		break;
	case SCTP_V6_FLOW:
	case TCP_V6_FLOW:
	case UDP_V6_FLOW:
		cpu_to_be32_array(fs->h_u.tcp_ip6_spec.ip6src,
				  rule->tuples.src_ip, IPV6_SIZE);
		if (rule->unused_tuple & BIT(INNER_SRC_IP))
			memset(fs->m_u.tcp_ip6_spec.ip6src, 0,
			       sizeof(int) * IPV6_SIZE);
		else
			cpu_to_be32_array(fs->m_u.tcp_ip6_spec.ip6src,
					  rule->tuples_mask.src_ip, IPV6_SIZE);

		cpu_to_be32_array(fs->h_u.tcp_ip6_spec.ip6dst,
				  rule->tuples.dst_ip, IPV6_SIZE);
		if (rule->unused_tuple & BIT(INNER_DST_IP))
			memset(fs->m_u.tcp_ip6_spec.ip6dst, 0,
			       sizeof(int) * IPV6_SIZE);
		else
			cpu_to_be32_array(fs->m_u.tcp_ip6_spec.ip6dst,
					  rule->tuples_mask.dst_ip, IPV6_SIZE);

		fs->h_u.tcp_ip6_spec.psrc = cpu_to_be16(rule->tuples.src_port);
		fs->m_u.tcp_ip6_spec.psrc =
				rule->unused_tuple & BIT(INNER_SRC_PORT) ?
				0 : cpu_to_be16(rule->tuples_mask.src_port);

		fs->h_u.tcp_ip6_spec.pdst = cpu_to_be16(rule->tuples.dst_port);
		fs->m_u.tcp_ip6_spec.pdst =
				rule->unused_tuple & BIT(INNER_DST_PORT) ?
				0 : cpu_to_be16(rule->tuples_mask.dst_port);

		break;
	case IPV6_USER_FLOW:
		cpu_to_be32_array(fs->h_u.usr_ip6_spec.ip6src,
				  rule->tuples.src_ip, IPV6_SIZE);
		if (rule->unused_tuple & BIT(INNER_SRC_IP))
			memset(fs->m_u.usr_ip6_spec.ip6src, 0,
			       sizeof(int) * IPV6_SIZE);
		else
			cpu_to_be32_array(fs->m_u.usr_ip6_spec.ip6src,
					  rule->tuples_mask.src_ip, IPV6_SIZE);

		cpu_to_be32_array(fs->h_u.usr_ip6_spec.ip6dst,
				  rule->tuples.dst_ip, IPV6_SIZE);
		if (rule->unused_tuple & BIT(INNER_DST_IP))
			memset(fs->m_u.usr_ip6_spec.ip6dst, 0,
			       sizeof(int) * IPV6_SIZE);
		else
			cpu_to_be32_array(fs->m_u.usr_ip6_spec.ip6dst,
					  rule->tuples_mask.dst_ip, IPV6_SIZE);

		fs->h_u.usr_ip6_spec.l4_proto = rule->tuples.ip_proto;
		fs->m_u.usr_ip6_spec.l4_proto =
				rule->unused_tuple & BIT(INNER_IP_PROTO) ?
				0 : rule->tuples_mask.ip_proto;

		break;
	case ETHER_FLOW:
		ether_addr_copy(fs->h_u.ether_spec.h_source,
				rule->tuples.src_mac);
		if (rule->unused_tuple & BIT(INNER_SRC_MAC))
			eth_zero_addr(fs->m_u.ether_spec.h_source);
		else
			ether_addr_copy(fs->m_u.ether_spec.h_source,
					rule->tuples_mask.src_mac);

		ether_addr_copy(fs->h_u.ether_spec.h_dest,
				rule->tuples.dst_mac);
		if (rule->unused_tuple & BIT(INNER_DST_MAC))
			eth_zero_addr(fs->m_u.ether_spec.h_dest);
		else
			ether_addr_copy(fs->m_u.ether_spec.h_dest,
					rule->tuples_mask.dst_mac);

		fs->h_u.ether_spec.h_proto =
				cpu_to_be16(rule->tuples.ether_proto);
		fs->m_u.ether_spec.h_proto =
				rule->unused_tuple & BIT(INNER_ETH_TYPE) ?
				0 : cpu_to_be16(rule->tuples_mask.ether_proto);

		break;
	default:
		spin_unlock_bh(&hdev->fd_rule_lock);
		return -EOPNOTSUPP;
	}

	if (fs->flow_type & FLOW_EXT) {
		fs->h_ext.vlan_tci = cpu_to_be16(rule->tuples.vlan_tag1);
		fs->m_ext.vlan_tci =
				rule->unused_tuple & BIT(INNER_VLAN_TAG_FST) ?
				cpu_to_be16(VLAN_VID_MASK) :
				cpu_to_be16(rule->tuples_mask.vlan_tag1);
	}

	if (fs->flow_type & FLOW_MAC_EXT) {
		ether_addr_copy(fs->h_ext.h_dest, rule->tuples.dst_mac);
		if (rule->unused_tuple & BIT(INNER_DST_MAC))
			eth_zero_addr(fs->m_u.ether_spec.h_dest);
		else
			ether_addr_copy(fs->m_u.ether_spec.h_dest,
					rule->tuples_mask.dst_mac);
	}

	if (rule->action == HCLGE_FD_ACTION_DROP_PACKET) {
		fs->ring_cookie = RX_CLS_FLOW_DISC;
	} else {
		u64 vf_id;

		fs->ring_cookie = rule->queue_id;
		vf_id = rule->vf_id;
		vf_id <<= ETHTOOL_RX_FLOW_SPEC_RING_VF_OFF;
		fs->ring_cookie |= vf_id;
	}

	spin_unlock_bh(&hdev->fd_rule_lock);

	return 0;
}

static int hclge_get_all_rules(struct hnae3_handle *handle,
			       struct ethtool_rxnfc *cmd, u32 *rule_locs)
{
	struct hclge_vport *vport = hclge_get_vport(handle);
	struct hclge_dev *hdev = vport->back;
	struct hclge_fd_rule *rule;
	struct hlist_node *node2;
	int cnt = 0;

	if (!hnae3_dev_fd_supported(hdev))
		return -EOPNOTSUPP;

	cmd->data = hdev->fd_cfg.rule_num[HCLGE_FD_STAGE_1];

	spin_lock_bh(&hdev->fd_rule_lock);
	hlist_for_each_entry_safe(rule, node2,
				  &hdev->fd_rule_list, rule_node) {
		if (cnt == cmd->rule_cnt) {
			spin_unlock_bh(&hdev->fd_rule_lock);
			return -EMSGSIZE;
		}

		rule_locs[cnt] = rule->location;
		cnt++;
	}

	spin_unlock_bh(&hdev->fd_rule_lock);

	cmd->rule_cnt = cnt;

	return 0;
}

static void hclge_fd_get_flow_tuples(const struct flow_keys *fkeys,
				     struct hclge_fd_rule_tuples *tuples)
{
#define flow_ip6_src fkeys->addrs.v6addrs.src.in6_u.u6_addr32
#define flow_ip6_dst fkeys->addrs.v6addrs.dst.in6_u.u6_addr32

	tuples->ether_proto = be16_to_cpu(fkeys->basic.n_proto);
	tuples->ip_proto = fkeys->basic.ip_proto;
	tuples->dst_port = be16_to_cpu(fkeys->ports.dst);

	if (fkeys->basic.n_proto == htons(ETH_P_IP)) {
		tuples->src_ip[3] = be32_to_cpu(fkeys->addrs.v4addrs.src);
		tuples->dst_ip[3] = be32_to_cpu(fkeys->addrs.v4addrs.dst);
	} else {
		int i;

		for (i = 0; i < IPV6_SIZE; i++) {
			tuples->src_ip[i] = be32_to_cpu(flow_ip6_src[i]);
			tuples->dst_ip[i] = be32_to_cpu(flow_ip6_dst[i]);
		}
	}
}

/* traverse all rules, check whether an existed rule has the same tuples */
static struct hclge_fd_rule *
hclge_fd_search_flow_keys(struct hclge_dev *hdev,
			  const struct hclge_fd_rule_tuples *tuples)
{
	struct hclge_fd_rule *rule = NULL;
	struct hlist_node *node;

	hlist_for_each_entry_safe(rule, node, &hdev->fd_rule_list, rule_node) {
		if (!memcmp(tuples, &rule->tuples, sizeof(*tuples)))
			return rule;
	}

	return NULL;
}

static void hclge_fd_build_arfs_rule(const struct hclge_fd_rule_tuples *tuples,
				     struct hclge_fd_rule *rule)
{
	rule->unused_tuple = BIT(INNER_SRC_MAC) | BIT(INNER_DST_MAC) |
			     BIT(INNER_VLAN_TAG_FST) | BIT(INNER_IP_TOS) |
			     BIT(INNER_SRC_PORT);
	rule->action = 0;
	rule->vf_id = 0;
	rule->rule_type = HCLGE_FD_ARFS_ACTIVE;
	if (tuples->ether_proto == ETH_P_IP) {
		if (tuples->ip_proto == IPPROTO_TCP)
			rule->flow_type = TCP_V4_FLOW;
		else
			rule->flow_type = UDP_V4_FLOW;
	} else {
		if (tuples->ip_proto == IPPROTO_TCP)
			rule->flow_type = TCP_V6_FLOW;
		else
			rule->flow_type = UDP_V6_FLOW;
	}
	memcpy(&rule->tuples, tuples, sizeof(rule->tuples));
	memset(&rule->tuples_mask, 0xFF, sizeof(rule->tuples_mask));
}

static int hclge_add_fd_entry_by_arfs(struct hnae3_handle *handle, u16 queue_id,
				      u16 flow_id, struct flow_keys *fkeys)
{
	struct hclge_vport *vport = hclge_get_vport(handle);
	struct hclge_fd_rule_tuples new_tuples;
	struct hclge_dev *hdev = vport->back;
	struct hclge_fd_rule *rule;
	u16 tmp_queue_id;
	u16 bit_id;
	int ret;

	if (!hnae3_dev_fd_supported(hdev))
		return -EOPNOTSUPP;

	memset(&new_tuples, 0, sizeof(new_tuples));
	hclge_fd_get_flow_tuples(fkeys, &new_tuples);

	spin_lock_bh(&hdev->fd_rule_lock);

	/* when there is already fd rule existed add by user,
	 * arfs should not work
	 */
	if (hdev->fd_active_type == HCLGE_FD_EP_ACTIVE) {
		spin_unlock_bh(&hdev->fd_rule_lock);

		return -EOPNOTSUPP;
	}

	/* check is there flow director filter existed for this flow,
	 * if not, create a new filter for it;
	 * if filter exist with different queue id, modify the filter;
	 * if filter exist with same queue id, do nothing
	 */
	rule = hclge_fd_search_flow_keys(hdev, &new_tuples);
	if (!rule) {
		bit_id = find_first_zero_bit(hdev->fd_bmap, MAX_FD_FILTER_NUM);
		if (bit_id >= hdev->fd_cfg.rule_num[HCLGE_FD_STAGE_1]) {
			spin_unlock_bh(&hdev->fd_rule_lock);

			return -ENOSPC;
		}

		rule = kzalloc(sizeof(*rule), GFP_ATOMIC);
		if (!rule) {
			spin_unlock_bh(&hdev->fd_rule_lock);

			return -ENOMEM;
		}

		set_bit(bit_id, hdev->fd_bmap);
		rule->location = bit_id;
		rule->flow_id = flow_id;
		rule->queue_id = queue_id;
		hclge_fd_build_arfs_rule(&new_tuples, rule);
		ret = hclge_fd_config_rule(hdev, rule);

		spin_unlock_bh(&hdev->fd_rule_lock);

		if (ret)
			return ret;

		return rule->location;
	}

	spin_unlock_bh(&hdev->fd_rule_lock);

	if (rule->queue_id == queue_id)
		return rule->location;

	tmp_queue_id = rule->queue_id;
	rule->queue_id = queue_id;
	ret = hclge_config_action(hdev, HCLGE_FD_STAGE_1, rule);
	if (ret) {
		rule->queue_id = tmp_queue_id;
		return ret;
	}

	return rule->location;
}

static void hclge_rfs_filter_expire(struct hclge_dev *hdev)
{
#ifdef CONFIG_RFS_ACCEL
	struct hnae3_handle *handle = &hdev->vport[0].nic;
	struct hclge_fd_rule *rule;
	struct hlist_node *node;
	HLIST_HEAD(del_list);

	spin_lock_bh(&hdev->fd_rule_lock);
	if (hdev->fd_active_type != HCLGE_FD_ARFS_ACTIVE) {
		spin_unlock_bh(&hdev->fd_rule_lock);
		return;
	}
	hlist_for_each_entry_safe(rule, node, &hdev->fd_rule_list, rule_node) {
		if (rps_may_expire_flow(handle->netdev, rule->queue_id,
					rule->flow_id, rule->location)) {
			hlist_del_init(&rule->rule_node);
			hlist_add_head(&rule->rule_node, &del_list);
			hdev->hclge_fd_rule_num--;
			clear_bit(rule->location, hdev->fd_bmap);
		}
	}
	spin_unlock_bh(&hdev->fd_rule_lock);

	hlist_for_each_entry_safe(rule, node, &del_list, rule_node) {
		hclge_fd_tcam_config(hdev, HCLGE_FD_STAGE_1, true,
				     rule->location, NULL, false);
		kfree(rule);
	}
#endif
}

static void hclge_clear_arfs_rules(struct hnae3_handle *handle)
{
#ifdef CONFIG_RFS_ACCEL
	struct hclge_vport *vport = hclge_get_vport(handle);
	struct hclge_dev *hdev = vport->back;

	if (hdev->fd_active_type == HCLGE_FD_ARFS_ACTIVE)
		hclge_del_all_fd_entries(handle, true);
#endif
}

static bool hclge_get_hw_reset_stat(struct hnae3_handle *handle)
{
	struct hclge_vport *vport = hclge_get_vport(handle);
	struct hclge_dev *hdev = vport->back;

	return hclge_read_dev(&hdev->hw, HCLGE_GLOBAL_RESET_REG) ||
	       hclge_read_dev(&hdev->hw, HCLGE_FUN_RST_ING);
}

static bool hclge_ae_dev_resetting(struct hnae3_handle *handle)
{
	struct hclge_vport *vport = hclge_get_vport(handle);
	struct hclge_dev *hdev = vport->back;

	return test_bit(HCLGE_STATE_RST_HANDLING, &hdev->state);
}

static unsigned long hclge_ae_dev_reset_cnt(struct hnae3_handle *handle)
{
	struct hclge_vport *vport = hclge_get_vport(handle);
	struct hclge_dev *hdev = vport->back;

	return hdev->rst_stats.hw_reset_done_cnt;
}

static void hclge_enable_fd(struct hnae3_handle *handle, bool enable)
{
	struct hclge_vport *vport = hclge_get_vport(handle);
	struct hclge_dev *hdev = vport->back;
	bool clear;

	hdev->fd_en = enable;
	clear = hdev->fd_active_type == HCLGE_FD_ARFS_ACTIVE;
	if (!enable)
		hclge_del_all_fd_entries(handle, clear);
	else
		hclge_restore_fd_entries(handle);
}

static void hclge_cfg_mac_mode(struct hclge_dev *hdev, bool enable)
{
	struct hclge_desc desc;
	struct hclge_config_mac_mode_cmd *req =
		(struct hclge_config_mac_mode_cmd *)desc.data;
	u32 loop_en = 0;
	int ret;

	hclge_cmd_setup_basic_desc(&desc, HCLGE_OPC_CONFIG_MAC_MODE, false);

	if (enable) {
		hnae3_set_bit(loop_en, HCLGE_MAC_TX_EN_B, 1U);
		hnae3_set_bit(loop_en, HCLGE_MAC_RX_EN_B, 1U);
		hnae3_set_bit(loop_en, HCLGE_MAC_PAD_TX_B, 1U);
		hnae3_set_bit(loop_en, HCLGE_MAC_PAD_RX_B, 1U);
		hnae3_set_bit(loop_en, HCLGE_MAC_FCS_TX_B, 1U);
		hnae3_set_bit(loop_en, HCLGE_MAC_RX_FCS_B, 1U);
		hnae3_set_bit(loop_en, HCLGE_MAC_RX_FCS_STRIP_B, 1U);
		hnae3_set_bit(loop_en, HCLGE_MAC_TX_OVERSIZE_TRUNCATE_B, 1U);
		hnae3_set_bit(loop_en, HCLGE_MAC_RX_OVERSIZE_TRUNCATE_B, 1U);
		hnae3_set_bit(loop_en, HCLGE_MAC_TX_UNDER_MIN_ERR_B, 1U);
	}

	req->txrx_pad_fcs_loop_en = cpu_to_le32(loop_en);

	ret = hclge_cmd_send(&hdev->hw, &desc, 1);
	if (ret)
		dev_err(&hdev->pdev->dev,
			"mac enable fail, ret =%d.\n", ret);
}

static int hclge_config_switch_param(struct hclge_dev *hdev, int vfid,
				     u8 switch_param, u8 param_mask)
{
	struct hclge_mac_vlan_switch_cmd *req;
	struct hclge_desc desc;
	u32 func_id;
	int ret;

	func_id = hclge_get_port_number(HOST_PORT, 0, vfid, 0);
	req = (struct hclge_mac_vlan_switch_cmd *)desc.data;

	/* read current config parameter */
	hclge_cmd_setup_basic_desc(&desc, HCLGE_OPC_MAC_VLAN_SWITCH_PARAM,
				   true);
	req->roce_sel = HCLGE_MAC_VLAN_NIC_SEL;
	req->func_id = cpu_to_le32(func_id);

	ret = hclge_cmd_send(&hdev->hw, &desc, 1);
	if (ret) {
		dev_err(&hdev->pdev->dev,
			"read mac vlan switch parameter fail, ret = %d\n", ret);
		return ret;
	}

	/* modify and write new config parameter */
	hclge_cmd_reuse_desc(&desc, false);
	req->switch_param = (req->switch_param & param_mask) | switch_param;
	req->param_mask = param_mask;

	ret = hclge_cmd_send(&hdev->hw, &desc, 1);
	if (ret)
		dev_err(&hdev->pdev->dev,
			"set mac vlan switch parameter fail, ret = %d\n", ret);
	return ret;
}

static void hclge_phy_link_status_wait(struct hclge_dev *hdev,
				       int link_ret)
{
#define HCLGE_PHY_LINK_STATUS_NUM  200

	struct phy_device *phydev = hdev->hw.mac.phydev;
	int i = 0;
	int ret;

	do {
		ret = phy_read_status(phydev);
		if (ret) {
			dev_err(&hdev->pdev->dev,
				"phy update link status fail, ret = %d\n", ret);
			return;
		}

		if (phydev->link == link_ret)
			break;

		msleep(HCLGE_LINK_STATUS_MS);
	} while (++i < HCLGE_PHY_LINK_STATUS_NUM);
}

static int hclge_mac_link_status_wait(struct hclge_dev *hdev, int link_ret)
{
#define HCLGE_MAC_LINK_STATUS_NUM  100

	int i = 0;
	int ret;

	do {
		ret = hclge_get_mac_link_status(hdev);
		if (ret < 0)
			return ret;
		else if (ret == link_ret)
			return 0;

		msleep(HCLGE_LINK_STATUS_MS);
	} while (++i < HCLGE_MAC_LINK_STATUS_NUM);
	return -EBUSY;
}

static int hclge_mac_phy_link_status_wait(struct hclge_dev *hdev, bool en,
					  bool is_phy)
{
#define HCLGE_LINK_STATUS_DOWN 0
#define HCLGE_LINK_STATUS_UP   1

	int link_ret;

	link_ret = en ? HCLGE_LINK_STATUS_UP : HCLGE_LINK_STATUS_DOWN;

	if (is_phy)
		hclge_phy_link_status_wait(hdev, link_ret);

	return hclge_mac_link_status_wait(hdev, link_ret);
}

static int hclge_set_app_loopback(struct hclge_dev *hdev, bool en)
{
	struct hclge_config_mac_mode_cmd *req;
	struct hclge_desc desc;
	u32 loop_en;
	int ret;

	req = (struct hclge_config_mac_mode_cmd *)&desc.data[0];
	/* 1 Read out the MAC mode config at first */
	hclge_cmd_setup_basic_desc(&desc, HCLGE_OPC_CONFIG_MAC_MODE, true);
	ret = hclge_cmd_send(&hdev->hw, &desc, 1);
	if (ret) {
		dev_err(&hdev->pdev->dev,
			"mac loopback get fail, ret =%d.\n", ret);
		return ret;
	}

	/* 2 Then setup the loopback flag */
	loop_en = le32_to_cpu(req->txrx_pad_fcs_loop_en);
	hnae3_set_bit(loop_en, HCLGE_MAC_APP_LP_B, en ? 1 : 0);
	hnae3_set_bit(loop_en, HCLGE_MAC_TX_EN_B, en ? 1 : 0);
	hnae3_set_bit(loop_en, HCLGE_MAC_RX_EN_B, en ? 1 : 0);

	req->txrx_pad_fcs_loop_en = cpu_to_le32(loop_en);

	/* 3 Config mac work mode with loopback flag
	 * and its original configure parameters
	 */
	hclge_cmd_reuse_desc(&desc, false);
	ret = hclge_cmd_send(&hdev->hw, &desc, 1);
	if (ret)
		dev_err(&hdev->pdev->dev,
			"mac loopback set fail, ret =%d.\n", ret);
	return ret;
}

static int hclge_cfg_serdes_loopback(struct hclge_dev *hdev, bool en,
				     enum hnae3_loop loop_mode)
{
#define HCLGE_SERDES_RETRY_MS	10
#define HCLGE_SERDES_RETRY_NUM	100

	struct hclge_serdes_lb_cmd *req;
	struct hclge_desc desc;
	int ret, i = 0;
	u8 loop_mode_b;

	req = (struct hclge_serdes_lb_cmd *)desc.data;
	hclge_cmd_setup_basic_desc(&desc, HCLGE_OPC_SERDES_LOOPBACK, false);

	switch (loop_mode) {
	case HNAE3_LOOP_SERIAL_SERDES:
		loop_mode_b = HCLGE_CMD_SERDES_SERIAL_INNER_LOOP_B;
		break;
	case HNAE3_LOOP_PARALLEL_SERDES:
		loop_mode_b = HCLGE_CMD_SERDES_PARALLEL_INNER_LOOP_B;
		break;
	default:
		dev_err(&hdev->pdev->dev,
			"unsupported serdes loopback mode %d\n", loop_mode);
		return -ENOTSUPP;
	}

	if (en) {
		req->enable = loop_mode_b;
		req->mask = loop_mode_b;
	} else {
		req->mask = loop_mode_b;
	}

	ret = hclge_cmd_send(&hdev->hw, &desc, 1);
	if (ret) {
		dev_err(&hdev->pdev->dev,
			"serdes loopback set fail, ret = %d\n", ret);
		return ret;
	}

	do {
		msleep(HCLGE_SERDES_RETRY_MS);
		hclge_cmd_setup_basic_desc(&desc, HCLGE_OPC_SERDES_LOOPBACK,
					   true);
		ret = hclge_cmd_send(&hdev->hw, &desc, 1);
		if (ret) {
			dev_err(&hdev->pdev->dev,
				"serdes loopback get, ret = %d\n", ret);
			return ret;
		}
	} while (++i < HCLGE_SERDES_RETRY_NUM &&
		 !(req->result & HCLGE_CMD_SERDES_DONE_B));

	if (!(req->result & HCLGE_CMD_SERDES_DONE_B)) {
		dev_err(&hdev->pdev->dev, "serdes loopback set timeout\n");
		return -EBUSY;
	} else if (!(req->result & HCLGE_CMD_SERDES_SUCCESS_B)) {
		dev_err(&hdev->pdev->dev, "serdes loopback set failed in fw\n");
		return -EIO;
	}
	return ret;
}

static int hclge_set_serdes_loopback(struct hclge_dev *hdev, bool en,
				     enum hnae3_loop loop_mode)
{
	int ret;

	ret = hclge_cfg_serdes_loopback(hdev, en, loop_mode);
	if (ret)
		return ret;

	hclge_cfg_mac_mode(hdev, en);

	ret = hclge_mac_phy_link_status_wait(hdev, en, false);
	if (ret)
		dev_err(&hdev->pdev->dev,
			"serdes loopback config mac mode timeout\n");

	return ret;
}

static int hclge_enable_phy_loopback(struct hclge_dev *hdev,
				     struct phy_device *phydev)
{
	int ret;

	if (!phydev->suspended) {
		ret = phy_suspend(phydev);
		if (ret)
			return ret;
	}

	ret = phy_resume(phydev);
	if (ret)
		return ret;

	return phy_loopback(phydev, true);
}

static int hclge_disable_phy_loopback(struct hclge_dev *hdev,
				      struct phy_device *phydev)
{
	int ret;

	ret = phy_loopback(phydev, false);
	if (ret)
		return ret;

	return phy_suspend(phydev);
}

static int hclge_set_phy_loopback(struct hclge_dev *hdev, bool en)
{
	struct phy_device *phydev = hdev->hw.mac.phydev;
	int ret;

	if (!phydev)
		return -ENOTSUPP;

	if (en)
		ret = hclge_enable_phy_loopback(hdev, phydev);
	else
		ret = hclge_disable_phy_loopback(hdev, phydev);
	if (ret) {
		dev_err(&hdev->pdev->dev,
			"set phy loopback fail, ret = %d\n", ret);
		return ret;
	}

	hclge_cfg_mac_mode(hdev, en);

	ret = hclge_mac_phy_link_status_wait(hdev, en, true);
	if (ret)
		dev_err(&hdev->pdev->dev,
			"phy loopback config mac mode timeout\n");

	return ret;
}

static int hclge_tqp_enable(struct hclge_dev *hdev, unsigned int tqp_id,
			    int stream_id, bool enable)
{
	struct hclge_desc desc;
	struct hclge_cfg_com_tqp_queue_cmd *req =
		(struct hclge_cfg_com_tqp_queue_cmd *)desc.data;
	int ret;

	hclge_cmd_setup_basic_desc(&desc, HCLGE_OPC_CFG_COM_TQP_QUEUE, false);
	req->tqp_id = cpu_to_le16(tqp_id & HCLGE_RING_ID_MASK);
	req->stream_id = cpu_to_le16(stream_id);
	if (enable)
		req->enable |= 1U << HCLGE_TQP_ENABLE_B;

	ret = hclge_cmd_send(&hdev->hw, &desc, 1);
	if (ret)
		dev_err(&hdev->pdev->dev,
			"Tqp enable fail, status =%d.\n", ret);
	return ret;
}

static int hclge_set_loopback(struct hnae3_handle *handle,
			      enum hnae3_loop loop_mode, bool en)
{
	struct hclge_vport *vport = hclge_get_vport(handle);
	struct hnae3_knic_private_info *kinfo;
	struct hclge_dev *hdev = vport->back;
	int i, ret;

	/* Loopback can be enabled in three places: SSU, MAC, and serdes. By
	 * default, SSU loopback is enabled, so if the SMAC and the DMAC are
	 * the same, the packets are looped back in the SSU. If SSU loopback
	 * is disabled, packets can reach MAC even if SMAC is the same as DMAC.
	 */
	if (hdev->pdev->revision >= 0x21) {
		u8 switch_param = en ? 0 : BIT(HCLGE_SWITCH_ALW_LPBK_B);

		ret = hclge_config_switch_param(hdev, PF_VPORT_ID, switch_param,
						HCLGE_SWITCH_ALW_LPBK_MASK);
		if (ret)
			return ret;
	}

	switch (loop_mode) {
	case HNAE3_LOOP_APP:
		ret = hclge_set_app_loopback(hdev, en);
		break;
	case HNAE3_LOOP_SERIAL_SERDES:
	case HNAE3_LOOP_PARALLEL_SERDES:
		ret = hclge_set_serdes_loopback(hdev, en, loop_mode);
		break;
	case HNAE3_LOOP_PHY:
		ret = hclge_set_phy_loopback(hdev, en);
		break;
	default:
		ret = -ENOTSUPP;
		dev_err(&hdev->pdev->dev,
			"loop_mode %d is not supported\n", loop_mode);
		break;
	}

	if (ret)
		return ret;

	kinfo = &vport->nic.kinfo;
	for (i = 0; i < kinfo->num_tqps; i++) {
		ret = hclge_tqp_enable(hdev, i, 0, en);
		if (ret)
			return ret;
	}

	return 0;
}

static int hclge_set_default_loopback(struct hclge_dev *hdev)
{
	int ret;

	ret = hclge_set_app_loopback(hdev, false);
	if (ret)
		return ret;

	ret = hclge_cfg_serdes_loopback(hdev, false, HNAE3_LOOP_SERIAL_SERDES);
	if (ret)
		return ret;

	return hclge_cfg_serdes_loopback(hdev, false,
					 HNAE3_LOOP_PARALLEL_SERDES);
}

static void hclge_reset_tqp_stats(struct hnae3_handle *handle)
{
	struct hclge_vport *vport = hclge_get_vport(handle);
	struct hnae3_knic_private_info *kinfo;
	struct hnae3_queue *queue;
	struct hclge_tqp *tqp;
	int i;

	kinfo = &vport->nic.kinfo;
	for (i = 0; i < kinfo->num_tqps; i++) {
		queue = handle->kinfo.tqp[i];
		tqp = container_of(queue, struct hclge_tqp, q);
		memset(&tqp->tqp_stats, 0, sizeof(tqp->tqp_stats));
	}
}

static void hclge_flush_link_update(struct hclge_dev *hdev)
{
#define HCLGE_FLUSH_LINK_TIMEOUT	100000

	unsigned long last = hdev->serv_processed_cnt;
	int i = 0;

	while (test_bit(HCLGE_STATE_LINK_UPDATING, &hdev->state) &&
	       i++ < HCLGE_FLUSH_LINK_TIMEOUT &&
	       last == hdev->serv_processed_cnt)
		usleep_range(1, 1);
}

static void hclge_set_timer_task(struct hnae3_handle *handle, bool enable)
{
	struct hclge_vport *vport = hclge_get_vport(handle);
	struct hclge_dev *hdev = vport->back;

	if (enable) {
		hclge_task_schedule(hdev, round_jiffies_relative(HZ));
	} else {
		/* Set the DOWN flag here to disable link updating */
		set_bit(HCLGE_STATE_DOWN, &hdev->state);

		/* flush memory to make sure DOWN is seen by service task */
		smp_mb__before_atomic();
		hclge_flush_link_update(hdev);
	}
}

static int hclge_ae_start(struct hnae3_handle *handle)
{
	struct hclge_vport *vport = hclge_get_vport(handle);
	struct hclge_dev *hdev = vport->back;

	/* mac enable */
	hclge_cfg_mac_mode(hdev, true);
	clear_bit(HCLGE_STATE_DOWN, &hdev->state);
	hdev->hw.mac.link = 0;

	/* reset tqp stats */
	hclge_reset_tqp_stats(handle);

	hclge_mac_start_phy(hdev);

	return 0;
}

static void hclge_ae_stop(struct hnae3_handle *handle)
{
	struct hclge_vport *vport = hclge_get_vport(handle);
	struct hclge_dev *hdev = vport->back;
	int i;

	set_bit(HCLGE_STATE_DOWN, &hdev->state);

	hclge_clear_arfs_rules(handle);

	/* If it is not PF reset, the firmware will disable the MAC,
	 * so it only need to stop phy here.
	 */
	if (test_bit(HCLGE_STATE_RST_HANDLING, &hdev->state) &&
	    hdev->reset_type != HNAE3_FUNC_RESET) {
		hclge_mac_stop_phy(hdev);
		hclge_update_link_status(hdev);
		return;
	}

	for (i = 0; i < handle->kinfo.num_tqps; i++)
		hclge_reset_tqp(handle, i);

	hclge_config_mac_tnl_int(hdev, false);

	/* Mac disable */
	hclge_cfg_mac_mode(hdev, false);

	hclge_mac_stop_phy(hdev);

	/* reset tqp stats */
	hclge_reset_tqp_stats(handle);
	hclge_update_link_status(hdev);
}

int hclge_vport_start(struct hclge_vport *vport)
{
	set_bit(HCLGE_VPORT_STATE_ALIVE, &vport->state);
	vport->last_active_jiffies = jiffies;
	return 0;
}

void hclge_vport_stop(struct hclge_vport *vport)
{
	clear_bit(HCLGE_VPORT_STATE_ALIVE, &vport->state);
}

static int hclge_client_start(struct hnae3_handle *handle)
{
	struct hclge_vport *vport = hclge_get_vport(handle);

	return hclge_vport_start(vport);
}

static void hclge_client_stop(struct hnae3_handle *handle)
{
	struct hclge_vport *vport = hclge_get_vport(handle);

	hclge_vport_stop(vport);
}

static int hclge_get_mac_vlan_cmd_status(struct hclge_vport *vport,
					 u16 cmdq_resp, u8  resp_code,
					 enum hclge_mac_vlan_tbl_opcode op)
{
	struct hclge_dev *hdev = vport->back;

	if (cmdq_resp) {
		dev_err(&hdev->pdev->dev,
			"cmdq execute failed for get_mac_vlan_cmd_status,status=%u.\n",
			cmdq_resp);
		return -EIO;
	}

	if (op == HCLGE_MAC_VLAN_ADD) {
		if ((!resp_code) || (resp_code == 1)) {
			return 0;
		} else if (resp_code == HCLGE_ADD_UC_OVERFLOW) {
			dev_err(&hdev->pdev->dev,
				"add mac addr failed for uc_overflow.\n");
			return -ENOSPC;
		} else if (resp_code == HCLGE_ADD_MC_OVERFLOW) {
			dev_err(&hdev->pdev->dev,
				"add mac addr failed for mc_overflow.\n");
			return -ENOSPC;
		}

		dev_err(&hdev->pdev->dev,
			"add mac addr failed for undefined, code=%u.\n",
			resp_code);
		return -EIO;
	} else if (op == HCLGE_MAC_VLAN_REMOVE) {
		if (!resp_code) {
			return 0;
		} else if (resp_code == 1) {
			dev_dbg(&hdev->pdev->dev,
				"remove mac addr failed for miss.\n");
			return -ENOENT;
		}

		dev_err(&hdev->pdev->dev,
			"remove mac addr failed for undefined, code=%u.\n",
			resp_code);
		return -EIO;
	} else if (op == HCLGE_MAC_VLAN_LKUP) {
		if (!resp_code) {
			return 0;
		} else if (resp_code == 1) {
			dev_dbg(&hdev->pdev->dev,
				"lookup mac addr failed for miss.\n");
			return -ENOENT;
		}

		dev_err(&hdev->pdev->dev,
			"lookup mac addr failed for undefined, code=%u.\n",
			resp_code);
		return -EIO;
	}

	dev_err(&hdev->pdev->dev,
		"unknown opcode for get_mac_vlan_cmd_status, opcode=%d.\n", op);

	return -EINVAL;
}

static int hclge_update_desc_vfid(struct hclge_desc *desc, int vfid, bool clr)
{
#define HCLGE_VF_NUM_IN_FIRST_DESC 192

	unsigned int word_num;
	unsigned int bit_num;

	if (vfid > 255 || vfid < 0)
		return -EIO;

	if (vfid >= 0 && vfid < HCLGE_VF_NUM_IN_FIRST_DESC) {
		word_num = vfid / 32;
		bit_num  = vfid % 32;
		if (clr)
			desc[1].data[word_num] &= cpu_to_le32(~(1 << bit_num));
		else
			desc[1].data[word_num] |= cpu_to_le32(1 << bit_num);
	} else {
		word_num = (vfid - HCLGE_VF_NUM_IN_FIRST_DESC) / 32;
		bit_num  = vfid % 32;
		if (clr)
			desc[2].data[word_num] &= cpu_to_le32(~(1 << bit_num));
		else
			desc[2].data[word_num] |= cpu_to_le32(1 << bit_num);
	}

	return 0;
}

static bool hclge_is_all_function_id_zero(struct hclge_desc *desc)
{
#define HCLGE_DESC_NUMBER 3
#define HCLGE_FUNC_NUMBER_PER_DESC 6
	int i, j;

	for (i = 1; i < HCLGE_DESC_NUMBER; i++)
		for (j = 0; j < HCLGE_FUNC_NUMBER_PER_DESC; j++)
			if (desc[i].data[j])
				return false;

	return true;
}

static void hclge_prepare_mac_addr(struct hclge_mac_vlan_tbl_entry_cmd *new_req,
				   const u8 *addr, bool is_mc)
{
	const unsigned char *mac_addr = addr;
	u32 high_val = mac_addr[2] << 16 | (mac_addr[3] << 24) |
		       (mac_addr[0]) | (mac_addr[1] << 8);
	u32 low_val  = mac_addr[4] | (mac_addr[5] << 8);

	hnae3_set_bit(new_req->flags, HCLGE_MAC_VLAN_BIT0_EN_B, 1);
	if (is_mc) {
		hnae3_set_bit(new_req->entry_type, HCLGE_MAC_VLAN_BIT1_EN_B, 1);
		hnae3_set_bit(new_req->mc_mac_en, HCLGE_MAC_VLAN_BIT0_EN_B, 1);
	}

	new_req->mac_addr_hi32 = cpu_to_le32(high_val);
	new_req->mac_addr_lo16 = cpu_to_le16(low_val & 0xffff);
}

static int hclge_remove_mac_vlan_tbl(struct hclge_vport *vport,
				     struct hclge_mac_vlan_tbl_entry_cmd *req)
{
	struct hclge_dev *hdev = vport->back;
	struct hclge_desc desc;
	u8 resp_code;
	u16 retval;
	int ret;

	hclge_cmd_setup_basic_desc(&desc, HCLGE_OPC_MAC_VLAN_REMOVE, false);

	memcpy(desc.data, req, sizeof(struct hclge_mac_vlan_tbl_entry_cmd));

	ret = hclge_cmd_send(&hdev->hw, &desc, 1);
	if (ret) {
		dev_err(&hdev->pdev->dev,
			"del mac addr failed for cmd_send, ret =%d.\n",
			ret);
		return ret;
	}
	resp_code = (le32_to_cpu(desc.data[0]) >> 8) & 0xff;
	retval = le16_to_cpu(desc.retval);

	return hclge_get_mac_vlan_cmd_status(vport, retval, resp_code,
					     HCLGE_MAC_VLAN_REMOVE);
}

static int hclge_lookup_mac_vlan_tbl(struct hclge_vport *vport,
				     struct hclge_mac_vlan_tbl_entry_cmd *req,
				     struct hclge_desc *desc,
				     bool is_mc)
{
	struct hclge_dev *hdev = vport->back;
	u8 resp_code;
	u16 retval;
	int ret;

	hclge_cmd_setup_basic_desc(&desc[0], HCLGE_OPC_MAC_VLAN_ADD, true);
	if (is_mc) {
		desc[0].flag |= cpu_to_le16(HCLGE_CMD_FLAG_NEXT);
		memcpy(desc[0].data,
		       req,
		       sizeof(struct hclge_mac_vlan_tbl_entry_cmd));
		hclge_cmd_setup_basic_desc(&desc[1],
					   HCLGE_OPC_MAC_VLAN_ADD,
					   true);
		desc[1].flag |= cpu_to_le16(HCLGE_CMD_FLAG_NEXT);
		hclge_cmd_setup_basic_desc(&desc[2],
					   HCLGE_OPC_MAC_VLAN_ADD,
					   true);
		ret = hclge_cmd_send(&hdev->hw, desc, 3);
	} else {
		memcpy(desc[0].data,
		       req,
		       sizeof(struct hclge_mac_vlan_tbl_entry_cmd));
		ret = hclge_cmd_send(&hdev->hw, desc, 1);
	}
	if (ret) {
		dev_err(&hdev->pdev->dev,
			"lookup mac addr failed for cmd_send, ret =%d.\n",
			ret);
		return ret;
	}
	resp_code = (le32_to_cpu(desc[0].data[0]) >> 8) & 0xff;
	retval = le16_to_cpu(desc[0].retval);

	return hclge_get_mac_vlan_cmd_status(vport, retval, resp_code,
					     HCLGE_MAC_VLAN_LKUP);
}

static int hclge_add_mac_vlan_tbl(struct hclge_vport *vport,
				  struct hclge_mac_vlan_tbl_entry_cmd *req,
				  struct hclge_desc *mc_desc)
{
	struct hclge_dev *hdev = vport->back;
	int cfg_status;
	u8 resp_code;
	u16 retval;
	int ret;

	if (!mc_desc) {
		struct hclge_desc desc;

		hclge_cmd_setup_basic_desc(&desc,
					   HCLGE_OPC_MAC_VLAN_ADD,
					   false);
		memcpy(desc.data, req,
		       sizeof(struct hclge_mac_vlan_tbl_entry_cmd));
		ret = hclge_cmd_send(&hdev->hw, &desc, 1);
		resp_code = (le32_to_cpu(desc.data[0]) >> 8) & 0xff;
		retval = le16_to_cpu(desc.retval);

		cfg_status = hclge_get_mac_vlan_cmd_status(vport, retval,
							   resp_code,
							   HCLGE_MAC_VLAN_ADD);
	} else {
		hclge_cmd_reuse_desc(&mc_desc[0], false);
		mc_desc[0].flag |= cpu_to_le16(HCLGE_CMD_FLAG_NEXT);
		hclge_cmd_reuse_desc(&mc_desc[1], false);
		mc_desc[1].flag |= cpu_to_le16(HCLGE_CMD_FLAG_NEXT);
		hclge_cmd_reuse_desc(&mc_desc[2], false);
		mc_desc[2].flag &= cpu_to_le16(~HCLGE_CMD_FLAG_NEXT);
		memcpy(mc_desc[0].data, req,
		       sizeof(struct hclge_mac_vlan_tbl_entry_cmd));
		ret = hclge_cmd_send(&hdev->hw, mc_desc, 3);
		resp_code = (le32_to_cpu(mc_desc[0].data[0]) >> 8) & 0xff;
		retval = le16_to_cpu(mc_desc[0].retval);

		cfg_status = hclge_get_mac_vlan_cmd_status(vport, retval,
							   resp_code,
							   HCLGE_MAC_VLAN_ADD);
	}

	if (ret) {
		dev_err(&hdev->pdev->dev,
			"add mac addr failed for cmd_send, ret =%d.\n",
			ret);
		return ret;
	}

	return cfg_status;
}

static int hclge_init_umv_space(struct hclge_dev *hdev)
{
	u16 allocated_size = 0;
	int ret;

	ret = hclge_set_umv_space(hdev, hdev->wanted_umv_size, &allocated_size,
				  true);
	if (ret)
		return ret;

	if (allocated_size < hdev->wanted_umv_size)
		dev_warn(&hdev->pdev->dev,
			 "Alloc umv space failed, want %u, get %u\n",
			 hdev->wanted_umv_size, allocated_size);

	mutex_init(&hdev->umv_mutex);
	hdev->max_umv_size = allocated_size;
	/* divide max_umv_size by (hdev->num_req_vfs + 2), in order to
	 * preserve some unicast mac vlan table entries shared by pf
	 * and its vfs.
	 */
	hdev->priv_umv_size = hdev->max_umv_size / (hdev->num_req_vfs + 2);
	hdev->share_umv_size = hdev->priv_umv_size +
			hdev->max_umv_size % (hdev->num_req_vfs + 2);

	return 0;
}

static int hclge_uninit_umv_space(struct hclge_dev *hdev)
{
	int ret;

	if (hdev->max_umv_size > 0) {
		ret = hclge_set_umv_space(hdev, hdev->max_umv_size, NULL,
					  false);
		if (ret)
			return ret;
		hdev->max_umv_size = 0;
	}
	mutex_destroy(&hdev->umv_mutex);

	return 0;
}

static int hclge_set_umv_space(struct hclge_dev *hdev, u16 space_size,
			       u16 *allocated_size, bool is_alloc)
{
	struct hclge_umv_spc_alc_cmd *req;
	struct hclge_desc desc;
	int ret;

	req = (struct hclge_umv_spc_alc_cmd *)desc.data;
	hclge_cmd_setup_basic_desc(&desc, HCLGE_OPC_MAC_VLAN_ALLOCATE, false);
	if (!is_alloc)
		hnae3_set_bit(req->allocate, HCLGE_UMV_SPC_ALC_B, 1);

	req->space_size = cpu_to_le32(space_size);

	ret = hclge_cmd_send(&hdev->hw, &desc, 1);
	if (ret) {
		dev_err(&hdev->pdev->dev,
			"%s umv space failed for cmd_send, ret =%d\n",
			is_alloc ? "allocate" : "free", ret);
		return ret;
	}

	if (is_alloc && allocated_size)
		*allocated_size = le32_to_cpu(desc.data[1]);

	return 0;
}

static void hclge_reset_umv_space(struct hclge_dev *hdev)
{
	struct hclge_vport *vport;
	int i;

	for (i = 0; i < hdev->num_alloc_vport; i++) {
		vport = &hdev->vport[i];
		vport->used_umv_num = 0;
	}

	mutex_lock(&hdev->umv_mutex);
	hdev->share_umv_size = hdev->priv_umv_size +
			hdev->max_umv_size % (hdev->num_req_vfs + 2);
	mutex_unlock(&hdev->umv_mutex);
}

static bool hclge_is_umv_space_full(struct hclge_vport *vport)
{
	struct hclge_dev *hdev = vport->back;
	bool is_full;

	mutex_lock(&hdev->umv_mutex);
	is_full = (vport->used_umv_num >= hdev->priv_umv_size &&
		   hdev->share_umv_size == 0);
	mutex_unlock(&hdev->umv_mutex);

	return is_full;
}

static void hclge_update_umv_space(struct hclge_vport *vport, bool is_free)
{
	struct hclge_dev *hdev = vport->back;

	mutex_lock(&hdev->umv_mutex);
	if (is_free) {
		if (vport->used_umv_num > hdev->priv_umv_size)
			hdev->share_umv_size++;

		if (vport->used_umv_num > 0)
			vport->used_umv_num--;
	} else {
		if (vport->used_umv_num >= hdev->priv_umv_size &&
		    hdev->share_umv_size > 0)
			hdev->share_umv_size--;
		vport->used_umv_num++;
	}
	mutex_unlock(&hdev->umv_mutex);
}

static int hclge_add_uc_addr(struct hnae3_handle *handle,
			     const unsigned char *addr)
{
	struct hclge_vport *vport = hclge_get_vport(handle);

	return hclge_add_uc_addr_common(vport, addr);
}

int hclge_add_uc_addr_common(struct hclge_vport *vport,
			     const unsigned char *addr)
{
	struct hclge_dev *hdev = vport->back;
	struct hclge_mac_vlan_tbl_entry_cmd req;
	struct hclge_desc desc;
	u16 egress_port = 0;
	int ret;

	/* mac addr check */
	if (is_zero_ether_addr(addr) ||
	    is_broadcast_ether_addr(addr) ||
	    is_multicast_ether_addr(addr)) {
		dev_err(&hdev->pdev->dev,
			"Set_uc mac err! invalid mac:%pM. is_zero:%d,is_br=%d,is_mul=%d\n",
			 addr, is_zero_ether_addr(addr),
			 is_broadcast_ether_addr(addr),
			 is_multicast_ether_addr(addr));
		return -EINVAL;
	}

	memset(&req, 0, sizeof(req));

	hnae3_set_field(egress_port, HCLGE_MAC_EPORT_VFID_M,
			HCLGE_MAC_EPORT_VFID_S, vport->vport_id);

	req.egress_port = cpu_to_le16(egress_port);

	hclge_prepare_mac_addr(&req, addr, false);

	/* Lookup the mac address in the mac_vlan table, and add
	 * it if the entry is inexistent. Repeated unicast entry
	 * is not allowed in the mac vlan table.
	 */
	ret = hclge_lookup_mac_vlan_tbl(vport, &req, &desc, false);
	if (ret == -ENOENT) {
		if (!hclge_is_umv_space_full(vport)) {
			ret = hclge_add_mac_vlan_tbl(vport, &req, NULL);
			if (!ret)
				hclge_update_umv_space(vport, false);
			return ret;
		}

		dev_err(&hdev->pdev->dev, "UC MAC table full(%u)\n",
			hdev->priv_umv_size);

		return -ENOSPC;
	}

	/* check if we just hit the duplicate */
	if (!ret) {
		dev_warn(&hdev->pdev->dev, "VF %u mac(%pM) exists\n",
			 vport->vport_id, addr);
		return 0;
	}

	dev_err(&hdev->pdev->dev,
		"PF failed to add unicast entry(%pM) in the MAC table\n",
		addr);

	return ret;
}

static int hclge_rm_uc_addr(struct hnae3_handle *handle,
			    const unsigned char *addr)
{
	struct hclge_vport *vport = hclge_get_vport(handle);

	return hclge_rm_uc_addr_common(vport, addr);
}

int hclge_rm_uc_addr_common(struct hclge_vport *vport,
			    const unsigned char *addr)
{
	struct hclge_dev *hdev = vport->back;
	struct hclge_mac_vlan_tbl_entry_cmd req;
	int ret;

	/* mac addr check */
	if (is_zero_ether_addr(addr) ||
	    is_broadcast_ether_addr(addr) ||
	    is_multicast_ether_addr(addr)) {
		dev_dbg(&hdev->pdev->dev, "Remove mac err! invalid mac:%pM.\n",
			addr);
		return -EINVAL;
	}

	memset(&req, 0, sizeof(req));
	hnae3_set_bit(req.entry_type, HCLGE_MAC_VLAN_BIT0_EN_B, 0);
	hclge_prepare_mac_addr(&req, addr, false);
	ret = hclge_remove_mac_vlan_tbl(vport, &req);
	if (!ret)
		hclge_update_umv_space(vport, true);

	return ret;
}

static int hclge_add_mc_addr(struct hnae3_handle *handle,
			     const unsigned char *addr)
{
	struct hclge_vport *vport = hclge_get_vport(handle);

	return hclge_add_mc_addr_common(vport, addr);
}

int hclge_add_mc_addr_common(struct hclge_vport *vport,
			     const unsigned char *addr)
{
	struct hclge_dev *hdev = vport->back;
	struct hclge_mac_vlan_tbl_entry_cmd req;
	struct hclge_desc desc[3];
	int status;

	/* mac addr check */
	if (!is_multicast_ether_addr(addr)) {
		dev_err(&hdev->pdev->dev,
			"Add mc mac err! invalid mac:%pM.\n",
			 addr);
		return -EINVAL;
	}
	memset(&req, 0, sizeof(req));
	hnae3_set_bit(req.entry_type, HCLGE_MAC_VLAN_BIT0_EN_B, 0);
	hclge_prepare_mac_addr(&req, addr, true);
	status = hclge_lookup_mac_vlan_tbl(vport, &req, desc, true);
	if (status) {
		/* This mac addr do not exist, add new entry for it */
		memset(desc[0].data, 0, sizeof(desc[0].data));
		memset(desc[1].data, 0, sizeof(desc[0].data));
		memset(desc[2].data, 0, sizeof(desc[0].data));
	}
	status = hclge_update_desc_vfid(desc, vport->vport_id, false);
	if (status)
		return status;
	status = hclge_add_mac_vlan_tbl(vport, &req, desc);

	if (status == -ENOSPC)
		dev_err(&hdev->pdev->dev, "mc mac vlan table is full\n");

	return status;
}

static int hclge_rm_mc_addr(struct hnae3_handle *handle,
			    const unsigned char *addr)
{
	struct hclge_vport *vport = hclge_get_vport(handle);

	return hclge_rm_mc_addr_common(vport, addr);
}

int hclge_rm_mc_addr_common(struct hclge_vport *vport,
			    const unsigned char *addr)
{
	struct hclge_dev *hdev = vport->back;
	struct hclge_mac_vlan_tbl_entry_cmd req;
	enum hclge_cmd_status status;
	struct hclge_desc desc[3];

	/* mac addr check */
	if (!is_multicast_ether_addr(addr)) {
		dev_dbg(&hdev->pdev->dev,
			"Remove mc mac err! invalid mac:%pM.\n",
			 addr);
		return -EINVAL;
	}

	memset(&req, 0, sizeof(req));
	hnae3_set_bit(req.entry_type, HCLGE_MAC_VLAN_BIT0_EN_B, 0);
	hclge_prepare_mac_addr(&req, addr, true);
	status = hclge_lookup_mac_vlan_tbl(vport, &req, desc, true);
	if (!status) {
		/* This mac addr exist, remove this handle's VFID for it */
		status = hclge_update_desc_vfid(desc, vport->vport_id, true);
		if (status)
			return status;

		if (hclge_is_all_function_id_zero(desc))
			/* All the vfid is zero, so need to delete this entry */
			status = hclge_remove_mac_vlan_tbl(vport, &req);
		else
			/* Not all the vfid is zero, update the vfid */
			status = hclge_add_mac_vlan_tbl(vport, &req, desc);

	} else {
		/* Maybe this mac address is in mta table, but it cannot be
		 * deleted here because an entry of mta represents an address
		 * range rather than a specific address. the delete action to
		 * all entries will take effect in update_mta_status called by
		 * hns3_nic_set_rx_mode.
		 */
		status = 0;
	}

	return status;
}

void hclge_add_vport_mac_table(struct hclge_vport *vport, const u8 *mac_addr,
			       enum HCLGE_MAC_ADDR_TYPE mac_type)
{
	struct hclge_vport_mac_addr_cfg *mac_cfg;
	struct list_head *list;

	if (!vport->vport_id)
		return;

	mac_cfg = kzalloc(sizeof(*mac_cfg), GFP_KERNEL);
	if (!mac_cfg)
		return;

	mac_cfg->hd_tbl_status = true;
	memcpy(mac_cfg->mac_addr, mac_addr, ETH_ALEN);

	list = (mac_type == HCLGE_MAC_ADDR_UC) ?
	       &vport->uc_mac_list : &vport->mc_mac_list;

	list_add_tail(&mac_cfg->node, list);
}

void hclge_rm_vport_mac_table(struct hclge_vport *vport, const u8 *mac_addr,
			      bool is_write_tbl,
			      enum HCLGE_MAC_ADDR_TYPE mac_type)
{
	struct hclge_vport_mac_addr_cfg *mac_cfg, *tmp;
	struct list_head *list;
	bool uc_flag, mc_flag;

	list = (mac_type == HCLGE_MAC_ADDR_UC) ?
	       &vport->uc_mac_list : &vport->mc_mac_list;

	uc_flag = is_write_tbl && mac_type == HCLGE_MAC_ADDR_UC;
	mc_flag = is_write_tbl && mac_type == HCLGE_MAC_ADDR_MC;

	list_for_each_entry_safe(mac_cfg, tmp, list, node) {
		if (ether_addr_equal(mac_cfg->mac_addr, mac_addr)) {
			if (uc_flag && mac_cfg->hd_tbl_status)
				hclge_rm_uc_addr_common(vport, mac_addr);

			if (mc_flag && mac_cfg->hd_tbl_status)
				hclge_rm_mc_addr_common(vport, mac_addr);

			list_del(&mac_cfg->node);
			kfree(mac_cfg);
			break;
		}
	}
}

void hclge_rm_vport_all_mac_table(struct hclge_vport *vport, bool is_del_list,
				  enum HCLGE_MAC_ADDR_TYPE mac_type)
{
	struct hclge_vport_mac_addr_cfg *mac_cfg, *tmp;
	struct list_head *list;

	list = (mac_type == HCLGE_MAC_ADDR_UC) ?
	       &vport->uc_mac_list : &vport->mc_mac_list;

	list_for_each_entry_safe(mac_cfg, tmp, list, node) {
		if (mac_type == HCLGE_MAC_ADDR_UC && mac_cfg->hd_tbl_status)
			hclge_rm_uc_addr_common(vport, mac_cfg->mac_addr);

		if (mac_type == HCLGE_MAC_ADDR_MC && mac_cfg->hd_tbl_status)
			hclge_rm_mc_addr_common(vport, mac_cfg->mac_addr);

		mac_cfg->hd_tbl_status = false;
		if (is_del_list) {
			list_del(&mac_cfg->node);
			kfree(mac_cfg);
		}
	}
}

void hclge_uninit_vport_mac_table(struct hclge_dev *hdev)
{
	struct hclge_vport_mac_addr_cfg *mac, *tmp;
	struct hclge_vport *vport;
	int i;

	for (i = 0; i < hdev->num_alloc_vport; i++) {
		vport = &hdev->vport[i];
		list_for_each_entry_safe(mac, tmp, &vport->uc_mac_list, node) {
			list_del(&mac->node);
			kfree(mac);
		}

		list_for_each_entry_safe(mac, tmp, &vport->mc_mac_list, node) {
			list_del(&mac->node);
			kfree(mac);
		}
	}
}

static int hclge_get_mac_ethertype_cmd_status(struct hclge_dev *hdev,
					      u16 cmdq_resp, u8 resp_code)
{
#define HCLGE_ETHERTYPE_SUCCESS_ADD		0
#define HCLGE_ETHERTYPE_ALREADY_ADD		1
#define HCLGE_ETHERTYPE_MGR_TBL_OVERFLOW	2
#define HCLGE_ETHERTYPE_KEY_CONFLICT		3

	int return_status;

	if (cmdq_resp) {
		dev_err(&hdev->pdev->dev,
			"cmdq execute failed for get_mac_ethertype_cmd_status, status=%u.\n",
			cmdq_resp);
		return -EIO;
	}

	switch (resp_code) {
	case HCLGE_ETHERTYPE_SUCCESS_ADD:
	case HCLGE_ETHERTYPE_ALREADY_ADD:
		return_status = 0;
		break;
	case HCLGE_ETHERTYPE_MGR_TBL_OVERFLOW:
		dev_err(&hdev->pdev->dev,
			"add mac ethertype failed for manager table overflow.\n");
		return_status = -EIO;
		break;
	case HCLGE_ETHERTYPE_KEY_CONFLICT:
		dev_err(&hdev->pdev->dev,
			"add mac ethertype failed for key conflict.\n");
		return_status = -EIO;
		break;
	default:
		dev_err(&hdev->pdev->dev,
			"add mac ethertype failed for undefined, code=%u.\n",
			resp_code);
		return_status = -EIO;
	}

	return return_status;
}

static bool hclge_check_vf_mac_exist(struct hclge_vport *vport, int vf_idx,
				     u8 *mac_addr)
{
	struct hclge_mac_vlan_tbl_entry_cmd req;
	struct hclge_dev *hdev = vport->back;
	struct hclge_desc desc;
	u16 egress_port = 0;
	int i;

	if (is_zero_ether_addr(mac_addr))
		return false;

	memset(&req, 0, sizeof(req));
	hnae3_set_field(egress_port, HCLGE_MAC_EPORT_VFID_M,
			HCLGE_MAC_EPORT_VFID_S, vport->vport_id);
	req.egress_port = cpu_to_le16(egress_port);
	hclge_prepare_mac_addr(&req, mac_addr, false);

	if (hclge_lookup_mac_vlan_tbl(vport, &req, &desc, false) != -ENOENT)
		return true;

	vf_idx += HCLGE_VF_VPORT_START_NUM;
	for (i = hdev->num_vmdq_vport + 1; i < hdev->num_alloc_vport; i++)
		if (i != vf_idx &&
		    ether_addr_equal(mac_addr, hdev->vport[i].vf_info.mac))
			return true;

	return false;
}

static int hclge_set_vf_mac(struct hnae3_handle *handle, int vf,
			    u8 *mac_addr)
{
	struct hclge_vport *vport = hclge_get_vport(handle);
	struct hclge_dev *hdev = vport->back;

	vport = hclge_get_vf_vport(hdev, vf);
	if (!vport)
		return -EINVAL;

	if (ether_addr_equal(mac_addr, vport->vf_info.mac)) {
		dev_info(&hdev->pdev->dev,
			 "Specified MAC(=%pM) is same as before, no change committed!\n",
			 mac_addr);
		return 0;
	}

	if (hclge_check_vf_mac_exist(vport, vf, mac_addr)) {
		dev_err(&hdev->pdev->dev, "Specified MAC(=%pM) exists!\n",
			mac_addr);
		return -EEXIST;
	}

	ether_addr_copy(vport->vf_info.mac, mac_addr);
	dev_info(&hdev->pdev->dev,
		 "MAC of VF %d has been set to %pM, and it will be reinitialized!\n",
		 vf, mac_addr);

	return hclge_inform_reset_assert_to_vf(vport);
}

static int hclge_add_mgr_tbl(struct hclge_dev *hdev,
			     const struct hclge_mac_mgr_tbl_entry_cmd *req)
{
	struct hclge_desc desc;
	u8 resp_code;
	u16 retval;
	int ret;

	hclge_cmd_setup_basic_desc(&desc, HCLGE_OPC_MAC_ETHTYPE_ADD, false);
	memcpy(desc.data, req, sizeof(struct hclge_mac_mgr_tbl_entry_cmd));

	ret = hclge_cmd_send(&hdev->hw, &desc, 1);
	if (ret) {
		dev_err(&hdev->pdev->dev,
			"add mac ethertype failed for cmd_send, ret =%d.\n",
			ret);
		return ret;
	}

	resp_code = (le32_to_cpu(desc.data[0]) >> 8) & 0xff;
	retval = le16_to_cpu(desc.retval);

	return hclge_get_mac_ethertype_cmd_status(hdev, retval, resp_code);
}

static int init_mgr_tbl(struct hclge_dev *hdev)
{
	int ret;
	int i;

	for (i = 0; i < ARRAY_SIZE(hclge_mgr_table); i++) {
		ret = hclge_add_mgr_tbl(hdev, &hclge_mgr_table[i]);
		if (ret) {
			dev_err(&hdev->pdev->dev,
				"add mac ethertype failed, ret =%d.\n",
				ret);
			return ret;
		}
	}

	return 0;
}

static void hclge_get_mac_addr(struct hnae3_handle *handle, u8 *p)
{
	struct hclge_vport *vport = hclge_get_vport(handle);
	struct hclge_dev *hdev = vport->back;

	ether_addr_copy(p, hdev->hw.mac.mac_addr);
}

static int hclge_set_mac_addr(struct hnae3_handle *handle, void *p,
			      bool is_first)
{
	const unsigned char *new_addr = (const unsigned char *)p;
	struct hclge_vport *vport = hclge_get_vport(handle);
	struct hclge_dev *hdev = vport->back;
	int ret;

	/* mac addr check */
	if (is_zero_ether_addr(new_addr) ||
	    is_broadcast_ether_addr(new_addr) ||
	    is_multicast_ether_addr(new_addr)) {
		dev_err(&hdev->pdev->dev,
			"Change uc mac err! invalid mac:%pM.\n",
			 new_addr);
		return -EINVAL;
	}

	if ((!is_first || is_kdump_kernel()) &&
	    hclge_rm_uc_addr(handle, hdev->hw.mac.mac_addr))
		dev_warn(&hdev->pdev->dev,
			 "remove old uc mac address fail.\n");

	ret = hclge_add_uc_addr(handle, new_addr);
	if (ret) {
		dev_err(&hdev->pdev->dev,
			"add uc mac address fail, ret =%d.\n",
			ret);

		if (!is_first &&
		    hclge_add_uc_addr(handle, hdev->hw.mac.mac_addr))
			dev_err(&hdev->pdev->dev,
				"restore uc mac address fail.\n");

		return -EIO;
	}

	ret = hclge_pause_addr_cfg(hdev, new_addr);
	if (ret) {
		dev_err(&hdev->pdev->dev,
			"configure mac pause address fail, ret =%d.\n",
			ret);
		return -EIO;
	}

	ether_addr_copy(hdev->hw.mac.mac_addr, new_addr);

	return 0;
}

static int hclge_do_ioctl(struct hnae3_handle *handle, struct ifreq *ifr,
			  int cmd)
{
	struct hclge_vport *vport = hclge_get_vport(handle);
	struct hclge_dev *hdev = vport->back;

	if (!hdev->hw.mac.phydev)
		return -EOPNOTSUPP;

	return phy_mii_ioctl(hdev->hw.mac.phydev, ifr, cmd);
}

static int hclge_set_vlan_filter_ctrl(struct hclge_dev *hdev, u8 vlan_type,
				      u8 fe_type, bool filter_en, u8 vf_id)
{
	struct hclge_vlan_filter_ctrl_cmd *req;
	struct hclge_desc desc;
	int ret;

	hclge_cmd_setup_basic_desc(&desc, HCLGE_OPC_VLAN_FILTER_CTRL, false);

	req = (struct hclge_vlan_filter_ctrl_cmd *)desc.data;
	req->vlan_type = vlan_type;
	req->vlan_fe = filter_en ? fe_type : 0;
	req->vf_id = vf_id;

	ret = hclge_cmd_send(&hdev->hw, &desc, 1);
	if (ret)
		dev_err(&hdev->pdev->dev, "set vlan filter fail, ret =%d.\n",
			ret);

	return ret;
}

#define HCLGE_FILTER_TYPE_VF		0
#define HCLGE_FILTER_TYPE_PORT		1
#define HCLGE_FILTER_FE_EGRESS_V1_B	BIT(0)
#define HCLGE_FILTER_FE_NIC_INGRESS_B	BIT(0)
#define HCLGE_FILTER_FE_NIC_EGRESS_B	BIT(1)
#define HCLGE_FILTER_FE_ROCE_INGRESS_B	BIT(2)
#define HCLGE_FILTER_FE_ROCE_EGRESS_B	BIT(3)
#define HCLGE_FILTER_FE_EGRESS		(HCLGE_FILTER_FE_NIC_EGRESS_B \
					| HCLGE_FILTER_FE_ROCE_EGRESS_B)
#define HCLGE_FILTER_FE_INGRESS		(HCLGE_FILTER_FE_NIC_INGRESS_B \
					| HCLGE_FILTER_FE_ROCE_INGRESS_B)

static void hclge_enable_vlan_filter(struct hnae3_handle *handle, bool enable)
{
	struct hclge_vport *vport = hclge_get_vport(handle);
	struct hclge_dev *hdev = vport->back;

	if (hdev->pdev->revision >= 0x21) {
		hclge_set_vlan_filter_ctrl(hdev, HCLGE_FILTER_TYPE_VF,
					   HCLGE_FILTER_FE_EGRESS, enable, 0);
		hclge_set_vlan_filter_ctrl(hdev, HCLGE_FILTER_TYPE_PORT,
					   HCLGE_FILTER_FE_INGRESS, enable, 0);
	} else {
		hclge_set_vlan_filter_ctrl(hdev, HCLGE_FILTER_TYPE_VF,
					   HCLGE_FILTER_FE_EGRESS_V1_B, enable,
					   0);
	}
	if (enable)
		handle->netdev_flags |= HNAE3_VLAN_FLTR;
	else
		handle->netdev_flags &= ~HNAE3_VLAN_FLTR;
}

static int hclge_set_vf_vlan_common(struct hclge_dev *hdev, u16 vfid,
				    bool is_kill, u16 vlan,
				    __be16 proto)
{
	struct hclge_vport *vport = &hdev->vport[vfid];
	struct hclge_vlan_filter_vf_cfg_cmd *req0;
	struct hclge_vlan_filter_vf_cfg_cmd *req1;
	struct hclge_desc desc[2];
	u8 vf_byte_val;
	u8 vf_byte_off;
	int ret;

	/* if vf vlan table is full, firmware will close vf vlan filter, it
	 * is unable and unnecessary to add new vlan id to vf vlan filter.
	 * If spoof check is enable, and vf vlan is full, it shouldn't add
	 * new vlan, because tx packets with these vlan id will be dropped.
	 */
	if (test_bit(vfid, hdev->vf_vlan_full) && !is_kill) {
		if (vport->vf_info.spoofchk && vlan) {
			dev_err(&hdev->pdev->dev,
				"Can't add vlan due to spoof check is on and vf vlan table is full\n");
			return -EPERM;
		}
		return 0;
	}

	hclge_cmd_setup_basic_desc(&desc[0],
				   HCLGE_OPC_VLAN_FILTER_VF_CFG, false);
	hclge_cmd_setup_basic_desc(&desc[1],
				   HCLGE_OPC_VLAN_FILTER_VF_CFG, false);

	desc[0].flag |= cpu_to_le16(HCLGE_CMD_FLAG_NEXT);

	vf_byte_off = vfid / 8;
	vf_byte_val = 1 << (vfid % 8);

	req0 = (struct hclge_vlan_filter_vf_cfg_cmd *)desc[0].data;
	req1 = (struct hclge_vlan_filter_vf_cfg_cmd *)desc[1].data;

	req0->vlan_id  = cpu_to_le16(vlan);
	req0->vlan_cfg = is_kill;

	if (vf_byte_off < HCLGE_MAX_VF_BYTES)
		req0->vf_bitmap[vf_byte_off] = vf_byte_val;
	else
		req1->vf_bitmap[vf_byte_off - HCLGE_MAX_VF_BYTES] = vf_byte_val;

	ret = hclge_cmd_send(&hdev->hw, desc, 2);
	if (ret) {
		dev_err(&hdev->pdev->dev,
			"Send vf vlan command fail, ret =%d.\n",
			ret);
		return ret;
	}

	if (!is_kill) {
#define HCLGE_VF_VLAN_NO_ENTRY	2
		if (!req0->resp_code || req0->resp_code == 1)
			return 0;

		if (req0->resp_code == HCLGE_VF_VLAN_NO_ENTRY) {
			set_bit(vfid, hdev->vf_vlan_full);
			dev_warn(&hdev->pdev->dev,
				 "vf vlan table is full, vf vlan filter is disabled\n");
			return 0;
		}

		dev_err(&hdev->pdev->dev,
			"Add vf vlan filter fail, ret =%u.\n",
			req0->resp_code);
	} else {
#define HCLGE_VF_VLAN_DEL_NO_FOUND	1
		if (!req0->resp_code)
			return 0;

		/* vf vlan filter is disabled when vf vlan table is full,
		 * then new vlan id will not be added into vf vlan table.
		 * Just return 0 without warning, avoid massive verbose
		 * print logs when unload.
		 */
		if (req0->resp_code == HCLGE_VF_VLAN_DEL_NO_FOUND)
			return 0;

		dev_err(&hdev->pdev->dev,
			"Kill vf vlan filter fail, ret =%u.\n",
			req0->resp_code);
	}

	return -EIO;
}

static int hclge_set_port_vlan_filter(struct hclge_dev *hdev, __be16 proto,
				      u16 vlan_id, bool is_kill)
{
	struct hclge_vlan_filter_pf_cfg_cmd *req;
	struct hclge_desc desc;
	u8 vlan_offset_byte_val;
	u8 vlan_offset_byte;
	u8 vlan_offset_160;
	int ret;

	hclge_cmd_setup_basic_desc(&desc, HCLGE_OPC_VLAN_FILTER_PF_CFG, false);

	vlan_offset_160 = vlan_id / HCLGE_VLAN_ID_OFFSET_STEP;
	vlan_offset_byte = (vlan_id % HCLGE_VLAN_ID_OFFSET_STEP) /
			   HCLGE_VLAN_BYTE_SIZE;
	vlan_offset_byte_val = 1 << (vlan_id % HCLGE_VLAN_BYTE_SIZE);

	req = (struct hclge_vlan_filter_pf_cfg_cmd *)desc.data;
	req->vlan_offset = vlan_offset_160;
	req->vlan_cfg = is_kill;
	req->vlan_offset_bitmap[vlan_offset_byte] = vlan_offset_byte_val;

	ret = hclge_cmd_send(&hdev->hw, &desc, 1);
	if (ret)
		dev_err(&hdev->pdev->dev,
			"port vlan command, send fail, ret =%d.\n", ret);
	return ret;
}

static int hclge_set_vlan_filter_hw(struct hclge_dev *hdev, __be16 proto,
				    u16 vport_id, u16 vlan_id,
				    bool is_kill)
{
	u16 vport_idx, vport_num = 0;
	int ret;

	if (is_kill && !vlan_id)
		return 0;

	ret = hclge_set_vf_vlan_common(hdev, vport_id, is_kill, vlan_id,
				       proto);
	if (ret) {
		dev_err(&hdev->pdev->dev,
			"Set %u vport vlan filter config fail, ret =%d.\n",
			vport_id, ret);
		return ret;
	}

	/* vlan 0 may be added twice when 8021q module is enabled */
	if (!is_kill && !vlan_id &&
	    test_bit(vport_id, hdev->vlan_table[vlan_id]))
		return 0;

	if (!is_kill && test_and_set_bit(vport_id, hdev->vlan_table[vlan_id])) {
		dev_err(&hdev->pdev->dev,
			"Add port vlan failed, vport %u is already in vlan %u\n",
			vport_id, vlan_id);
		return -EINVAL;
	}

	if (is_kill &&
	    !test_and_clear_bit(vport_id, hdev->vlan_table[vlan_id])) {
		dev_err(&hdev->pdev->dev,
			"Delete port vlan failed, vport %u is not in vlan %u\n",
			vport_id, vlan_id);
		return -EINVAL;
	}

	for_each_set_bit(vport_idx, hdev->vlan_table[vlan_id], HCLGE_VPORT_NUM)
		vport_num++;

	if ((is_kill && vport_num == 0) || (!is_kill && vport_num == 1))
		ret = hclge_set_port_vlan_filter(hdev, proto, vlan_id,
						 is_kill);

	return ret;
}

static int hclge_set_vlan_tx_offload_cfg(struct hclge_vport *vport)
{
	struct hclge_tx_vtag_cfg *vcfg = &vport->txvlan_cfg;
	struct hclge_vport_vtag_tx_cfg_cmd *req;
	struct hclge_dev *hdev = vport->back;
	struct hclge_desc desc;
	u16 bmap_index;
	int status;

	hclge_cmd_setup_basic_desc(&desc, HCLGE_OPC_VLAN_PORT_TX_CFG, false);

	req = (struct hclge_vport_vtag_tx_cfg_cmd *)desc.data;
	req->def_vlan_tag1 = cpu_to_le16(vcfg->default_tag1);
	req->def_vlan_tag2 = cpu_to_le16(vcfg->default_tag2);
	hnae3_set_bit(req->vport_vlan_cfg, HCLGE_ACCEPT_TAG1_B,
		      vcfg->accept_tag1 ? 1 : 0);
	hnae3_set_bit(req->vport_vlan_cfg, HCLGE_ACCEPT_UNTAG1_B,
		      vcfg->accept_untag1 ? 1 : 0);
	hnae3_set_bit(req->vport_vlan_cfg, HCLGE_ACCEPT_TAG2_B,
		      vcfg->accept_tag2 ? 1 : 0);
	hnae3_set_bit(req->vport_vlan_cfg, HCLGE_ACCEPT_UNTAG2_B,
		      vcfg->accept_untag2 ? 1 : 0);
	hnae3_set_bit(req->vport_vlan_cfg, HCLGE_PORT_INS_TAG1_EN_B,
		      vcfg->insert_tag1_en ? 1 : 0);
	hnae3_set_bit(req->vport_vlan_cfg, HCLGE_PORT_INS_TAG2_EN_B,
		      vcfg->insert_tag2_en ? 1 : 0);
	hnae3_set_bit(req->vport_vlan_cfg, HCLGE_CFG_NIC_ROCE_SEL_B, 0);

	req->vf_offset = vport->vport_id / HCLGE_VF_NUM_PER_CMD;
	bmap_index = vport->vport_id % HCLGE_VF_NUM_PER_CMD /
			HCLGE_VF_NUM_PER_BYTE;
	req->vf_bitmap[bmap_index] =
		1U << (vport->vport_id % HCLGE_VF_NUM_PER_BYTE);

	status = hclge_cmd_send(&hdev->hw, &desc, 1);
	if (status)
		dev_err(&hdev->pdev->dev,
			"Send port txvlan cfg command fail, ret =%d\n",
			status);

	return status;
}

static int hclge_set_vlan_rx_offload_cfg(struct hclge_vport *vport)
{
	struct hclge_rx_vtag_cfg *vcfg = &vport->rxvlan_cfg;
	struct hclge_vport_vtag_rx_cfg_cmd *req;
	struct hclge_dev *hdev = vport->back;
	struct hclge_desc desc;
	u16 bmap_index;
	int status;

	hclge_cmd_setup_basic_desc(&desc, HCLGE_OPC_VLAN_PORT_RX_CFG, false);

	req = (struct hclge_vport_vtag_rx_cfg_cmd *)desc.data;
	hnae3_set_bit(req->vport_vlan_cfg, HCLGE_REM_TAG1_EN_B,
		      vcfg->strip_tag1_en ? 1 : 0);
	hnae3_set_bit(req->vport_vlan_cfg, HCLGE_REM_TAG2_EN_B,
		      vcfg->strip_tag2_en ? 1 : 0);
	hnae3_set_bit(req->vport_vlan_cfg, HCLGE_SHOW_TAG1_EN_B,
		      vcfg->vlan1_vlan_prionly ? 1 : 0);
	hnae3_set_bit(req->vport_vlan_cfg, HCLGE_SHOW_TAG2_EN_B,
		      vcfg->vlan2_vlan_prionly ? 1 : 0);

	req->vf_offset = vport->vport_id / HCLGE_VF_NUM_PER_CMD;
	bmap_index = vport->vport_id % HCLGE_VF_NUM_PER_CMD /
			HCLGE_VF_NUM_PER_BYTE;
	req->vf_bitmap[bmap_index] =
		1U << (vport->vport_id % HCLGE_VF_NUM_PER_BYTE);

	status = hclge_cmd_send(&hdev->hw, &desc, 1);
	if (status)
		dev_err(&hdev->pdev->dev,
			"Send port rxvlan cfg command fail, ret =%d\n",
			status);

	return status;
}

static int hclge_vlan_offload_cfg(struct hclge_vport *vport,
				  u16 port_base_vlan_state,
				  u16 vlan_tag)
{
	int ret;

	if (port_base_vlan_state == HNAE3_PORT_BASE_VLAN_DISABLE) {
		vport->txvlan_cfg.accept_tag1 = true;
		vport->txvlan_cfg.insert_tag1_en = false;
		vport->txvlan_cfg.default_tag1 = 0;
	} else {
		vport->txvlan_cfg.accept_tag1 = false;
		vport->txvlan_cfg.insert_tag1_en = true;
		vport->txvlan_cfg.default_tag1 = vlan_tag;
	}

	vport->txvlan_cfg.accept_untag1 = true;

	/* accept_tag2 and accept_untag2 are not supported on
	 * pdev revision(0x20), new revision support them,
	 * this two fields can not be configured by user.
	 */
	vport->txvlan_cfg.accept_tag2 = true;
	vport->txvlan_cfg.accept_untag2 = true;
	vport->txvlan_cfg.insert_tag2_en = false;
	vport->txvlan_cfg.default_tag2 = 0;

	if (port_base_vlan_state == HNAE3_PORT_BASE_VLAN_DISABLE) {
		vport->rxvlan_cfg.strip_tag1_en = false;
		vport->rxvlan_cfg.strip_tag2_en =
				vport->rxvlan_cfg.rx_vlan_offload_en;
	} else {
		vport->rxvlan_cfg.strip_tag1_en =
				vport->rxvlan_cfg.rx_vlan_offload_en;
		vport->rxvlan_cfg.strip_tag2_en = true;
	}
	vport->rxvlan_cfg.vlan1_vlan_prionly = false;
	vport->rxvlan_cfg.vlan2_vlan_prionly = false;

	ret = hclge_set_vlan_tx_offload_cfg(vport);
	if (ret)
		return ret;

	return hclge_set_vlan_rx_offload_cfg(vport);
}

static int hclge_set_vlan_protocol_type(struct hclge_dev *hdev)
{
	struct hclge_rx_vlan_type_cfg_cmd *rx_req;
	struct hclge_tx_vlan_type_cfg_cmd *tx_req;
	struct hclge_desc desc;
	int status;

	hclge_cmd_setup_basic_desc(&desc, HCLGE_OPC_MAC_VLAN_TYPE_ID, false);
	rx_req = (struct hclge_rx_vlan_type_cfg_cmd *)desc.data;
	rx_req->ot_fst_vlan_type =
		cpu_to_le16(hdev->vlan_type_cfg.rx_ot_fst_vlan_type);
	rx_req->ot_sec_vlan_type =
		cpu_to_le16(hdev->vlan_type_cfg.rx_ot_sec_vlan_type);
	rx_req->in_fst_vlan_type =
		cpu_to_le16(hdev->vlan_type_cfg.rx_in_fst_vlan_type);
	rx_req->in_sec_vlan_type =
		cpu_to_le16(hdev->vlan_type_cfg.rx_in_sec_vlan_type);

	status = hclge_cmd_send(&hdev->hw, &desc, 1);
	if (status) {
		dev_err(&hdev->pdev->dev,
			"Send rxvlan protocol type command fail, ret =%d\n",
			status);
		return status;
	}

	hclge_cmd_setup_basic_desc(&desc, HCLGE_OPC_MAC_VLAN_INSERT, false);

	tx_req = (struct hclge_tx_vlan_type_cfg_cmd *)desc.data;
	tx_req->ot_vlan_type = cpu_to_le16(hdev->vlan_type_cfg.tx_ot_vlan_type);
	tx_req->in_vlan_type = cpu_to_le16(hdev->vlan_type_cfg.tx_in_vlan_type);

	status = hclge_cmd_send(&hdev->hw, &desc, 1);
	if (status)
		dev_err(&hdev->pdev->dev,
			"Send txvlan protocol type command fail, ret =%d\n",
			status);

	return status;
}

static int hclge_init_vlan_config(struct hclge_dev *hdev)
{
#define HCLGE_DEF_VLAN_TYPE		0x8100

	struct hnae3_handle *handle = &hdev->vport[0].nic;
	struct hclge_vport *vport;
	int ret;
	int i;

	if (hdev->pdev->revision >= 0x21) {
		/* for revision 0x21, vf vlan filter is per function */
		for (i = 0; i < hdev->num_alloc_vport; i++) {
			vport = &hdev->vport[i];
			ret = hclge_set_vlan_filter_ctrl(hdev,
							 HCLGE_FILTER_TYPE_VF,
							 HCLGE_FILTER_FE_EGRESS,
							 true,
							 vport->vport_id);
			if (ret)
				return ret;
		}

		ret = hclge_set_vlan_filter_ctrl(hdev, HCLGE_FILTER_TYPE_PORT,
						 HCLGE_FILTER_FE_INGRESS, true,
						 0);
		if (ret)
			return ret;
	} else {
		ret = hclge_set_vlan_filter_ctrl(hdev, HCLGE_FILTER_TYPE_VF,
						 HCLGE_FILTER_FE_EGRESS_V1_B,
						 true, 0);
		if (ret)
			return ret;
	}

	handle->netdev_flags |= HNAE3_VLAN_FLTR;

	hdev->vlan_type_cfg.rx_in_fst_vlan_type = HCLGE_DEF_VLAN_TYPE;
	hdev->vlan_type_cfg.rx_in_sec_vlan_type = HCLGE_DEF_VLAN_TYPE;
	hdev->vlan_type_cfg.rx_ot_fst_vlan_type = HCLGE_DEF_VLAN_TYPE;
	hdev->vlan_type_cfg.rx_ot_sec_vlan_type = HCLGE_DEF_VLAN_TYPE;
	hdev->vlan_type_cfg.tx_ot_vlan_type = HCLGE_DEF_VLAN_TYPE;
	hdev->vlan_type_cfg.tx_in_vlan_type = HCLGE_DEF_VLAN_TYPE;

	ret = hclge_set_vlan_protocol_type(hdev);
	if (ret)
		return ret;

	for (i = 0; i < hdev->num_alloc_vport; i++) {
		u16 vlan_tag;

		vport = &hdev->vport[i];
		vlan_tag = vport->port_base_vlan_cfg.vlan_info.vlan_tag;

		ret = hclge_vlan_offload_cfg(vport,
					     vport->port_base_vlan_cfg.state,
					     vlan_tag);
		if (ret)
			return ret;
	}

	return hclge_set_vlan_filter(handle, htons(ETH_P_8021Q), 0, false);
}

static void hclge_add_vport_vlan_table(struct hclge_vport *vport, u16 vlan_id,
				       bool writen_to_tbl)
{
	struct hclge_vport_vlan_cfg *vlan;

	vlan = kzalloc(sizeof(*vlan), GFP_KERNEL);
	if (!vlan)
		return;

	vlan->hd_tbl_status = writen_to_tbl;
	vlan->vlan_id = vlan_id;

	list_add_tail(&vlan->node, &vport->vlan_list);
}

static int hclge_add_vport_all_vlan_table(struct hclge_vport *vport)
{
	struct hclge_vport_vlan_cfg *vlan, *tmp;
	struct hclge_dev *hdev = vport->back;
	int ret;

	list_for_each_entry_safe(vlan, tmp, &vport->vlan_list, node) {
		if (!vlan->hd_tbl_status) {
			ret = hclge_set_vlan_filter_hw(hdev, htons(ETH_P_8021Q),
						       vport->vport_id,
						       vlan->vlan_id, false);
			if (ret) {
				dev_err(&hdev->pdev->dev,
					"restore vport vlan list failed, ret=%d\n",
					ret);
				return ret;
			}
		}
		vlan->hd_tbl_status = true;
	}

	return 0;
}

static void hclge_rm_vport_vlan_table(struct hclge_vport *vport, u16 vlan_id,
				      bool is_write_tbl)
{
	struct hclge_vport_vlan_cfg *vlan, *tmp;
	struct hclge_dev *hdev = vport->back;

	list_for_each_entry_safe(vlan, tmp, &vport->vlan_list, node) {
		if (vlan->vlan_id == vlan_id) {
			if (is_write_tbl && vlan->hd_tbl_status)
				hclge_set_vlan_filter_hw(hdev,
							 htons(ETH_P_8021Q),
							 vport->vport_id,
							 vlan_id,
							 true);

			list_del(&vlan->node);
			kfree(vlan);
			break;
		}
	}
}

void hclge_rm_vport_all_vlan_table(struct hclge_vport *vport, bool is_del_list)
{
	struct hclge_vport_vlan_cfg *vlan, *tmp;
	struct hclge_dev *hdev = vport->back;

	list_for_each_entry_safe(vlan, tmp, &vport->vlan_list, node) {
		if (vlan->hd_tbl_status)
			hclge_set_vlan_filter_hw(hdev,
						 htons(ETH_P_8021Q),
						 vport->vport_id,
						 vlan->vlan_id,
						 true);

		vlan->hd_tbl_status = false;
		if (is_del_list) {
			list_del(&vlan->node);
			kfree(vlan);
		}
	}
}

void hclge_uninit_vport_vlan_table(struct hclge_dev *hdev)
{
	struct hclge_vport_vlan_cfg *vlan, *tmp;
	struct hclge_vport *vport;
	int i;

	for (i = 0; i < hdev->num_alloc_vport; i++) {
		vport = &hdev->vport[i];
		list_for_each_entry_safe(vlan, tmp, &vport->vlan_list, node) {
			list_del(&vlan->node);
			kfree(vlan);
		}
	}
}

static void hclge_restore_vlan_table(struct hnae3_handle *handle)
{
	struct hclge_vport *vport = hclge_get_vport(handle);
	struct hclge_vport_vlan_cfg *vlan, *tmp;
	struct hclge_dev *hdev = vport->back;
	u16 vlan_proto;
	u16 state, vlan_id;
	int i;

	for (i = 0; i < hdev->num_alloc_vport; i++) {
		vport = &hdev->vport[i];
		vlan_proto = vport->port_base_vlan_cfg.vlan_info.vlan_proto;
		vlan_id = vport->port_base_vlan_cfg.vlan_info.vlan_tag;
		state = vport->port_base_vlan_cfg.state;

		if (state != HNAE3_PORT_BASE_VLAN_DISABLE) {
			hclge_set_vlan_filter_hw(hdev, htons(vlan_proto),
						 vport->vport_id, vlan_id,
						 false);
			continue;
		}

		list_for_each_entry_safe(vlan, tmp, &vport->vlan_list, node) {
			int ret;

			if (!vlan->hd_tbl_status)
				continue;
			ret = hclge_set_vlan_filter_hw(hdev, htons(ETH_P_8021Q),
						       vport->vport_id,
						       vlan->vlan_id, false);
			if (ret)
				break;
		}
	}
}

int hclge_en_hw_strip_rxvtag(struct hnae3_handle *handle, bool enable)
{
	struct hclge_vport *vport = hclge_get_vport(handle);

	if (vport->port_base_vlan_cfg.state == HNAE3_PORT_BASE_VLAN_DISABLE) {
		vport->rxvlan_cfg.strip_tag1_en = false;
		vport->rxvlan_cfg.strip_tag2_en = enable;
	} else {
		vport->rxvlan_cfg.strip_tag1_en = enable;
		vport->rxvlan_cfg.strip_tag2_en = true;
	}
	vport->rxvlan_cfg.vlan1_vlan_prionly = false;
	vport->rxvlan_cfg.vlan2_vlan_prionly = false;
	vport->rxvlan_cfg.rx_vlan_offload_en = enable;

	return hclge_set_vlan_rx_offload_cfg(vport);
}

static int hclge_update_vlan_filter_entries(struct hclge_vport *vport,
					    u16 port_base_vlan_state,
					    struct hclge_vlan_info *new_info,
					    struct hclge_vlan_info *old_info)
{
	struct hclge_dev *hdev = vport->back;
	int ret;

	if (port_base_vlan_state == HNAE3_PORT_BASE_VLAN_ENABLE) {
		hclge_rm_vport_all_vlan_table(vport, false);
		return hclge_set_vlan_filter_hw(hdev,
						 htons(new_info->vlan_proto),
						 vport->vport_id,
						 new_info->vlan_tag,
						 false);
	}

	ret = hclge_set_vlan_filter_hw(hdev, htons(old_info->vlan_proto),
				       vport->vport_id, old_info->vlan_tag,
				       true);
	if (ret)
		return ret;

	return hclge_add_vport_all_vlan_table(vport);
}

int hclge_update_port_base_vlan_cfg(struct hclge_vport *vport, u16 state,
				    struct hclge_vlan_info *vlan_info)
{
	struct hnae3_handle *nic = &vport->nic;
	struct hclge_vlan_info *old_vlan_info;
	struct hclge_dev *hdev = vport->back;
	int ret;

	old_vlan_info = &vport->port_base_vlan_cfg.vlan_info;

	ret = hclge_vlan_offload_cfg(vport, state, vlan_info->vlan_tag);
	if (ret)
		return ret;

	if (state == HNAE3_PORT_BASE_VLAN_MODIFY) {
		/* add new VLAN tag */
		ret = hclge_set_vlan_filter_hw(hdev,
					       htons(vlan_info->vlan_proto),
					       vport->vport_id,
					       vlan_info->vlan_tag,
					       false);
		if (ret)
			return ret;

		/* remove old VLAN tag */
		ret = hclge_set_vlan_filter_hw(hdev,
					       htons(old_vlan_info->vlan_proto),
					       vport->vport_id,
					       old_vlan_info->vlan_tag,
					       true);
		if (ret)
			return ret;

		goto update;
	}

	ret = hclge_update_vlan_filter_entries(vport, state, vlan_info,
					       old_vlan_info);
	if (ret)
		return ret;

	/* update state only when disable/enable port based VLAN */
	vport->port_base_vlan_cfg.state = state;
	if (state == HNAE3_PORT_BASE_VLAN_DISABLE)
		nic->port_base_vlan_state = HNAE3_PORT_BASE_VLAN_DISABLE;
	else
		nic->port_base_vlan_state = HNAE3_PORT_BASE_VLAN_ENABLE;

update:
	vport->port_base_vlan_cfg.vlan_info.vlan_tag = vlan_info->vlan_tag;
	vport->port_base_vlan_cfg.vlan_info.qos = vlan_info->qos;
	vport->port_base_vlan_cfg.vlan_info.vlan_proto = vlan_info->vlan_proto;

	return 0;
}

static u16 hclge_get_port_base_vlan_state(struct hclge_vport *vport,
					  enum hnae3_port_base_vlan_state state,
					  u16 vlan)
{
	if (state == HNAE3_PORT_BASE_VLAN_DISABLE) {
		if (!vlan)
			return HNAE3_PORT_BASE_VLAN_NOCHANGE;
		else
			return HNAE3_PORT_BASE_VLAN_ENABLE;
	} else {
		if (!vlan)
			return HNAE3_PORT_BASE_VLAN_DISABLE;
		else if (vport->port_base_vlan_cfg.vlan_info.vlan_tag == vlan)
			return HNAE3_PORT_BASE_VLAN_NOCHANGE;
		else
			return HNAE3_PORT_BASE_VLAN_MODIFY;
	}
}

static int hclge_set_vf_vlan_filter(struct hnae3_handle *handle, int vfid,
				    u16 vlan, u8 qos, __be16 proto)
{
	struct hclge_vport *vport = hclge_get_vport(handle);
	struct hclge_dev *hdev = vport->back;
	struct hclge_vlan_info vlan_info;
	u16 state;
	int ret;

	if (hdev->pdev->revision == 0x20)
		return -EOPNOTSUPP;

	vport = hclge_get_vf_vport(hdev, vfid);
	if (!vport)
		return -EINVAL;

	/* qos is a 3 bits value, so can not be bigger than 7 */
	if (vlan > VLAN_N_VID - 1 || qos > 7)
		return -EINVAL;
	if (proto != htons(ETH_P_8021Q))
		return -EPROTONOSUPPORT;

	state = hclge_get_port_base_vlan_state(vport,
					       vport->port_base_vlan_cfg.state,
					       vlan);
	if (state == HNAE3_PORT_BASE_VLAN_NOCHANGE)
		return 0;

	vlan_info.vlan_tag = vlan;
	vlan_info.qos = qos;
	vlan_info.vlan_proto = ntohs(proto);

	if (!test_bit(HCLGE_VPORT_STATE_ALIVE, &vport->state)) {
		return hclge_update_port_base_vlan_cfg(vport, state,
						       &vlan_info);
	} else {
		ret = hclge_push_vf_port_base_vlan_info(&hdev->vport[0],
							vport->vport_id, state,
							vlan, qos,
							ntohs(proto));
		return ret;
	}
}

int hclge_set_vlan_filter(struct hnae3_handle *handle, __be16 proto,
			  u16 vlan_id, bool is_kill)
{
	struct hclge_vport *vport = hclge_get_vport(handle);
	struct hclge_dev *hdev = vport->back;
	bool writen_to_tbl = false;
	int ret = 0;

	/* When device is resetting, firmware is unable to handle
	 * mailbox. Just record the vlan id, and remove it after
	 * reset finished.
	 */
	if (test_bit(HCLGE_STATE_RST_HANDLING, &hdev->state) && is_kill) {
		set_bit(vlan_id, vport->vlan_del_fail_bmap);
		return -EBUSY;
	}

	/* when port base vlan enabled, we use port base vlan as the vlan
	 * filter entry. In this case, we don't update vlan filter table
	 * when user add new vlan or remove exist vlan, just update the vport
	 * vlan list. The vlan id in vlan list will be writen in vlan filter
	 * table until port base vlan disabled
	 */
	if (handle->port_base_vlan_state == HNAE3_PORT_BASE_VLAN_DISABLE) {
		ret = hclge_set_vlan_filter_hw(hdev, proto, vport->vport_id,
					       vlan_id, is_kill);
		writen_to_tbl = true;
	}

	if (!ret) {
		if (is_kill)
			hclge_rm_vport_vlan_table(vport, vlan_id, false);
		else
			hclge_add_vport_vlan_table(vport, vlan_id,
						   writen_to_tbl);
	} else if (is_kill) {
		/* when remove hw vlan filter failed, record the vlan id,
		 * and try to remove it from hw later, to be consistence
		 * with stack
		 */
		set_bit(vlan_id, vport->vlan_del_fail_bmap);
	}
	return ret;
}

static void hclge_sync_vlan_filter(struct hclge_dev *hdev)
{
#define HCLGE_MAX_SYNC_COUNT	60

	int i, ret, sync_cnt = 0;
	u16 vlan_id;

	/* start from vport 1 for PF is always alive */
	for (i = 0; i < hdev->num_alloc_vport; i++) {
		struct hclge_vport *vport = &hdev->vport[i];

		vlan_id = find_first_bit(vport->vlan_del_fail_bmap,
					 VLAN_N_VID);
		while (vlan_id != VLAN_N_VID) {
			ret = hclge_set_vlan_filter_hw(hdev, htons(ETH_P_8021Q),
						       vport->vport_id, vlan_id,
						       true);
			if (ret && ret != -EINVAL)
				return;

			clear_bit(vlan_id, vport->vlan_del_fail_bmap);
			hclge_rm_vport_vlan_table(vport, vlan_id, false);

			sync_cnt++;
			if (sync_cnt >= HCLGE_MAX_SYNC_COUNT)
				return;

			vlan_id = find_first_bit(vport->vlan_del_fail_bmap,
						 VLAN_N_VID);
		}
	}
}

static int hclge_set_mac_mtu(struct hclge_dev *hdev, int new_mps)
{
	struct hclge_config_max_frm_size_cmd *req;
	struct hclge_desc desc;

	hclge_cmd_setup_basic_desc(&desc, HCLGE_OPC_CONFIG_MAX_FRM_SIZE, false);

	req = (struct hclge_config_max_frm_size_cmd *)desc.data;
	req->max_frm_size = cpu_to_le16(new_mps);
	req->min_frm_size = HCLGE_MAC_MIN_FRAME;

	return hclge_cmd_send(&hdev->hw, &desc, 1);
}

static int hclge_set_mtu(struct hnae3_handle *handle, int new_mtu)
{
	struct hclge_vport *vport = hclge_get_vport(handle);

	return hclge_set_vport_mtu(vport, new_mtu);
}

int hclge_set_vport_mtu(struct hclge_vport *vport, int new_mtu)
{
	struct hclge_dev *hdev = vport->back;
	int i, max_frm_size, ret;

	/* HW supprt 2 layer vlan */
	max_frm_size = new_mtu + ETH_HLEN + ETH_FCS_LEN + 2 * VLAN_HLEN;
	if (max_frm_size < HCLGE_MAC_MIN_FRAME ||
	    max_frm_size > HCLGE_MAC_MAX_FRAME)
		return -EINVAL;

	max_frm_size = max(max_frm_size, HCLGE_MAC_DEFAULT_FRAME);
	mutex_lock(&hdev->vport_lock);
	/* VF's mps must fit within hdev->mps */
	if (vport->vport_id && max_frm_size > hdev->mps) {
		mutex_unlock(&hdev->vport_lock);
		return -EINVAL;
	} else if (vport->vport_id) {
		vport->mps = max_frm_size;
		mutex_unlock(&hdev->vport_lock);
		return 0;
	}

	/* PF's mps must be greater then VF's mps */
	for (i = 1; i < hdev->num_alloc_vport; i++)
		if (max_frm_size < hdev->vport[i].mps) {
			mutex_unlock(&hdev->vport_lock);
			return -EINVAL;
		}

	hclge_notify_client(hdev, HNAE3_DOWN_CLIENT);

	ret = hclge_set_mac_mtu(hdev, max_frm_size);
	if (ret) {
		dev_err(&hdev->pdev->dev,
			"Change mtu fail, ret =%d\n", ret);
		goto out;
	}

	hdev->mps = max_frm_size;
	vport->mps = max_frm_size;

	ret = hclge_buffer_alloc(hdev);
	if (ret)
		dev_err(&hdev->pdev->dev,
			"Allocate buffer fail, ret =%d\n", ret);

out:
	hclge_notify_client(hdev, HNAE3_UP_CLIENT);
	mutex_unlock(&hdev->vport_lock);
	return ret;
}

static int hclge_send_reset_tqp_cmd(struct hclge_dev *hdev, u16 queue_id,
				    bool enable)
{
	struct hclge_reset_tqp_queue_cmd *req;
	struct hclge_desc desc;
	int ret;

	hclge_cmd_setup_basic_desc(&desc, HCLGE_OPC_RESET_TQP_QUEUE, false);

	req = (struct hclge_reset_tqp_queue_cmd *)desc.data;
	req->tqp_id = cpu_to_le16(queue_id & HCLGE_RING_ID_MASK);
	if (enable)
		hnae3_set_bit(req->reset_req, HCLGE_TQP_RESET_B, 1U);

	ret = hclge_cmd_send(&hdev->hw, &desc, 1);
	if (ret) {
		dev_err(&hdev->pdev->dev,
			"Send tqp reset cmd error, status =%d\n", ret);
		return ret;
	}

	return 0;
}

static int hclge_get_reset_status(struct hclge_dev *hdev, u16 queue_id)
{
	struct hclge_reset_tqp_queue_cmd *req;
	struct hclge_desc desc;
	int ret;

	hclge_cmd_setup_basic_desc(&desc, HCLGE_OPC_RESET_TQP_QUEUE, true);

	req = (struct hclge_reset_tqp_queue_cmd *)desc.data;
	req->tqp_id = cpu_to_le16(queue_id & HCLGE_RING_ID_MASK);

	ret = hclge_cmd_send(&hdev->hw, &desc, 1);
	if (ret) {
		dev_err(&hdev->pdev->dev,
			"Get reset status error, status =%d\n", ret);
		return ret;
	}

	return hnae3_get_bit(req->ready_to_reset, HCLGE_TQP_RESET_B);
}

u16 hclge_covert_handle_qid_global(struct hnae3_handle *handle, u16 queue_id)
{
	struct hnae3_queue *queue;
	struct hclge_tqp *tqp;

	queue = handle->kinfo.tqp[queue_id];
	tqp = container_of(queue, struct hclge_tqp, q);

	return tqp->index;
}

int hclge_reset_tqp(struct hnae3_handle *handle, u16 queue_id)
{
	struct hclge_vport *vport = hclge_get_vport(handle);
	struct hclge_dev *hdev = vport->back;
	int reset_try_times = 0;
	int reset_status;
	u16 queue_gid;
	int ret;

	queue_gid = hclge_covert_handle_qid_global(handle, queue_id);

	ret = hclge_tqp_enable(hdev, queue_id, 0, false);
	if (ret) {
		dev_err(&hdev->pdev->dev, "Disable tqp fail, ret = %d\n", ret);
		return ret;
	}

	ret = hclge_send_reset_tqp_cmd(hdev, queue_gid, true);
	if (ret) {
		dev_err(&hdev->pdev->dev,
			"Send reset tqp cmd fail, ret = %d\n", ret);
		return ret;
	}

	while (reset_try_times++ < HCLGE_TQP_RESET_TRY_TIMES) {
		reset_status = hclge_get_reset_status(hdev, queue_gid);
		if (reset_status)
			break;

		/* Wait for tqp hw reset */
		usleep_range(1000, 1200);
	}

	if (reset_try_times >= HCLGE_TQP_RESET_TRY_TIMES) {
		dev_err(&hdev->pdev->dev, "Reset TQP fail\n");
		return ret;
	}

	ret = hclge_send_reset_tqp_cmd(hdev, queue_gid, false);
	if (ret)
		dev_err(&hdev->pdev->dev,
			"Deassert the soft reset fail, ret = %d\n", ret);

	return ret;
}

void hclge_reset_vf_queue(struct hclge_vport *vport, u16 queue_id)
{
	struct hclge_dev *hdev = vport->back;
	int reset_try_times = 0;
	int reset_status;
	u16 queue_gid;
	int ret;

	queue_gid = hclge_covert_handle_qid_global(&vport->nic, queue_id);

	ret = hclge_send_reset_tqp_cmd(hdev, queue_gid, true);
	if (ret) {
		dev_warn(&hdev->pdev->dev,
			 "Send reset tqp cmd fail, ret = %d\n", ret);
		return;
	}

	while (reset_try_times++ < HCLGE_TQP_RESET_TRY_TIMES) {
		reset_status = hclge_get_reset_status(hdev, queue_gid);
		if (reset_status)
			break;

		/* Wait for tqp hw reset */
		usleep_range(1000, 1200);
	}

	if (reset_try_times >= HCLGE_TQP_RESET_TRY_TIMES) {
		dev_warn(&hdev->pdev->dev, "Reset TQP fail\n");
		return;
	}

	ret = hclge_send_reset_tqp_cmd(hdev, queue_gid, false);
	if (ret)
		dev_warn(&hdev->pdev->dev,
			 "Deassert the soft reset fail, ret = %d\n", ret);
}

static u32 hclge_get_fw_version(struct hnae3_handle *handle)
{
	struct hclge_vport *vport = hclge_get_vport(handle);
	struct hclge_dev *hdev = vport->back;

	return hdev->fw_version;
}

static void hclge_set_flowctrl_adv(struct hclge_dev *hdev, u32 rx_en, u32 tx_en)
{
	struct phy_device *phydev = hdev->hw.mac.phydev;

	if (!phydev)
		return;

	phy_set_asym_pause(phydev, rx_en, tx_en);
}

static int hclge_cfg_pauseparam(struct hclge_dev *hdev, u32 rx_en, u32 tx_en)
{
	int ret;

	if (hdev->tm_info.fc_mode == HCLGE_FC_PFC)
		return 0;

	ret = hclge_mac_pause_en_cfg(hdev, tx_en, rx_en);
	if (ret)
		dev_err(&hdev->pdev->dev,
			"configure pauseparam error, ret = %d.\n", ret);

	return ret;
}

int hclge_cfg_flowctrl(struct hclge_dev *hdev)
{
	struct phy_device *phydev = hdev->hw.mac.phydev;
	u16 remote_advertising = 0;
	u16 local_advertising;
	u32 rx_pause, tx_pause;
	u8 flowctl;

	if (!phydev->link || !phydev->autoneg)
		return 0;

	local_advertising = linkmode_adv_to_lcl_adv_t(phydev->advertising);

	if (phydev->pause)
		remote_advertising = LPA_PAUSE_CAP;

	if (phydev->asym_pause)
		remote_advertising |= LPA_PAUSE_ASYM;

	flowctl = mii_resolve_flowctrl_fdx(local_advertising,
					   remote_advertising);
	tx_pause = flowctl & FLOW_CTRL_TX;
	rx_pause = flowctl & FLOW_CTRL_RX;

	if (phydev->duplex == HCLGE_MAC_HALF) {
		tx_pause = 0;
		rx_pause = 0;
	}

	return hclge_cfg_pauseparam(hdev, rx_pause, tx_pause);
}

static void hclge_get_pauseparam(struct hnae3_handle *handle, u32 *auto_neg,
				 u32 *rx_en, u32 *tx_en)
{
	struct hclge_vport *vport = hclge_get_vport(handle);
	struct hclge_dev *hdev = vport->back;
	struct phy_device *phydev = hdev->hw.mac.phydev;

	*auto_neg = phydev ? hclge_get_autoneg(handle) : 0;

	if (hdev->tm_info.fc_mode == HCLGE_FC_PFC) {
		*rx_en = 0;
		*tx_en = 0;
		return;
	}

	if (hdev->tm_info.fc_mode == HCLGE_FC_RX_PAUSE) {
		*rx_en = 1;
		*tx_en = 0;
	} else if (hdev->tm_info.fc_mode == HCLGE_FC_TX_PAUSE) {
		*tx_en = 1;
		*rx_en = 0;
	} else if (hdev->tm_info.fc_mode == HCLGE_FC_FULL) {
		*rx_en = 1;
		*tx_en = 1;
	} else {
		*rx_en = 0;
		*tx_en = 0;
	}
}

static void hclge_record_user_pauseparam(struct hclge_dev *hdev,
					 u32 rx_en, u32 tx_en)
{
	if (rx_en && tx_en)
		hdev->fc_mode_last_time = HCLGE_FC_FULL;
	else if (rx_en && !tx_en)
		hdev->fc_mode_last_time = HCLGE_FC_RX_PAUSE;
	else if (!rx_en && tx_en)
		hdev->fc_mode_last_time = HCLGE_FC_TX_PAUSE;
	else
		hdev->fc_mode_last_time = HCLGE_FC_NONE;

	hdev->tm_info.fc_mode = hdev->fc_mode_last_time;
}

static int hclge_set_pauseparam(struct hnae3_handle *handle, u32 auto_neg,
				u32 rx_en, u32 tx_en)
{
	struct hclge_vport *vport = hclge_get_vport(handle);
	struct hclge_dev *hdev = vport->back;
	struct phy_device *phydev = hdev->hw.mac.phydev;
	u32 fc_autoneg;

	if (phydev) {
		fc_autoneg = hclge_get_autoneg(handle);
		if (auto_neg != fc_autoneg) {
			dev_info(&hdev->pdev->dev,
				 "To change autoneg please use: ethtool -s <dev> autoneg <on|off>\n");
			return -EOPNOTSUPP;
		}
	}

	if (hdev->tm_info.fc_mode == HCLGE_FC_PFC) {
		dev_info(&hdev->pdev->dev,
			 "Priority flow control enabled. Cannot set link flow control.\n");
		return -EOPNOTSUPP;
	}

	hclge_set_flowctrl_adv(hdev, rx_en, tx_en);

	hclge_record_user_pauseparam(hdev, rx_en, tx_en);

	if (!auto_neg)
		return hclge_cfg_pauseparam(hdev, rx_en, tx_en);

	if (phydev)
		return phy_start_aneg(phydev);

	return -EOPNOTSUPP;
}

static void hclge_get_ksettings_an_result(struct hnae3_handle *handle,
					  u8 *auto_neg, u32 *speed, u8 *duplex)
{
	struct hclge_vport *vport = hclge_get_vport(handle);
	struct hclge_dev *hdev = vport->back;

	if (speed)
		*speed = hdev->hw.mac.speed;
	if (duplex)
		*duplex = hdev->hw.mac.duplex;
	if (auto_neg)
		*auto_neg = hdev->hw.mac.autoneg;
}

static void hclge_get_media_type(struct hnae3_handle *handle, u8 *media_type,
				 u8 *module_type)
{
	struct hclge_vport *vport = hclge_get_vport(handle);
	struct hclge_dev *hdev = vport->back;

	if (media_type)
		*media_type = hdev->hw.mac.media_type;

	if (module_type)
		*module_type = hdev->hw.mac.module_type;
}

static void hclge_get_mdix_mode(struct hnae3_handle *handle,
				u8 *tp_mdix_ctrl, u8 *tp_mdix)
{
	struct hclge_vport *vport = hclge_get_vport(handle);
	struct hclge_dev *hdev = vport->back;
	struct phy_device *phydev = hdev->hw.mac.phydev;
	int mdix_ctrl, mdix, is_resolved;
	unsigned int retval;

	if (!phydev) {
		*tp_mdix_ctrl = ETH_TP_MDI_INVALID;
		*tp_mdix = ETH_TP_MDI_INVALID;
		return;
	}

	phy_write(phydev, HCLGE_PHY_PAGE_REG, HCLGE_PHY_PAGE_MDIX);

	retval = phy_read(phydev, HCLGE_PHY_CSC_REG);
	mdix_ctrl = hnae3_get_field(retval, HCLGE_PHY_MDIX_CTRL_M,
				    HCLGE_PHY_MDIX_CTRL_S);

	retval = phy_read(phydev, HCLGE_PHY_CSS_REG);
	mdix = hnae3_get_bit(retval, HCLGE_PHY_MDIX_STATUS_B);
	is_resolved = hnae3_get_bit(retval, HCLGE_PHY_SPEED_DUP_RESOLVE_B);

	phy_write(phydev, HCLGE_PHY_PAGE_REG, HCLGE_PHY_PAGE_COPPER);

	switch (mdix_ctrl) {
	case 0x0:
		*tp_mdix_ctrl = ETH_TP_MDI;
		break;
	case 0x1:
		*tp_mdix_ctrl = ETH_TP_MDI_X;
		break;
	case 0x3:
		*tp_mdix_ctrl = ETH_TP_MDI_AUTO;
		break;
	default:
		*tp_mdix_ctrl = ETH_TP_MDI_INVALID;
		break;
	}

	if (!is_resolved)
		*tp_mdix = ETH_TP_MDI_INVALID;
	else if (mdix)
		*tp_mdix = ETH_TP_MDI_X;
	else
		*tp_mdix = ETH_TP_MDI;
}

static void hclge_info_show(struct hclge_dev *hdev)
{
	struct device *dev = &hdev->pdev->dev;

	dev_info(dev, "PF info begin:\n");

	dev_info(dev, "Task queue pairs numbers: %u\n", hdev->num_tqps);
	dev_info(dev, "Desc num per TX queue: %u\n", hdev->num_tx_desc);
	dev_info(dev, "Desc num per RX queue: %u\n", hdev->num_rx_desc);
	dev_info(dev, "Numbers of vports: %u\n", hdev->num_alloc_vport);
	dev_info(dev, "Numbers of vmdp vports: %u\n", hdev->num_vmdq_vport);
	dev_info(dev, "Numbers of VF for this PF: %u\n", hdev->num_req_vfs);
	dev_info(dev, "HW tc map: 0x%x\n", hdev->hw_tc_map);
	dev_info(dev, "Total buffer size for TX/RX: %u\n", hdev->pkt_buf_size);
	dev_info(dev, "TX buffer size for each TC: %u\n", hdev->tx_buf_size);
	dev_info(dev, "DV buffer size for each TC: %u\n", hdev->dv_buf_size);
	dev_info(dev, "This is %s PF\n",
		 hdev->flag & HCLGE_FLAG_MAIN ? "main" : "not main");
	dev_info(dev, "DCB %s\n",
		 hdev->flag & HCLGE_FLAG_DCB_ENABLE ? "enable" : "disable");
	dev_info(dev, "MQPRIO %s\n",
		 hdev->flag & HCLGE_FLAG_MQPRIO_ENABLE ? "enable" : "disable");

	dev_info(dev, "PF info end.\n");
}

static int hclge_init_nic_client_instance(struct hnae3_ae_dev *ae_dev,
					  struct hclge_vport *vport)
{
	struct hnae3_client *client = vport->nic.client;
	struct hclge_dev *hdev = ae_dev->priv;
	int rst_cnt = hdev->rst_stats.reset_cnt;
	int ret;

	ret = client->ops->init_instance(&vport->nic);
	if (ret)
		return ret;

	set_bit(HCLGE_STATE_NIC_REGISTERED, &hdev->state);
	if (test_bit(HCLGE_STATE_RST_HANDLING, &hdev->state) ||
	    rst_cnt != hdev->rst_stats.reset_cnt) {
		ret = -EBUSY;
		goto init_nic_err;
	}

	/* Enable nic hw error interrupts */
	ret = hclge_config_nic_hw_error(hdev, true);
	if (ret) {
		dev_err(&ae_dev->pdev->dev,
			"fail(%d) to enable hw error interrupts\n", ret);
		goto init_nic_err;
	}

	hnae3_set_client_init_flag(client, ae_dev, 1);

	if (netif_msg_drv(&hdev->vport->nic))
		hclge_info_show(hdev);

	return ret;

init_nic_err:
	clear_bit(HCLGE_STATE_NIC_REGISTERED, &hdev->state);
	while (test_bit(HCLGE_STATE_RST_HANDLING, &hdev->state))
		msleep(HCLGE_WAIT_RESET_DONE);

	client->ops->uninit_instance(&vport->nic, 0);

	return ret;
}

static int hclge_init_roce_client_instance(struct hnae3_ae_dev *ae_dev,
					   struct hclge_vport *vport)
{
	struct hnae3_client *client = vport->roce.client;
	struct hclge_dev *hdev = ae_dev->priv;
	int rst_cnt;
	int ret;

	if (!hnae3_dev_roce_supported(hdev) || !hdev->roce_client ||
	    !hdev->nic_client)
		return 0;

	client = hdev->roce_client;
	ret = hclge_init_roce_base_info(vport);
	if (ret)
		return ret;

	rst_cnt = hdev->rst_stats.reset_cnt;
	ret = client->ops->init_instance(&vport->roce);
	if (ret)
		return ret;

	set_bit(HCLGE_STATE_ROCE_REGISTERED, &hdev->state);
	if (test_bit(HCLGE_STATE_RST_HANDLING, &hdev->state) ||
	    rst_cnt != hdev->rst_stats.reset_cnt) {
		ret = -EBUSY;
		goto init_roce_err;
	}

	/* Enable roce ras interrupts */
	ret = hclge_config_rocee_ras_interrupt(hdev, true);
	if (ret) {
		dev_err(&ae_dev->pdev->dev,
			"fail(%d) to enable roce ras interrupts\n", ret);
		goto init_roce_err;
	}

	hnae3_set_client_init_flag(client, ae_dev, 1);

	return 0;

init_roce_err:
	clear_bit(HCLGE_STATE_ROCE_REGISTERED, &hdev->state);
	while (test_bit(HCLGE_STATE_RST_HANDLING, &hdev->state))
		msleep(HCLGE_WAIT_RESET_DONE);

	hdev->roce_client->ops->uninit_instance(&vport->roce, 0);

	return ret;
}

static int hclge_init_client_instance(struct hnae3_client *client,
				      struct hnae3_ae_dev *ae_dev)
{
	struct hclge_dev *hdev = ae_dev->priv;
	struct hclge_vport *vport;
	int i, ret;

	for (i = 0; i <  hdev->num_vmdq_vport + 1; i++) {
		vport = &hdev->vport[i];

		switch (client->type) {
		case HNAE3_CLIENT_KNIC:
			hdev->nic_client = client;
			vport->nic.client = client;
			ret = hclge_init_nic_client_instance(ae_dev, vport);
			if (ret)
				goto clear_nic;

			ret = hclge_init_roce_client_instance(ae_dev, vport);
			if (ret)
				goto clear_roce;

			break;
		case HNAE3_CLIENT_ROCE:
			if (hnae3_dev_roce_supported(hdev)) {
				hdev->roce_client = client;
				vport->roce.client = client;
			}

			ret = hclge_init_roce_client_instance(ae_dev, vport);
			if (ret)
				goto clear_roce;

			break;
		default:
			return -EINVAL;
		}
	}

	return 0;

clear_nic:
	hdev->nic_client = NULL;
	vport->nic.client = NULL;
	return ret;
clear_roce:
	hdev->roce_client = NULL;
	vport->roce.client = NULL;
	return ret;
}

static void hclge_uninit_client_instance(struct hnae3_client *client,
					 struct hnae3_ae_dev *ae_dev)
{
	struct hclge_dev *hdev = ae_dev->priv;
	struct hclge_vport *vport;
	int i;

	for (i = 0; i < hdev->num_vmdq_vport + 1; i++) {
		vport = &hdev->vport[i];
		if (hdev->roce_client) {
			clear_bit(HCLGE_STATE_ROCE_REGISTERED, &hdev->state);
			while (test_bit(HCLGE_STATE_RST_HANDLING, &hdev->state))
				msleep(HCLGE_WAIT_RESET_DONE);

			hdev->roce_client->ops->uninit_instance(&vport->roce,
								0);
			hdev->roce_client = NULL;
			vport->roce.client = NULL;
		}
		if (client->type == HNAE3_CLIENT_ROCE)
			return;
		if (hdev->nic_client && client->ops->uninit_instance) {
			clear_bit(HCLGE_STATE_NIC_REGISTERED, &hdev->state);
			while (test_bit(HCLGE_STATE_RST_HANDLING, &hdev->state))
				msleep(HCLGE_WAIT_RESET_DONE);

			client->ops->uninit_instance(&vport->nic, 0);
			hdev->nic_client = NULL;
			vport->nic.client = NULL;
		}
	}
}

static int hclge_pci_init(struct hclge_dev *hdev)
{
	struct pci_dev *pdev = hdev->pdev;
	struct hclge_hw *hw;
	int ret;

	ret = pci_enable_device(pdev);
	if (ret) {
		dev_err(&pdev->dev, "failed to enable PCI device\n");
		return ret;
	}

	ret = dma_set_mask_and_coherent(&pdev->dev, DMA_BIT_MASK(64));
	if (ret) {
		ret = dma_set_mask_and_coherent(&pdev->dev, DMA_BIT_MASK(32));
		if (ret) {
			dev_err(&pdev->dev,
				"can't set consistent PCI DMA");
			goto err_disable_device;
		}
		dev_warn(&pdev->dev, "set DMA mask to 32 bits\n");
	}

	ret = pci_request_regions(pdev, HCLGE_DRIVER_NAME);
	if (ret) {
		dev_err(&pdev->dev, "PCI request regions failed %d\n", ret);
		goto err_disable_device;
	}

	pci_set_master(pdev);
	hw = &hdev->hw;
	hw->io_base = pcim_iomap(pdev, 2, 0);
	if (!hw->io_base) {
		dev_err(&pdev->dev, "Can't map configuration register space\n");
		ret = -ENOMEM;
		goto err_clr_master;
	}

	hdev->num_req_vfs = pci_sriov_get_totalvfs(pdev);

	return 0;
err_clr_master:
	pci_clear_master(pdev);
	pci_release_regions(pdev);
err_disable_device:
	pci_disable_device(pdev);

	return ret;
}

static void hclge_pci_uninit(struct hclge_dev *hdev)
{
	struct pci_dev *pdev = hdev->pdev;

	pcim_iounmap(pdev, hdev->hw.io_base);
	pci_free_irq_vectors(pdev);
	pci_clear_master(pdev);
	pci_release_mem_regions(pdev);
	pci_disable_device(pdev);
}

static void hclge_state_init(struct hclge_dev *hdev)
{
	set_bit(HCLGE_STATE_SERVICE_INITED, &hdev->state);
	set_bit(HCLGE_STATE_DOWN, &hdev->state);
	clear_bit(HCLGE_STATE_RST_SERVICE_SCHED, &hdev->state);
	clear_bit(HCLGE_STATE_RST_HANDLING, &hdev->state);
	clear_bit(HCLGE_STATE_RST_FAIL, &hdev->state);
	clear_bit(HCLGE_STATE_MBX_SERVICE_SCHED, &hdev->state);
	clear_bit(HCLGE_STATE_MBX_HANDLING, &hdev->state);
}

static void hclge_state_uninit(struct hclge_dev *hdev)
{
	set_bit(HCLGE_STATE_DOWN, &hdev->state);
	set_bit(HCLGE_STATE_REMOVING, &hdev->state);

	if (hdev->reset_timer.function)
		del_timer_sync(&hdev->reset_timer);
	if (hdev->service_task.work.func)
		cancel_delayed_work_sync(&hdev->service_task);
}

static void hclge_flr_prepare(struct hnae3_ae_dev *ae_dev)
{
#define HCLGE_FLR_RETRY_WAIT_MS	500
#define HCLGE_FLR_RETRY_CNT	5

	struct hclge_dev *hdev = ae_dev->priv;
	int retry_cnt = 0;
	int ret;

retry:
	down(&hdev->reset_sem);
	set_bit(HCLGE_STATE_RST_HANDLING, &hdev->state);
	hdev->reset_type = HNAE3_FLR_RESET;
	ret = hclge_reset_prepare(hdev);
	if (ret) {
		dev_err(&hdev->pdev->dev, "fail to prepare FLR, ret=%d\n",
			ret);
		if (hdev->reset_pending ||
		    retry_cnt++ < HCLGE_FLR_RETRY_CNT) {
			dev_err(&hdev->pdev->dev,
				"reset_pending:0x%lx, retry_cnt:%d\n",
				hdev->reset_pending, retry_cnt);
			clear_bit(HCLGE_STATE_RST_HANDLING, &hdev->state);
			up(&hdev->reset_sem);
			msleep(HCLGE_FLR_RETRY_WAIT_MS);
			goto retry;
		}
	}

	/* disable misc vector before FLR done */
	hclge_enable_vector(&hdev->misc_vector, false);
	set_bit(HCLGE_STATE_CMD_DISABLE, &hdev->state);
	hdev->rst_stats.flr_rst_cnt++;
}

static void hclge_flr_done(struct hnae3_ae_dev *ae_dev)
{
	struct hclge_dev *hdev = ae_dev->priv;
	int ret;
<<<<<<< HEAD

	hclge_enable_vector(&hdev->misc_vector, true);

	ret = hclge_reset_rebuild(hdev);
	if (ret)
		dev_err(&hdev->pdev->dev, "fail to rebuild, ret=%d\n", ret);

=======

	hclge_enable_vector(&hdev->misc_vector, true);

	ret = hclge_reset_rebuild(hdev);
	if (ret)
		dev_err(&hdev->pdev->dev, "fail to rebuild, ret=%d\n", ret);

>>>>>>> 2c523b34
	hdev->reset_type = HNAE3_NONE_RESET;
	clear_bit(HCLGE_STATE_RST_HANDLING, &hdev->state);
	up(&hdev->reset_sem);
}

static void hclge_clear_resetting_state(struct hclge_dev *hdev)
{
	u16 i;

	for (i = 0; i < hdev->num_alloc_vport; i++) {
		struct hclge_vport *vport = &hdev->vport[i];
		int ret;

		 /* Send cmd to clear VF's FUNC_RST_ING */
		ret = hclge_set_vf_rst(hdev, vport->vport_id, false);
		if (ret)
			dev_warn(&hdev->pdev->dev,
				 "clear vf(%u) rst failed %d!\n",
				 vport->vport_id, ret);
	}
}

static int hclge_init_ae_dev(struct hnae3_ae_dev *ae_dev)
{
	struct pci_dev *pdev = ae_dev->pdev;
	struct hclge_dev *hdev;
	int ret;

	hdev = devm_kzalloc(&pdev->dev, sizeof(*hdev), GFP_KERNEL);
	if (!hdev) {
		ret = -ENOMEM;
		goto out;
	}

	hdev->pdev = pdev;
	hdev->ae_dev = ae_dev;
	hdev->reset_type = HNAE3_NONE_RESET;
	hdev->reset_level = HNAE3_FUNC_RESET;
	ae_dev->priv = hdev;

	/* HW supprt 2 layer vlan */
	hdev->mps = ETH_FRAME_LEN + ETH_FCS_LEN + 2 * VLAN_HLEN;

	mutex_init(&hdev->vport_lock);
	spin_lock_init(&hdev->fd_rule_lock);
	sema_init(&hdev->reset_sem, 1);

	ret = hclge_pci_init(hdev);
	if (ret)
		goto out;

	/* Firmware command queue initialize */
	ret = hclge_cmd_queue_init(hdev);
	if (ret)
		goto err_pci_uninit;

	/* Firmware command initialize */
	ret = hclge_cmd_init(hdev);
	if (ret)
		goto err_cmd_uninit;

	ret = hclge_get_cap(hdev);
	if (ret)
		goto err_cmd_uninit;

	ret = hclge_configure(hdev);
	if (ret) {
		dev_err(&pdev->dev, "Configure dev error, ret = %d.\n", ret);
		goto err_cmd_uninit;
	}

	ret = hclge_init_msi(hdev);
	if (ret) {
		dev_err(&pdev->dev, "Init MSI/MSI-X error, ret = %d.\n", ret);
		goto err_cmd_uninit;
	}

	ret = hclge_misc_irq_init(hdev);
	if (ret)
		goto err_msi_uninit;

	ret = hclge_alloc_tqps(hdev);
	if (ret) {
		dev_err(&pdev->dev, "Allocate TQPs error, ret = %d.\n", ret);
		goto err_msi_irq_uninit;
	}

	ret = hclge_alloc_vport(hdev);
	if (ret)
		goto err_msi_irq_uninit;

	ret = hclge_map_tqp(hdev);
	if (ret)
		goto err_msi_irq_uninit;

	if (hdev->hw.mac.media_type == HNAE3_MEDIA_TYPE_COPPER) {
		ret = hclge_mac_mdio_config(hdev);
		if (ret)
			goto err_msi_irq_uninit;
	}

	ret = hclge_init_umv_space(hdev);
	if (ret)
		goto err_mdiobus_unreg;

	ret = hclge_mac_init(hdev);
	if (ret) {
		dev_err(&pdev->dev, "Mac init error, ret = %d\n", ret);
		goto err_mdiobus_unreg;
	}

	ret = hclge_config_tso(hdev, HCLGE_TSO_MSS_MIN, HCLGE_TSO_MSS_MAX);
	if (ret) {
		dev_err(&pdev->dev, "Enable tso fail, ret =%d\n", ret);
		goto err_mdiobus_unreg;
	}

	ret = hclge_config_gro(hdev, true);
	if (ret)
		goto err_mdiobus_unreg;

	ret = hclge_init_vlan_config(hdev);
	if (ret) {
		dev_err(&pdev->dev, "VLAN init fail, ret =%d\n", ret);
		goto err_mdiobus_unreg;
	}

	ret = hclge_tm_schd_init(hdev);
	if (ret) {
		dev_err(&pdev->dev, "tm schd init fail, ret =%d\n", ret);
		goto err_mdiobus_unreg;
	}

	hclge_rss_init_cfg(hdev);
	ret = hclge_rss_init_hw(hdev);
	if (ret) {
		dev_err(&pdev->dev, "Rss init fail, ret =%d\n", ret);
		goto err_mdiobus_unreg;
	}

	ret = init_mgr_tbl(hdev);
	if (ret) {
		dev_err(&pdev->dev, "manager table init fail, ret =%d\n", ret);
		goto err_mdiobus_unreg;
	}

	ret = hclge_init_fd_config(hdev);
	if (ret) {
		dev_err(&pdev->dev,
			"fd table init fail, ret=%d\n", ret);
		goto err_mdiobus_unreg;
	}

	INIT_KFIFO(hdev->mac_tnl_log);

	hclge_dcb_ops_set(hdev);

	timer_setup(&hdev->reset_timer, hclge_reset_timer, 0);
	INIT_DELAYED_WORK(&hdev->service_task, hclge_service_task);

	/* Setup affinity after service timer setup because add_timer_on
	 * is called in affinity notify.
	 */
	hclge_misc_affinity_setup(hdev);

	hclge_clear_all_event_cause(hdev);
	hclge_clear_resetting_state(hdev);

	/* Log and clear the hw errors those already occurred */
	hclge_handle_all_hns_hw_errors(ae_dev);

	/* request delayed reset for the error recovery because an immediate
	 * global reset on a PF affecting pending initialization of other PFs
	 */
	if (ae_dev->hw_err_reset_req) {
		enum hnae3_reset_type reset_level;

		reset_level = hclge_get_reset_level(ae_dev,
						    &ae_dev->hw_err_reset_req);
		hclge_set_def_reset_request(ae_dev, reset_level);
		mod_timer(&hdev->reset_timer, jiffies + HCLGE_RESET_INTERVAL);
	}

	/* Enable MISC vector(vector0) */
	hclge_enable_vector(&hdev->misc_vector, true);

	hclge_state_init(hdev);
	hdev->last_reset_time = jiffies;

	dev_info(&hdev->pdev->dev, "%s driver initialization finished.\n",
		 HCLGE_DRIVER_NAME);

	hclge_task_schedule(hdev, round_jiffies_relative(HZ));

	return 0;

err_mdiobus_unreg:
	if (hdev->hw.mac.phydev)
		mdiobus_unregister(hdev->hw.mac.mdio_bus);
err_msi_irq_uninit:
	hclge_misc_irq_uninit(hdev);
err_msi_uninit:
	pci_free_irq_vectors(pdev);
err_cmd_uninit:
	hclge_cmd_uninit(hdev);
err_pci_uninit:
	pcim_iounmap(pdev, hdev->hw.io_base);
	pci_clear_master(pdev);
	pci_release_regions(pdev);
	pci_disable_device(pdev);
out:
	return ret;
}

static void hclge_stats_clear(struct hclge_dev *hdev)
{
	memset(&hdev->mac_stats, 0, sizeof(hdev->mac_stats));
}

static int hclge_set_mac_spoofchk(struct hclge_dev *hdev, int vf, bool enable)
{
	return hclge_config_switch_param(hdev, vf, enable,
					 HCLGE_SWITCH_ANTI_SPOOF_MASK);
}

static int hclge_set_vlan_spoofchk(struct hclge_dev *hdev, int vf, bool enable)
{
	return hclge_set_vlan_filter_ctrl(hdev, HCLGE_FILTER_TYPE_VF,
					  HCLGE_FILTER_FE_NIC_INGRESS_B,
					  enable, vf);
}

static int hclge_set_vf_spoofchk_hw(struct hclge_dev *hdev, int vf, bool enable)
{
	int ret;

	ret = hclge_set_mac_spoofchk(hdev, vf, enable);
	if (ret) {
		dev_err(&hdev->pdev->dev,
			"Set vf %d mac spoof check %s failed, ret=%d\n",
			vf, enable ? "on" : "off", ret);
		return ret;
	}

	ret = hclge_set_vlan_spoofchk(hdev, vf, enable);
	if (ret)
		dev_err(&hdev->pdev->dev,
			"Set vf %d vlan spoof check %s failed, ret=%d\n",
			vf, enable ? "on" : "off", ret);

	return ret;
}

static int hclge_set_vf_spoofchk(struct hnae3_handle *handle, int vf,
				 bool enable)
{
	struct hclge_vport *vport = hclge_get_vport(handle);
	struct hclge_dev *hdev = vport->back;
	u32 new_spoofchk = enable ? 1 : 0;
	int ret;

	if (hdev->pdev->revision == 0x20)
		return -EOPNOTSUPP;

	vport = hclge_get_vf_vport(hdev, vf);
	if (!vport)
		return -EINVAL;

	if (vport->vf_info.spoofchk == new_spoofchk)
		return 0;

	if (enable && test_bit(vport->vport_id, hdev->vf_vlan_full))
		dev_warn(&hdev->pdev->dev,
			 "vf %d vlan table is full, enable spoof check may cause its packet send fail\n",
			 vf);
	else if (enable && hclge_is_umv_space_full(vport))
		dev_warn(&hdev->pdev->dev,
			 "vf %d mac table is full, enable spoof check may cause its packet send fail\n",
			 vf);

	ret = hclge_set_vf_spoofchk_hw(hdev, vport->vport_id, enable);
	if (ret)
		return ret;

	vport->vf_info.spoofchk = new_spoofchk;
	return 0;
}

static int hclge_reset_vport_spoofchk(struct hclge_dev *hdev)
{
	struct hclge_vport *vport = hdev->vport;
	int ret;
	int i;

	if (hdev->pdev->revision == 0x20)
		return 0;

	/* resume the vf spoof check state after reset */
	for (i = 0; i < hdev->num_alloc_vport; i++) {
		ret = hclge_set_vf_spoofchk_hw(hdev, vport->vport_id,
					       vport->vf_info.spoofchk);
		if (ret)
			return ret;

		vport++;
	}

	return 0;
}

static int hclge_set_vf_trust(struct hnae3_handle *handle, int vf, bool enable)
{
	struct hclge_vport *vport = hclge_get_vport(handle);
	struct hclge_dev *hdev = vport->back;
	u32 new_trusted = enable ? 1 : 0;
	bool en_bc_pmc;
	int ret;

	vport = hclge_get_vf_vport(hdev, vf);
	if (!vport)
		return -EINVAL;

	if (vport->vf_info.trusted == new_trusted)
		return 0;

	/* Disable promisc mode for VF if it is not trusted any more. */
	if (!enable && vport->vf_info.promisc_enable) {
		en_bc_pmc = hdev->pdev->revision != 0x20;
		ret = hclge_set_vport_promisc_mode(vport, false, false,
						   en_bc_pmc);
		if (ret)
			return ret;
		vport->vf_info.promisc_enable = 0;
		hclge_inform_vf_promisc_info(vport);
	}

	vport->vf_info.trusted = new_trusted;

	return 0;
}

static void hclge_reset_vf_rate(struct hclge_dev *hdev)
{
	int ret;
	int vf;

	/* reset vf rate to default value */
	for (vf = HCLGE_VF_VPORT_START_NUM; vf < hdev->num_alloc_vport; vf++) {
		struct hclge_vport *vport = &hdev->vport[vf];

		vport->vf_info.max_tx_rate = 0;
		ret = hclge_tm_qs_shaper_cfg(vport, vport->vf_info.max_tx_rate);
		if (ret)
			dev_err(&hdev->pdev->dev,
				"vf%d failed to reset to default, ret=%d\n",
				vf - HCLGE_VF_VPORT_START_NUM, ret);
	}
}

static int hclge_vf_rate_param_check(struct hclge_dev *hdev, int vf,
				     int min_tx_rate, int max_tx_rate)
{
	if (min_tx_rate != 0 ||
	    max_tx_rate < 0 || max_tx_rate > hdev->hw.mac.max_speed) {
		dev_err(&hdev->pdev->dev,
			"min_tx_rate:%d [0], max_tx_rate:%d [0, %u]\n",
			min_tx_rate, max_tx_rate, hdev->hw.mac.max_speed);
		return -EINVAL;
	}

	return 0;
}

static int hclge_set_vf_rate(struct hnae3_handle *handle, int vf,
			     int min_tx_rate, int max_tx_rate, bool force)
{
	struct hclge_vport *vport = hclge_get_vport(handle);
	struct hclge_dev *hdev = vport->back;
	int ret;

	ret = hclge_vf_rate_param_check(hdev, vf, min_tx_rate, max_tx_rate);
	if (ret)
		return ret;

	vport = hclge_get_vf_vport(hdev, vf);
	if (!vport)
		return -EINVAL;

	if (!force && max_tx_rate == vport->vf_info.max_tx_rate)
		return 0;

	ret = hclge_tm_qs_shaper_cfg(vport, max_tx_rate);
	if (ret)
		return ret;

	vport->vf_info.max_tx_rate = max_tx_rate;

	return 0;
}

static int hclge_resume_vf_rate(struct hclge_dev *hdev)
{
	struct hnae3_handle *handle = &hdev->vport->nic;
	struct hclge_vport *vport;
	int ret;
	int vf;

	/* resume the vf max_tx_rate after reset */
	for (vf = 0; vf < pci_num_vf(hdev->pdev); vf++) {
		vport = hclge_get_vf_vport(hdev, vf);
		if (!vport)
			return -EINVAL;

		/* zero means max rate, after reset, firmware already set it to
		 * max rate, so just continue.
		 */
		if (!vport->vf_info.max_tx_rate)
			continue;

		ret = hclge_set_vf_rate(handle, vf, 0,
					vport->vf_info.max_tx_rate, true);
		if (ret) {
			dev_err(&hdev->pdev->dev,
				"vf%d failed to resume tx_rate:%u, ret=%d\n",
				vf, vport->vf_info.max_tx_rate, ret);
			return ret;
		}
	}

	return 0;
}

static void hclge_reset_vport_state(struct hclge_dev *hdev)
{
	struct hclge_vport *vport = hdev->vport;
	int i;

	for (i = 0; i < hdev->num_alloc_vport; i++) {
		hclge_vport_stop(vport);
		vport++;
	}
}

static int hclge_reset_ae_dev(struct hnae3_ae_dev *ae_dev)
{
	struct hclge_dev *hdev = ae_dev->priv;
	struct pci_dev *pdev = ae_dev->pdev;
	int ret;

	set_bit(HCLGE_STATE_DOWN, &hdev->state);

	hclge_stats_clear(hdev);
	memset(hdev->vlan_table, 0, sizeof(hdev->vlan_table));
	memset(hdev->vf_vlan_full, 0, sizeof(hdev->vf_vlan_full));

	ret = hclge_cmd_init(hdev);
	if (ret) {
		dev_err(&pdev->dev, "Cmd queue init failed\n");
		return ret;
	}

	ret = hclge_map_tqp(hdev);
	if (ret) {
		dev_err(&pdev->dev, "Map tqp error, ret = %d.\n", ret);
		return ret;
	}

	hclge_reset_umv_space(hdev);

	ret = hclge_mac_init(hdev);
	if (ret) {
		dev_err(&pdev->dev, "Mac init error, ret = %d\n", ret);
		return ret;
	}

	ret = hclge_config_tso(hdev, HCLGE_TSO_MSS_MIN, HCLGE_TSO_MSS_MAX);
	if (ret) {
		dev_err(&pdev->dev, "Enable tso fail, ret =%d\n", ret);
		return ret;
	}

	ret = hclge_config_gro(hdev, true);
	if (ret)
		return ret;

	ret = hclge_init_vlan_config(hdev);
	if (ret) {
		dev_err(&pdev->dev, "VLAN init fail, ret =%d\n", ret);
		return ret;
	}

	ret = hclge_tm_init_hw(hdev, true);
	if (ret) {
		dev_err(&pdev->dev, "tm init hw fail, ret =%d\n", ret);
		return ret;
	}

	ret = hclge_rss_init_hw(hdev);
	if (ret) {
		dev_err(&pdev->dev, "Rss init fail, ret =%d\n", ret);
		return ret;
	}

	ret = init_mgr_tbl(hdev);
	if (ret) {
		dev_err(&pdev->dev,
			"failed to reinit manager table, ret = %d\n", ret);
		return ret;
	}

	ret = hclge_init_fd_config(hdev);
	if (ret) {
		dev_err(&pdev->dev, "fd table init fail, ret=%d\n", ret);
		return ret;
	}

	/* Log and clear the hw errors those already occurred */
	hclge_handle_all_hns_hw_errors(ae_dev);

	/* Re-enable the hw error interrupts because
	 * the interrupts get disabled on global reset.
	 */
	ret = hclge_config_nic_hw_error(hdev, true);
	if (ret) {
		dev_err(&pdev->dev,
			"fail(%d) to re-enable NIC hw error interrupts\n",
			ret);
		return ret;
	}

	if (hdev->roce_client) {
		ret = hclge_config_rocee_ras_interrupt(hdev, true);
		if (ret) {
			dev_err(&pdev->dev,
				"fail(%d) to re-enable roce ras interrupts\n",
				ret);
			return ret;
		}
	}

	hclge_reset_vport_state(hdev);
	ret = hclge_reset_vport_spoofchk(hdev);
	if (ret)
		return ret;

	ret = hclge_resume_vf_rate(hdev);
	if (ret)
		return ret;

	dev_info(&pdev->dev, "Reset done, %s driver initialization finished.\n",
		 HCLGE_DRIVER_NAME);

	return 0;
}

static void hclge_uninit_ae_dev(struct hnae3_ae_dev *ae_dev)
{
	struct hclge_dev *hdev = ae_dev->priv;
	struct hclge_mac *mac = &hdev->hw.mac;

	hclge_reset_vf_rate(hdev);
	hclge_misc_affinity_teardown(hdev);
	hclge_state_uninit(hdev);

	if (mac->phydev)
		mdiobus_unregister(mac->mdio_bus);

	hclge_uninit_umv_space(hdev);

	/* Disable MISC vector(vector0) */
	hclge_enable_vector(&hdev->misc_vector, false);
	synchronize_irq(hdev->misc_vector.vector_irq);

	/* Disable all hw interrupts */
	hclge_config_mac_tnl_int(hdev, false);
	hclge_config_nic_hw_error(hdev, false);
	hclge_config_rocee_ras_interrupt(hdev, false);

	hclge_cmd_uninit(hdev);
	hclge_misc_irq_uninit(hdev);
	hclge_pci_uninit(hdev);
	mutex_destroy(&hdev->vport_lock);
	hclge_uninit_vport_mac_table(hdev);
	hclge_uninit_vport_vlan_table(hdev);
	ae_dev->priv = NULL;
}

static u32 hclge_get_max_channels(struct hnae3_handle *handle)
{
	struct hnae3_knic_private_info *kinfo = &handle->kinfo;
	struct hclge_vport *vport = hclge_get_vport(handle);
	struct hclge_dev *hdev = vport->back;

	return min_t(u32, hdev->rss_size_max,
		     vport->alloc_tqps / kinfo->num_tc);
}

static void hclge_get_channels(struct hnae3_handle *handle,
			       struct ethtool_channels *ch)
{
	ch->max_combined = hclge_get_max_channels(handle);
	ch->other_count = 1;
	ch->max_other = 1;
	ch->combined_count = handle->kinfo.rss_size;
}

static void hclge_get_tqps_and_rss_info(struct hnae3_handle *handle,
					u16 *alloc_tqps, u16 *max_rss_size)
{
	struct hclge_vport *vport = hclge_get_vport(handle);
	struct hclge_dev *hdev = vport->back;

	*alloc_tqps = vport->alloc_tqps;
	*max_rss_size = hdev->rss_size_max;
}

static int hclge_set_channels(struct hnae3_handle *handle, u32 new_tqps_num,
			      bool rxfh_configured)
{
	struct hclge_vport *vport = hclge_get_vport(handle);
	struct hnae3_knic_private_info *kinfo = &vport->nic.kinfo;
	u16 tc_offset[HCLGE_MAX_TC_NUM] = {0};
	struct hclge_dev *hdev = vport->back;
	u16 tc_size[HCLGE_MAX_TC_NUM] = {0};
	u16 cur_rss_size = kinfo->rss_size;
	u16 cur_tqps = kinfo->num_tqps;
	u16 tc_valid[HCLGE_MAX_TC_NUM];
	u16 roundup_size;
	u32 *rss_indir;
	unsigned int i;
	int ret;

	kinfo->req_rss_size = new_tqps_num;

	ret = hclge_tm_vport_map_update(hdev);
	if (ret) {
		dev_err(&hdev->pdev->dev, "tm vport map fail, ret =%d\n", ret);
		return ret;
	}

	roundup_size = roundup_pow_of_two(kinfo->rss_size);
	roundup_size = ilog2(roundup_size);
	/* Set the RSS TC mode according to the new RSS size */
	for (i = 0; i < HCLGE_MAX_TC_NUM; i++) {
		tc_valid[i] = 0;

		if (!(hdev->hw_tc_map & BIT(i)))
			continue;

		tc_valid[i] = 1;
		tc_size[i] = roundup_size;
		tc_offset[i] = kinfo->rss_size * i;
	}
	ret = hclge_set_rss_tc_mode(hdev, tc_valid, tc_size, tc_offset);
	if (ret)
		return ret;

	/* RSS indirection table has been configuared by user */
	if (rxfh_configured)
		goto out;

	/* Reinitializes the rss indirect table according to the new RSS size */
	rss_indir = kcalloc(HCLGE_RSS_IND_TBL_SIZE, sizeof(u32), GFP_KERNEL);
	if (!rss_indir)
		return -ENOMEM;

	for (i = 0; i < HCLGE_RSS_IND_TBL_SIZE; i++)
		rss_indir[i] = i % kinfo->rss_size;

	ret = hclge_set_rss(handle, rss_indir, NULL, 0);
	if (ret)
		dev_err(&hdev->pdev->dev, "set rss indir table fail, ret=%d\n",
			ret);

	kfree(rss_indir);

out:
	if (!ret)
		dev_info(&hdev->pdev->dev,
			 "Channels changed, rss_size from %u to %u, tqps from %u to %u",
			 cur_rss_size, kinfo->rss_size,
			 cur_tqps, kinfo->rss_size * kinfo->num_tc);

	return ret;
}

static int hclge_get_regs_num(struct hclge_dev *hdev, u32 *regs_num_32_bit,
			      u32 *regs_num_64_bit)
{
	struct hclge_desc desc;
	u32 total_num;
	int ret;

	hclge_cmd_setup_basic_desc(&desc, HCLGE_OPC_QUERY_REG_NUM, true);
	ret = hclge_cmd_send(&hdev->hw, &desc, 1);
	if (ret) {
		dev_err(&hdev->pdev->dev,
			"Query register number cmd failed, ret = %d.\n", ret);
		return ret;
	}

	*regs_num_32_bit = le32_to_cpu(desc.data[0]);
	*regs_num_64_bit = le32_to_cpu(desc.data[1]);

	total_num = *regs_num_32_bit + *regs_num_64_bit;
	if (!total_num)
		return -EINVAL;

	return 0;
}

static int hclge_get_32_bit_regs(struct hclge_dev *hdev, u32 regs_num,
				 void *data)
{
#define HCLGE_32_BIT_REG_RTN_DATANUM 8
#define HCLGE_32_BIT_DESC_NODATA_LEN 2

	struct hclge_desc *desc;
	u32 *reg_val = data;
	__le32 *desc_data;
	int nodata_num;
	int cmd_num;
	int i, k, n;
	int ret;

	if (regs_num == 0)
		return 0;

	nodata_num = HCLGE_32_BIT_DESC_NODATA_LEN;
	cmd_num = DIV_ROUND_UP(regs_num + nodata_num,
			       HCLGE_32_BIT_REG_RTN_DATANUM);
	desc = kcalloc(cmd_num, sizeof(struct hclge_desc), GFP_KERNEL);
	if (!desc)
		return -ENOMEM;

	hclge_cmd_setup_basic_desc(&desc[0], HCLGE_OPC_QUERY_32_BIT_REG, true);
	ret = hclge_cmd_send(&hdev->hw, desc, cmd_num);
	if (ret) {
		dev_err(&hdev->pdev->dev,
			"Query 32 bit register cmd failed, ret = %d.\n", ret);
		kfree(desc);
		return ret;
	}

	for (i = 0; i < cmd_num; i++) {
		if (i == 0) {
			desc_data = (__le32 *)(&desc[i].data[0]);
			n = HCLGE_32_BIT_REG_RTN_DATANUM - nodata_num;
		} else {
			desc_data = (__le32 *)(&desc[i]);
			n = HCLGE_32_BIT_REG_RTN_DATANUM;
		}
		for (k = 0; k < n; k++) {
			*reg_val++ = le32_to_cpu(*desc_data++);

			regs_num--;
			if (!regs_num)
				break;
		}
	}

	kfree(desc);
	return 0;
}

static int hclge_get_64_bit_regs(struct hclge_dev *hdev, u32 regs_num,
				 void *data)
{
#define HCLGE_64_BIT_REG_RTN_DATANUM 4
#define HCLGE_64_BIT_DESC_NODATA_LEN 1

	struct hclge_desc *desc;
	u64 *reg_val = data;
	__le64 *desc_data;
	int nodata_len;
	int cmd_num;
	int i, k, n;
	int ret;

	if (regs_num == 0)
		return 0;

	nodata_len = HCLGE_64_BIT_DESC_NODATA_LEN;
	cmd_num = DIV_ROUND_UP(regs_num + nodata_len,
			       HCLGE_64_BIT_REG_RTN_DATANUM);
	desc = kcalloc(cmd_num, sizeof(struct hclge_desc), GFP_KERNEL);
	if (!desc)
		return -ENOMEM;

	hclge_cmd_setup_basic_desc(&desc[0], HCLGE_OPC_QUERY_64_BIT_REG, true);
	ret = hclge_cmd_send(&hdev->hw, desc, cmd_num);
	if (ret) {
		dev_err(&hdev->pdev->dev,
			"Query 64 bit register cmd failed, ret = %d.\n", ret);
		kfree(desc);
		return ret;
	}

	for (i = 0; i < cmd_num; i++) {
		if (i == 0) {
			desc_data = (__le64 *)(&desc[i].data[0]);
			n = HCLGE_64_BIT_REG_RTN_DATANUM - nodata_len;
		} else {
			desc_data = (__le64 *)(&desc[i]);
			n = HCLGE_64_BIT_REG_RTN_DATANUM;
		}
		for (k = 0; k < n; k++) {
			*reg_val++ = le64_to_cpu(*desc_data++);

			regs_num--;
			if (!regs_num)
				break;
		}
	}

	kfree(desc);
	return 0;
}

#define MAX_SEPARATE_NUM	4
#define SEPARATOR_VALUE		0xFDFCFBFA
#define REG_NUM_PER_LINE	4
#define REG_LEN_PER_LINE	(REG_NUM_PER_LINE * sizeof(u32))
#define REG_SEPARATOR_LINE	1
#define REG_NUM_REMAIN_MASK	3
#define BD_LIST_MAX_NUM		30

int hclge_query_bd_num_cmd_send(struct hclge_dev *hdev, struct hclge_desc *desc)
{
	/*prepare 4 commands to query DFX BD number*/
	hclge_cmd_setup_basic_desc(&desc[0], HCLGE_OPC_DFX_BD_NUM, true);
	desc[0].flag |= cpu_to_le16(HCLGE_CMD_FLAG_NEXT);
	hclge_cmd_setup_basic_desc(&desc[1], HCLGE_OPC_DFX_BD_NUM, true);
	desc[1].flag |= cpu_to_le16(HCLGE_CMD_FLAG_NEXT);
	hclge_cmd_setup_basic_desc(&desc[2], HCLGE_OPC_DFX_BD_NUM, true);
	desc[2].flag |= cpu_to_le16(HCLGE_CMD_FLAG_NEXT);
	hclge_cmd_setup_basic_desc(&desc[3], HCLGE_OPC_DFX_BD_NUM, true);

	return hclge_cmd_send(&hdev->hw, desc, 4);
}

static int hclge_get_dfx_reg_bd_num(struct hclge_dev *hdev,
				    int *bd_num_list,
				    u32 type_num)
{
	u32 entries_per_desc, desc_index, index, offset, i;
	struct hclge_desc desc[HCLGE_GET_DFX_REG_TYPE_CNT];
	int ret;

	ret = hclge_query_bd_num_cmd_send(hdev, desc);
	if (ret) {
		dev_err(&hdev->pdev->dev,
			"Get dfx bd num fail, status is %d.\n", ret);
		return ret;
	}

	entries_per_desc = ARRAY_SIZE(desc[0].data);
	for (i = 0; i < type_num; i++) {
		offset = hclge_dfx_bd_offset_list[i];
		index = offset % entries_per_desc;
		desc_index = offset / entries_per_desc;
		bd_num_list[i] = le32_to_cpu(desc[desc_index].data[index]);
	}

	return ret;
}

static int hclge_dfx_reg_cmd_send(struct hclge_dev *hdev,
				  struct hclge_desc *desc_src, int bd_num,
				  enum hclge_opcode_type cmd)
{
	struct hclge_desc *desc = desc_src;
	int i, ret;

	hclge_cmd_setup_basic_desc(desc, cmd, true);
	for (i = 0; i < bd_num - 1; i++) {
		desc->flag |= cpu_to_le16(HCLGE_CMD_FLAG_NEXT);
		desc++;
		hclge_cmd_setup_basic_desc(desc, cmd, true);
	}

	desc = desc_src;
	ret = hclge_cmd_send(&hdev->hw, desc, bd_num);
	if (ret)
		dev_err(&hdev->pdev->dev,
			"Query dfx reg cmd(0x%x) send fail, status is %d.\n",
			cmd, ret);

	return ret;
}

static int hclge_dfx_reg_fetch_data(struct hclge_desc *desc_src, int bd_num,
				    void *data)
{
	int entries_per_desc, reg_num, separator_num, desc_index, index, i;
	struct hclge_desc *desc = desc_src;
	u32 *reg = data;

	entries_per_desc = ARRAY_SIZE(desc->data);
	reg_num = entries_per_desc * bd_num;
	separator_num = REG_NUM_PER_LINE - (reg_num & REG_NUM_REMAIN_MASK);
	for (i = 0; i < reg_num; i++) {
		index = i % entries_per_desc;
		desc_index = i / entries_per_desc;
		*reg++ = le32_to_cpu(desc[desc_index].data[index]);
	}
	for (i = 0; i < separator_num; i++)
		*reg++ = SEPARATOR_VALUE;

	return reg_num + separator_num;
}

static int hclge_get_dfx_reg_len(struct hclge_dev *hdev, int *len)
{
	u32 dfx_reg_type_num = ARRAY_SIZE(hclge_dfx_bd_offset_list);
	int data_len_per_desc, data_len, bd_num, i;
	int bd_num_list[BD_LIST_MAX_NUM];
	int ret;

	ret = hclge_get_dfx_reg_bd_num(hdev, bd_num_list, dfx_reg_type_num);
	if (ret) {
		dev_err(&hdev->pdev->dev,
			"Get dfx reg bd num fail, status is %d.\n", ret);
		return ret;
	}

	data_len_per_desc = sizeof_field(struct hclge_desc, data);
	*len = 0;
	for (i = 0; i < dfx_reg_type_num; i++) {
		bd_num = bd_num_list[i];
		data_len = data_len_per_desc * bd_num;
		*len += (data_len / REG_LEN_PER_LINE + 1) * REG_LEN_PER_LINE;
	}

	return ret;
}

static int hclge_get_dfx_reg(struct hclge_dev *hdev, void *data)
{
	u32 dfx_reg_type_num = ARRAY_SIZE(hclge_dfx_bd_offset_list);
	int bd_num, bd_num_max, buf_len, i;
	int bd_num_list[BD_LIST_MAX_NUM];
	struct hclge_desc *desc_src;
	u32 *reg = data;
	int ret;

	ret = hclge_get_dfx_reg_bd_num(hdev, bd_num_list, dfx_reg_type_num);
	if (ret) {
		dev_err(&hdev->pdev->dev,
			"Get dfx reg bd num fail, status is %d.\n", ret);
		return ret;
	}

	bd_num_max = bd_num_list[0];
	for (i = 1; i < dfx_reg_type_num; i++)
		bd_num_max = max_t(int, bd_num_max, bd_num_list[i]);

	buf_len = sizeof(*desc_src) * bd_num_max;
	desc_src = kzalloc(buf_len, GFP_KERNEL);
	if (!desc_src)
		return -ENOMEM;

	for (i = 0; i < dfx_reg_type_num; i++) {
		bd_num = bd_num_list[i];
		ret = hclge_dfx_reg_cmd_send(hdev, desc_src, bd_num,
					     hclge_dfx_reg_opcode_list[i]);
		if (ret) {
			dev_err(&hdev->pdev->dev,
				"Get dfx reg fail, status is %d.\n", ret);
			break;
		}

		reg += hclge_dfx_reg_fetch_data(desc_src, bd_num, reg);
	}

	kfree(desc_src);
	return ret;
}

static int hclge_fetch_pf_reg(struct hclge_dev *hdev, void *data,
			      struct hnae3_knic_private_info *kinfo)
{
#define HCLGE_RING_REG_OFFSET		0x200
#define HCLGE_RING_INT_REG_OFFSET	0x4

	int i, j, reg_num, separator_num;
	int data_num_sum;
	u32 *reg = data;

	/* fetching per-PF registers valus from PF PCIe register space */
	reg_num = ARRAY_SIZE(cmdq_reg_addr_list);
	separator_num = MAX_SEPARATE_NUM - (reg_num & REG_NUM_REMAIN_MASK);
	for (i = 0; i < reg_num; i++)
		*reg++ = hclge_read_dev(&hdev->hw, cmdq_reg_addr_list[i]);
	for (i = 0; i < separator_num; i++)
		*reg++ = SEPARATOR_VALUE;
	data_num_sum = reg_num + separator_num;

	reg_num = ARRAY_SIZE(common_reg_addr_list);
	separator_num = MAX_SEPARATE_NUM - (reg_num & REG_NUM_REMAIN_MASK);
	for (i = 0; i < reg_num; i++)
		*reg++ = hclge_read_dev(&hdev->hw, common_reg_addr_list[i]);
	for (i = 0; i < separator_num; i++)
		*reg++ = SEPARATOR_VALUE;
	data_num_sum += reg_num + separator_num;

	reg_num = ARRAY_SIZE(ring_reg_addr_list);
	separator_num = MAX_SEPARATE_NUM - (reg_num & REG_NUM_REMAIN_MASK);
	for (j = 0; j < kinfo->num_tqps; j++) {
		for (i = 0; i < reg_num; i++)
			*reg++ = hclge_read_dev(&hdev->hw,
						ring_reg_addr_list[i] +
						HCLGE_RING_REG_OFFSET * j);
		for (i = 0; i < separator_num; i++)
			*reg++ = SEPARATOR_VALUE;
	}
	data_num_sum += (reg_num + separator_num) * kinfo->num_tqps;

	reg_num = ARRAY_SIZE(tqp_intr_reg_addr_list);
	separator_num = MAX_SEPARATE_NUM - (reg_num & REG_NUM_REMAIN_MASK);
	for (j = 0; j < hdev->num_msi_used - 1; j++) {
		for (i = 0; i < reg_num; i++)
			*reg++ = hclge_read_dev(&hdev->hw,
						tqp_intr_reg_addr_list[i] +
						HCLGE_RING_INT_REG_OFFSET * j);
		for (i = 0; i < separator_num; i++)
			*reg++ = SEPARATOR_VALUE;
	}
	data_num_sum += (reg_num + separator_num) * (hdev->num_msi_used - 1);

	return data_num_sum;
}

static int hclge_get_regs_len(struct hnae3_handle *handle)
{
	int cmdq_lines, common_lines, ring_lines, tqp_intr_lines;
	struct hnae3_knic_private_info *kinfo = &handle->kinfo;
	struct hclge_vport *vport = hclge_get_vport(handle);
	struct hclge_dev *hdev = vport->back;
	int regs_num_32_bit, regs_num_64_bit, dfx_regs_len;
	int regs_lines_32_bit, regs_lines_64_bit;
	int ret;

	ret = hclge_get_regs_num(hdev, &regs_num_32_bit, &regs_num_64_bit);
	if (ret) {
		dev_err(&hdev->pdev->dev,
			"Get register number failed, ret = %d.\n", ret);
		return ret;
	}

	ret = hclge_get_dfx_reg_len(hdev, &dfx_regs_len);
	if (ret) {
		dev_err(&hdev->pdev->dev,
			"Get dfx reg len failed, ret = %d.\n", ret);
		return ret;
	}

	cmdq_lines = sizeof(cmdq_reg_addr_list) / REG_LEN_PER_LINE +
		REG_SEPARATOR_LINE;
	common_lines = sizeof(common_reg_addr_list) / REG_LEN_PER_LINE +
		REG_SEPARATOR_LINE;
	ring_lines = sizeof(ring_reg_addr_list) / REG_LEN_PER_LINE +
		REG_SEPARATOR_LINE;
	tqp_intr_lines = sizeof(tqp_intr_reg_addr_list) / REG_LEN_PER_LINE +
		REG_SEPARATOR_LINE;
	regs_lines_32_bit = regs_num_32_bit * sizeof(u32) / REG_LEN_PER_LINE +
		REG_SEPARATOR_LINE;
	regs_lines_64_bit = regs_num_64_bit * sizeof(u64) / REG_LEN_PER_LINE +
		REG_SEPARATOR_LINE;

	return (cmdq_lines + common_lines + ring_lines * kinfo->num_tqps +
		tqp_intr_lines * (hdev->num_msi_used - 1) + regs_lines_32_bit +
		regs_lines_64_bit) * REG_LEN_PER_LINE + dfx_regs_len;
}

static void hclge_get_regs(struct hnae3_handle *handle, u32 *version,
			   void *data)
{
	struct hnae3_knic_private_info *kinfo = &handle->kinfo;
	struct hclge_vport *vport = hclge_get_vport(handle);
	struct hclge_dev *hdev = vport->back;
	u32 regs_num_32_bit, regs_num_64_bit;
	int i, reg_num, separator_num, ret;
	u32 *reg = data;

	*version = hdev->fw_version;

	ret = hclge_get_regs_num(hdev, &regs_num_32_bit, &regs_num_64_bit);
	if (ret) {
		dev_err(&hdev->pdev->dev,
			"Get register number failed, ret = %d.\n", ret);
		return;
	}

	reg += hclge_fetch_pf_reg(hdev, reg, kinfo);

	ret = hclge_get_32_bit_regs(hdev, regs_num_32_bit, reg);
	if (ret) {
		dev_err(&hdev->pdev->dev,
			"Get 32 bit register failed, ret = %d.\n", ret);
		return;
	}
	reg_num = regs_num_32_bit;
	reg += reg_num;
	separator_num = MAX_SEPARATE_NUM - (reg_num & REG_NUM_REMAIN_MASK);
	for (i = 0; i < separator_num; i++)
		*reg++ = SEPARATOR_VALUE;

	ret = hclge_get_64_bit_regs(hdev, regs_num_64_bit, reg);
	if (ret) {
		dev_err(&hdev->pdev->dev,
			"Get 64 bit register failed, ret = %d.\n", ret);
		return;
	}
	reg_num = regs_num_64_bit * 2;
	reg += reg_num;
	separator_num = MAX_SEPARATE_NUM - (reg_num & REG_NUM_REMAIN_MASK);
	for (i = 0; i < separator_num; i++)
		*reg++ = SEPARATOR_VALUE;

	ret = hclge_get_dfx_reg(hdev, reg);
	if (ret)
		dev_err(&hdev->pdev->dev,
			"Get dfx register failed, ret = %d.\n", ret);
}

static int hclge_set_led_status(struct hclge_dev *hdev, u8 locate_led_status)
{
	struct hclge_set_led_state_cmd *req;
	struct hclge_desc desc;
	int ret;

	hclge_cmd_setup_basic_desc(&desc, HCLGE_OPC_LED_STATUS_CFG, false);

	req = (struct hclge_set_led_state_cmd *)desc.data;
	hnae3_set_field(req->locate_led_config, HCLGE_LED_LOCATE_STATE_M,
			HCLGE_LED_LOCATE_STATE_S, locate_led_status);

	ret = hclge_cmd_send(&hdev->hw, &desc, 1);
	if (ret)
		dev_err(&hdev->pdev->dev,
			"Send set led state cmd error, ret =%d\n", ret);

	return ret;
}

enum hclge_led_status {
	HCLGE_LED_OFF,
	HCLGE_LED_ON,
	HCLGE_LED_NO_CHANGE = 0xFF,
};

static int hclge_set_led_id(struct hnae3_handle *handle,
			    enum ethtool_phys_id_state status)
{
	struct hclge_vport *vport = hclge_get_vport(handle);
	struct hclge_dev *hdev = vport->back;

	switch (status) {
	case ETHTOOL_ID_ACTIVE:
		return hclge_set_led_status(hdev, HCLGE_LED_ON);
	case ETHTOOL_ID_INACTIVE:
		return hclge_set_led_status(hdev, HCLGE_LED_OFF);
	default:
		return -EINVAL;
	}
}

static void hclge_get_link_mode(struct hnae3_handle *handle,
				unsigned long *supported,
				unsigned long *advertising)
{
	unsigned int size = BITS_TO_LONGS(__ETHTOOL_LINK_MODE_MASK_NBITS);
	struct hclge_vport *vport = hclge_get_vport(handle);
	struct hclge_dev *hdev = vport->back;
	unsigned int idx = 0;

	for (; idx < size; idx++) {
		supported[idx] = hdev->hw.mac.supported[idx];
		advertising[idx] = hdev->hw.mac.advertising[idx];
	}
}

static int hclge_gro_en(struct hnae3_handle *handle, bool enable)
{
	struct hclge_vport *vport = hclge_get_vport(handle);
	struct hclge_dev *hdev = vport->back;

	return hclge_config_gro(hdev, enable);
}

static const struct hnae3_ae_ops hclge_ops = {
	.init_ae_dev = hclge_init_ae_dev,
	.uninit_ae_dev = hclge_uninit_ae_dev,
	.flr_prepare = hclge_flr_prepare,
	.flr_done = hclge_flr_done,
	.init_client_instance = hclge_init_client_instance,
	.uninit_client_instance = hclge_uninit_client_instance,
	.map_ring_to_vector = hclge_map_ring_to_vector,
	.unmap_ring_from_vector = hclge_unmap_ring_frm_vector,
	.get_vector = hclge_get_vector,
	.put_vector = hclge_put_vector,
	.set_promisc_mode = hclge_set_promisc_mode,
	.set_loopback = hclge_set_loopback,
	.start = hclge_ae_start,
	.stop = hclge_ae_stop,
	.client_start = hclge_client_start,
	.client_stop = hclge_client_stop,
	.get_status = hclge_get_status,
	.get_ksettings_an_result = hclge_get_ksettings_an_result,
	.cfg_mac_speed_dup_h = hclge_cfg_mac_speed_dup_h,
	.get_media_type = hclge_get_media_type,
	.check_port_speed = hclge_check_port_speed,
	.get_fec = hclge_get_fec,
	.set_fec = hclge_set_fec,
	.get_rss_key_size = hclge_get_rss_key_size,
	.get_rss_indir_size = hclge_get_rss_indir_size,
	.get_rss = hclge_get_rss,
	.set_rss = hclge_set_rss,
	.set_rss_tuple = hclge_set_rss_tuple,
	.get_rss_tuple = hclge_get_rss_tuple,
	.get_tc_size = hclge_get_tc_size,
	.get_mac_addr = hclge_get_mac_addr,
	.set_mac_addr = hclge_set_mac_addr,
	.do_ioctl = hclge_do_ioctl,
	.add_uc_addr = hclge_add_uc_addr,
	.rm_uc_addr = hclge_rm_uc_addr,
	.add_mc_addr = hclge_add_mc_addr,
	.rm_mc_addr = hclge_rm_mc_addr,
	.set_autoneg = hclge_set_autoneg,
	.get_autoneg = hclge_get_autoneg,
	.restart_autoneg = hclge_restart_autoneg,
	.halt_autoneg = hclge_halt_autoneg,
	.get_pauseparam = hclge_get_pauseparam,
	.set_pauseparam = hclge_set_pauseparam,
	.set_mtu = hclge_set_mtu,
	.reset_queue = hclge_reset_tqp,
	.get_stats = hclge_get_stats,
	.get_mac_stats = hclge_get_mac_stat,
	.update_stats = hclge_update_stats,
	.get_strings = hclge_get_strings,
	.get_sset_count = hclge_get_sset_count,
	.get_fw_version = hclge_get_fw_version,
	.get_mdix_mode = hclge_get_mdix_mode,
	.enable_vlan_filter = hclge_enable_vlan_filter,
	.set_vlan_filter = hclge_set_vlan_filter,
	.set_vf_vlan_filter = hclge_set_vf_vlan_filter,
	.enable_hw_strip_rxvtag = hclge_en_hw_strip_rxvtag,
	.reset_event = hclge_reset_event,
	.get_reset_level = hclge_get_reset_level,
	.set_default_reset_request = hclge_set_def_reset_request,
	.get_tqps_and_rss_info = hclge_get_tqps_and_rss_info,
	.set_channels = hclge_set_channels,
	.get_channels = hclge_get_channels,
	.get_regs_len = hclge_get_regs_len,
	.get_regs = hclge_get_regs,
	.set_led_id = hclge_set_led_id,
	.get_link_mode = hclge_get_link_mode,
	.add_fd_entry = hclge_add_fd_entry,
	.del_fd_entry = hclge_del_fd_entry,
	.del_all_fd_entries = hclge_del_all_fd_entries,
	.get_fd_rule_cnt = hclge_get_fd_rule_cnt,
	.get_fd_rule_info = hclge_get_fd_rule_info,
	.get_fd_all_rules = hclge_get_all_rules,
	.restore_fd_rules = hclge_restore_fd_entries,
	.enable_fd = hclge_enable_fd,
	.add_arfs_entry = hclge_add_fd_entry_by_arfs,
	.dbg_run_cmd = hclge_dbg_run_cmd,
	.handle_hw_ras_error = hclge_handle_hw_ras_error,
	.get_hw_reset_stat = hclge_get_hw_reset_stat,
	.ae_dev_resetting = hclge_ae_dev_resetting,
	.ae_dev_reset_cnt = hclge_ae_dev_reset_cnt,
	.set_gro_en = hclge_gro_en,
	.get_global_queue_id = hclge_covert_handle_qid_global,
	.set_timer_task = hclge_set_timer_task,
	.mac_connect_phy = hclge_mac_connect_phy,
	.mac_disconnect_phy = hclge_mac_disconnect_phy,
	.restore_vlan_table = hclge_restore_vlan_table,
	.get_vf_config = hclge_get_vf_config,
	.set_vf_link_state = hclge_set_vf_link_state,
	.set_vf_spoofchk = hclge_set_vf_spoofchk,
	.set_vf_trust = hclge_set_vf_trust,
	.set_vf_rate = hclge_set_vf_rate,
	.set_vf_mac = hclge_set_vf_mac,
};

static struct hnae3_ae_algo ae_algo = {
	.ops = &hclge_ops,
	.pdev_id_table = ae_algo_pci_tbl,
};

static int hclge_init(void)
{
	pr_info("%s is initializing\n", HCLGE_NAME);

	hclge_wq = alloc_workqueue("%s", WQ_MEM_RECLAIM, 0, HCLGE_NAME);
	if (!hclge_wq) {
		pr_err("%s: failed to create workqueue\n", HCLGE_NAME);
		return -ENOMEM;
	}

	hnae3_register_ae_algo(&ae_algo);

	return 0;
}

static void hclge_exit(void)
{
	hnae3_unregister_ae_algo(&ae_algo);
	destroy_workqueue(hclge_wq);
}
module_init(hclge_init);
module_exit(hclge_exit);

MODULE_LICENSE("GPL");
MODULE_AUTHOR("Huawei Tech. Co., Ltd.");
MODULE_DESCRIPTION("HCLGE Driver");
MODULE_VERSION(HCLGE_MOD_VERSION);<|MERGE_RESOLUTION|>--- conflicted
+++ resolved
@@ -3963,7 +3963,6 @@
 static void hclge_periodic_service_task(struct hclge_dev *hdev)
 {
 	unsigned long delta = round_jiffies_relative(HZ);
-<<<<<<< HEAD
 
 	/* Always handle the link updating to make sure link state is
 	 * updated when it is triggered by mbx.
@@ -3973,17 +3972,6 @@
 	if (time_is_after_jiffies(hdev->last_serv_processed + HZ)) {
 		delta = jiffies - hdev->last_serv_processed;
 
-=======
-
-	/* Always handle the link updating to make sure link state is
-	 * updated when it is triggered by mbx.
-	 */
-	hclge_update_link_status(hdev);
-
-	if (time_is_after_jiffies(hdev->last_serv_processed + HZ)) {
-		delta = jiffies - hdev->last_serv_processed;
-
->>>>>>> 2c523b34
 		if (delta < round_jiffies_relative(HZ)) {
 			delta = round_jiffies_relative(HZ) - delta;
 			goto out;
@@ -9339,7 +9327,6 @@
 {
 	struct hclge_dev *hdev = ae_dev->priv;
 	int ret;
-<<<<<<< HEAD
 
 	hclge_enable_vector(&hdev->misc_vector, true);
 
@@ -9347,15 +9334,6 @@
 	if (ret)
 		dev_err(&hdev->pdev->dev, "fail to rebuild, ret=%d\n", ret);
 
-=======
-
-	hclge_enable_vector(&hdev->misc_vector, true);
-
-	ret = hclge_reset_rebuild(hdev);
-	if (ret)
-		dev_err(&hdev->pdev->dev, "fail to rebuild, ret=%d\n", ret);
-
->>>>>>> 2c523b34
 	hdev->reset_type = HNAE3_NONE_RESET;
 	clear_bit(HCLGE_STATE_RST_HANDLING, &hdev->state);
 	up(&hdev->reset_sem);
