/*
 * Copyright (c) 2008-2011 Atheros Communications Inc.
 *
 * Permission to use, copy, modify, and/or distribute this software for any
 * purpose with or without fee is hereby granted, provided that the above
 * copyright notice and this permission notice appear in all copies.
 *
 * THE SOFTWARE IS PROVIDED "AS IS" AND THE AUTHOR DISCLAIMS ALL WARRANTIES
 * WITH REGARD TO THIS SOFTWARE INCLUDING ALL IMPLIED WARRANTIES OF
 * MERCHANTABILITY AND FITNESS. IN NO EVENT SHALL THE AUTHOR BE LIABLE FOR
 * ANY SPECIAL, DIRECT, INDIRECT, OR CONSEQUENTIAL DAMAGES OR ANY DAMAGES
 * WHATSOEVER RESULTING FROM LOSS OF USE, DATA OR PROFITS, WHETHER IN AN
 * ACTION OF CONTRACT, NEGLIGENCE OR OTHER TORTIOUS ACTION, ARISING OUT OF
 * OR IN CONNECTION WITH THE USE OR PERFORMANCE OF THIS SOFTWARE.
 */

#include <linux/dma-mapping.h>
#include "ath9k.h"
#include "ar9003_mac.h"

#define SKB_CB_ATHBUF(__skb)	(*((struct ath_rxbuf **)__skb->cb))

static inline bool ath9k_check_auto_sleep(struct ath_softc *sc)
{
	return sc->ps_enabled &&
	       (sc->sc_ah->caps.hw_caps & ATH9K_HW_CAP_AUTOSLEEP);
}

/*
 * Setup and link descriptors.
 *
 * 11N: we can no longer afford to self link the last descriptor.
 * MAC acknowledges BA status as long as it copies frames to host
 * buffer (or rx fifo). This can incorrectly acknowledge packets
 * to a sender if last desc is self-linked.
 */
static void ath_rx_buf_link(struct ath_softc *sc, struct ath_rxbuf *bf)
{
	struct ath_hw *ah = sc->sc_ah;
	struct ath_common *common = ath9k_hw_common(ah);
	struct ath_desc *ds;
	struct sk_buff *skb;

	ds = bf->bf_desc;
	ds->ds_link = 0; /* link to null */
	ds->ds_data = bf->bf_buf_addr;

	/* virtual addr of the beginning of the buffer. */
	skb = bf->bf_mpdu;
	BUG_ON(skb == NULL);
	ds->ds_vdata = skb->data;

	/*
	 * setup rx descriptors. The rx_bufsize here tells the hardware
	 * how much data it can DMA to us and that we are prepared
	 * to process
	 */
	ath9k_hw_setuprxdesc(ah, ds,
			     common->rx_bufsize,
			     0);

	if (sc->rx.rxlink == NULL)
		ath9k_hw_putrxbuf(ah, bf->bf_daddr);
	else
		*sc->rx.rxlink = bf->bf_daddr;

	sc->rx.rxlink = &ds->ds_link;
}

static void ath_rx_buf_relink(struct ath_softc *sc, struct ath_rxbuf *bf)
{
	if (sc->rx.buf_hold)
		ath_rx_buf_link(sc, sc->rx.buf_hold);

	sc->rx.buf_hold = bf;
}

static void ath_setdefantenna(struct ath_softc *sc, u32 antenna)
{
	/* XXX block beacon interrupts */
	ath9k_hw_setantenna(sc->sc_ah, antenna);
	sc->rx.defant = antenna;
	sc->rx.rxotherant = 0;
}

static void ath_opmode_init(struct ath_softc *sc)
{
	struct ath_hw *ah = sc->sc_ah;
	struct ath_common *common = ath9k_hw_common(ah);

	u32 rfilt, mfilt[2];

	/* configure rx filter */
	rfilt = ath_calcrxfilter(sc);
	ath9k_hw_setrxfilter(ah, rfilt);

	/* configure bssid mask */
	ath_hw_setbssidmask(common);

	/* configure operational mode */
	ath9k_hw_setopmode(ah);

	/* calculate and install multicast filter */
	mfilt[0] = mfilt[1] = ~0;
	ath9k_hw_setmcastfilter(ah, mfilt[0], mfilt[1]);
}

static bool ath_rx_edma_buf_link(struct ath_softc *sc,
				 enum ath9k_rx_qtype qtype)
{
	struct ath_hw *ah = sc->sc_ah;
	struct ath_rx_edma *rx_edma;
	struct sk_buff *skb;
	struct ath_rxbuf *bf;

	rx_edma = &sc->rx.rx_edma[qtype];
	if (skb_queue_len(&rx_edma->rx_fifo) >= rx_edma->rx_fifo_hwsize)
		return false;

	bf = list_first_entry(&sc->rx.rxbuf, struct ath_rxbuf, list);
	list_del_init(&bf->list);

	skb = bf->bf_mpdu;

	memset(skb->data, 0, ah->caps.rx_status_len);
	dma_sync_single_for_device(sc->dev, bf->bf_buf_addr,
				ah->caps.rx_status_len, DMA_TO_DEVICE);

	SKB_CB_ATHBUF(skb) = bf;
	ath9k_hw_addrxbuf_edma(ah, bf->bf_buf_addr, qtype);
	__skb_queue_tail(&rx_edma->rx_fifo, skb);

	return true;
}

static void ath_rx_addbuffer_edma(struct ath_softc *sc,
				  enum ath9k_rx_qtype qtype)
{
	struct ath_common *common = ath9k_hw_common(sc->sc_ah);
	struct ath_rxbuf *bf, *tbf;

	if (list_empty(&sc->rx.rxbuf)) {
		ath_dbg(common, QUEUE, "No free rx buf available\n");
		return;
	}

	list_for_each_entry_safe(bf, tbf, &sc->rx.rxbuf, list)
		if (!ath_rx_edma_buf_link(sc, qtype))
			break;

}

static void ath_rx_remove_buffer(struct ath_softc *sc,
				 enum ath9k_rx_qtype qtype)
{
	struct ath_rxbuf *bf;
	struct ath_rx_edma *rx_edma;
	struct sk_buff *skb;

	rx_edma = &sc->rx.rx_edma[qtype];

	while ((skb = __skb_dequeue(&rx_edma->rx_fifo)) != NULL) {
		bf = SKB_CB_ATHBUF(skb);
		BUG_ON(!bf);
		list_add_tail(&bf->list, &sc->rx.rxbuf);
	}
}

static void ath_rx_edma_cleanup(struct ath_softc *sc)
{
	struct ath_hw *ah = sc->sc_ah;
	struct ath_common *common = ath9k_hw_common(ah);
	struct ath_rxbuf *bf;

	ath_rx_remove_buffer(sc, ATH9K_RX_QUEUE_LP);
	ath_rx_remove_buffer(sc, ATH9K_RX_QUEUE_HP);

	list_for_each_entry(bf, &sc->rx.rxbuf, list) {
		if (bf->bf_mpdu) {
			dma_unmap_single(sc->dev, bf->bf_buf_addr,
					common->rx_bufsize,
					DMA_BIDIRECTIONAL);
			dev_kfree_skb_any(bf->bf_mpdu);
			bf->bf_buf_addr = 0;
			bf->bf_mpdu = NULL;
		}
	}
}

static void ath_rx_edma_init_queue(struct ath_rx_edma *rx_edma, int size)
{
	__skb_queue_head_init(&rx_edma->rx_fifo);
	rx_edma->rx_fifo_hwsize = size;
}

static int ath_rx_edma_init(struct ath_softc *sc, int nbufs)
{
	struct ath_common *common = ath9k_hw_common(sc->sc_ah);
	struct ath_hw *ah = sc->sc_ah;
	struct sk_buff *skb;
	struct ath_rxbuf *bf;
	int error = 0, i;
	u32 size;

	ath9k_hw_set_rx_bufsize(ah, common->rx_bufsize -
				    ah->caps.rx_status_len);

	ath_rx_edma_init_queue(&sc->rx.rx_edma[ATH9K_RX_QUEUE_LP],
			       ah->caps.rx_lp_qdepth);
	ath_rx_edma_init_queue(&sc->rx.rx_edma[ATH9K_RX_QUEUE_HP],
			       ah->caps.rx_hp_qdepth);

	size = sizeof(struct ath_rxbuf) * nbufs;
	bf = devm_kzalloc(sc->dev, size, GFP_KERNEL);
	if (!bf)
		return -ENOMEM;

	INIT_LIST_HEAD(&sc->rx.rxbuf);

	for (i = 0; i < nbufs; i++, bf++) {
		skb = ath_rxbuf_alloc(common, common->rx_bufsize, GFP_KERNEL);
		if (!skb) {
			error = -ENOMEM;
			goto rx_init_fail;
		}

		memset(skb->data, 0, common->rx_bufsize);
		bf->bf_mpdu = skb;

		bf->bf_buf_addr = dma_map_single(sc->dev, skb->data,
						 common->rx_bufsize,
						 DMA_BIDIRECTIONAL);
		if (unlikely(dma_mapping_error(sc->dev,
						bf->bf_buf_addr))) {
				dev_kfree_skb_any(skb);
				bf->bf_mpdu = NULL;
				bf->bf_buf_addr = 0;
				ath_err(common,
					"dma_mapping_error() on RX init\n");
				error = -ENOMEM;
				goto rx_init_fail;
		}

		list_add_tail(&bf->list, &sc->rx.rxbuf);
	}

	return 0;

rx_init_fail:
	ath_rx_edma_cleanup(sc);
	return error;
}

static void ath_edma_start_recv(struct ath_softc *sc)
{
	ath9k_hw_rxena(sc->sc_ah);
	ath_rx_addbuffer_edma(sc, ATH9K_RX_QUEUE_HP);
	ath_rx_addbuffer_edma(sc, ATH9K_RX_QUEUE_LP);
	ath_opmode_init(sc);
	ath9k_hw_startpcureceive(sc->sc_ah, !!(sc->hw->conf.flags & IEEE80211_CONF_OFFCHANNEL));
}

static void ath_edma_stop_recv(struct ath_softc *sc)
{
	ath_rx_remove_buffer(sc, ATH9K_RX_QUEUE_HP);
	ath_rx_remove_buffer(sc, ATH9K_RX_QUEUE_LP);
}

int ath_rx_init(struct ath_softc *sc, int nbufs)
{
	struct ath_common *common = ath9k_hw_common(sc->sc_ah);
	struct sk_buff *skb;
	struct ath_rxbuf *bf;
	int error = 0;

	spin_lock_init(&sc->sc_pcu_lock);

	common->rx_bufsize = IEEE80211_MAX_MPDU_LEN / 2 +
			     sc->sc_ah->caps.rx_status_len;

	if (sc->sc_ah->caps.hw_caps & ATH9K_HW_CAP_EDMA)
		return ath_rx_edma_init(sc, nbufs);

	ath_dbg(common, CONFIG, "cachelsz %u rxbufsize %u\n",
		common->cachelsz, common->rx_bufsize);

	/* Initialize rx descriptors */

	error = ath_descdma_setup(sc, &sc->rx.rxdma, &sc->rx.rxbuf,
				  "rx", nbufs, 1, 0);
	if (error != 0) {
		ath_err(common,
			"failed to allocate rx descriptors: %d\n",
			error);
		goto err;
	}

	list_for_each_entry(bf, &sc->rx.rxbuf, list) {
		skb = ath_rxbuf_alloc(common, common->rx_bufsize,
				      GFP_KERNEL);
		if (skb == NULL) {
			error = -ENOMEM;
			goto err;
		}

		bf->bf_mpdu = skb;
		bf->bf_buf_addr = dma_map_single(sc->dev, skb->data,
						 common->rx_bufsize,
						 DMA_FROM_DEVICE);
		if (unlikely(dma_mapping_error(sc->dev,
					       bf->bf_buf_addr))) {
			dev_kfree_skb_any(skb);
			bf->bf_mpdu = NULL;
			bf->bf_buf_addr = 0;
			ath_err(common,
				"dma_mapping_error() on RX init\n");
			error = -ENOMEM;
			goto err;
		}
	}
	sc->rx.rxlink = NULL;
err:
	if (error)
		ath_rx_cleanup(sc);

	return error;
}

void ath_rx_cleanup(struct ath_softc *sc)
{
	struct ath_hw *ah = sc->sc_ah;
	struct ath_common *common = ath9k_hw_common(ah);
	struct sk_buff *skb;
	struct ath_rxbuf *bf;

	if (sc->sc_ah->caps.hw_caps & ATH9K_HW_CAP_EDMA) {
		ath_rx_edma_cleanup(sc);
		return;
	}

	list_for_each_entry(bf, &sc->rx.rxbuf, list) {
		skb = bf->bf_mpdu;
		if (skb) {
			dma_unmap_single(sc->dev, bf->bf_buf_addr,
					 common->rx_bufsize,
					 DMA_FROM_DEVICE);
			dev_kfree_skb(skb);
			bf->bf_buf_addr = 0;
			bf->bf_mpdu = NULL;
		}
	}
}

/*
 * Calculate the receive filter according to the
 * operating mode and state:
 *
 * o always accept unicast, broadcast, and multicast traffic
 * o maintain current state of phy error reception (the hal
 *   may enable phy error frames for noise immunity work)
 * o probe request frames are accepted only when operating in
 *   hostap, adhoc, or monitor modes
 * o enable promiscuous mode according to the interface state
 * o accept beacons:
 *   - when operating in adhoc mode so the 802.11 layer creates
 *     node table entries for peers,
 *   - when operating in station mode for collecting rssi data when
 *     the station is otherwise quiet, or
 *   - when operating as a repeater so we see repeater-sta beacons
 *   - when scanning
 */

u32 ath_calcrxfilter(struct ath_softc *sc)
{
	u32 rfilt;

	if (config_enabled(CONFIG_ATH9K_TX99))
		return 0;

	rfilt = ATH9K_RX_FILTER_UCAST | ATH9K_RX_FILTER_BCAST
		| ATH9K_RX_FILTER_MCAST;

	/* if operating on a DFS channel, enable radar pulse detection */
	if (sc->hw->conf.radar_enabled)
		rfilt |= ATH9K_RX_FILTER_PHYRADAR | ATH9K_RX_FILTER_PHYERR;

	if (sc->rx.rxfilter & FIF_PROBE_REQ)
		rfilt |= ATH9K_RX_FILTER_PROBEREQ;

	/*
	 * Set promiscuous mode when FIF_PROMISC_IN_BSS is enabled for station
	 * mode interface or when in monitor mode. AP mode does not need this
	 * since it receives all in-BSS frames anyway.
	 */
	if (sc->sc_ah->is_monitoring)
		rfilt |= ATH9K_RX_FILTER_PROM;

	if (sc->rx.rxfilter & FIF_CONTROL)
		rfilt |= ATH9K_RX_FILTER_CONTROL;

	if ((sc->sc_ah->opmode == NL80211_IFTYPE_STATION) &&
	    (sc->nvifs <= 1) &&
	    !(sc->rx.rxfilter & FIF_BCN_PRBRESP_PROMISC))
		rfilt |= ATH9K_RX_FILTER_MYBEACON;
	else
		rfilt |= ATH9K_RX_FILTER_BEACON;

	if ((sc->sc_ah->opmode == NL80211_IFTYPE_AP) ||
	    (sc->rx.rxfilter & FIF_PSPOLL))
		rfilt |= ATH9K_RX_FILTER_PSPOLL;

	if (conf_is_ht(&sc->hw->conf))
		rfilt |= ATH9K_RX_FILTER_COMP_BAR;

	if (sc->nvifs > 1 || (sc->rx.rxfilter & FIF_OTHER_BSS)) {
		/* This is needed for older chips */
		if (sc->sc_ah->hw_version.macVersion <= AR_SREV_VERSION_9160)
			rfilt |= ATH9K_RX_FILTER_PROM;
		rfilt |= ATH9K_RX_FILTER_MCAST_BCAST_ALL;
	}

	if (AR_SREV_9550(sc->sc_ah) || AR_SREV_9531(sc->sc_ah))
		rfilt |= ATH9K_RX_FILTER_4ADDRESS;

	return rfilt;

}

int ath_startrecv(struct ath_softc *sc)
{
	struct ath_hw *ah = sc->sc_ah;
	struct ath_rxbuf *bf, *tbf;

	if (ah->caps.hw_caps & ATH9K_HW_CAP_EDMA) {
		ath_edma_start_recv(sc);
		return 0;
	}

	if (list_empty(&sc->rx.rxbuf))
		goto start_recv;

	sc->rx.buf_hold = NULL;
	sc->rx.rxlink = NULL;
	list_for_each_entry_safe(bf, tbf, &sc->rx.rxbuf, list) {
		ath_rx_buf_link(sc, bf);
	}

	/* We could have deleted elements so the list may be empty now */
	if (list_empty(&sc->rx.rxbuf))
		goto start_recv;

	bf = list_first_entry(&sc->rx.rxbuf, struct ath_rxbuf, list);
	ath9k_hw_putrxbuf(ah, bf->bf_daddr);
	ath9k_hw_rxena(ah);

start_recv:
	ath_opmode_init(sc);
	ath9k_hw_startpcureceive(ah, !!(sc->hw->conf.flags & IEEE80211_CONF_OFFCHANNEL));

	return 0;
}

static void ath_flushrecv(struct ath_softc *sc)
{
	if (sc->sc_ah->caps.hw_caps & ATH9K_HW_CAP_EDMA)
		ath_rx_tasklet(sc, 1, true);
	ath_rx_tasklet(sc, 1, false);
}

bool ath_stoprecv(struct ath_softc *sc)
{
	struct ath_hw *ah = sc->sc_ah;
	bool stopped, reset = false;

	ath9k_hw_abortpcurecv(ah);
	ath9k_hw_setrxfilter(ah, 0);
	stopped = ath9k_hw_stopdmarecv(ah, &reset);

	ath_flushrecv(sc);

	if (sc->sc_ah->caps.hw_caps & ATH9K_HW_CAP_EDMA)
		ath_edma_stop_recv(sc);
	else
		sc->rx.rxlink = NULL;

	if (!(ah->ah_flags & AH_UNPLUGGED) &&
	    unlikely(!stopped)) {
		ath_err(ath9k_hw_common(sc->sc_ah),
			"Could not stop RX, we could be "
			"confusing the DMA engine when we start RX up\n");
		ATH_DBG_WARN_ON_ONCE(!stopped);
	}
	return stopped && !reset;
}

static bool ath_beacon_dtim_pending_cab(struct sk_buff *skb)
{
	/* Check whether the Beacon frame has DTIM indicating buffered bc/mc */
	struct ieee80211_mgmt *mgmt;
	u8 *pos, *end, id, elen;
	struct ieee80211_tim_ie *tim;

	mgmt = (struct ieee80211_mgmt *)skb->data;
	pos = mgmt->u.beacon.variable;
	end = skb->data + skb->len;

	while (pos + 2 < end) {
		id = *pos++;
		elen = *pos++;
		if (pos + elen > end)
			break;

		if (id == WLAN_EID_TIM) {
			if (elen < sizeof(*tim))
				break;
			tim = (struct ieee80211_tim_ie *) pos;
			if (tim->dtim_count != 0)
				break;
			return tim->bitmap_ctrl & 0x01;
		}

		pos += elen;
	}

	return false;
}

static void ath_rx_ps_beacon(struct ath_softc *sc, struct sk_buff *skb)
{
	struct ath_common *common = ath9k_hw_common(sc->sc_ah);

	if (skb->len < 24 + 8 + 2 + 2)
		return;

	sc->ps_flags &= ~PS_WAIT_FOR_BEACON;

	if (sc->ps_flags & PS_BEACON_SYNC) {
		sc->ps_flags &= ~PS_BEACON_SYNC;
		ath_dbg(common, PS,
			"Reconfigure beacon timers based on synchronized timestamp\n");
		ath9k_set_beacon(sc);
	}

	if (ath_beacon_dtim_pending_cab(skb)) {
		/*
		 * Remain awake waiting for buffered broadcast/multicast
		 * frames. If the last broadcast/multicast frame is not
		 * received properly, the next beacon frame will work as
		 * a backup trigger for returning into NETWORK SLEEP state,
		 * so we are waiting for it as well.
		 */
		ath_dbg(common, PS,
			"Received DTIM beacon indicating buffered broadcast/multicast frame(s)\n");
		sc->ps_flags |= PS_WAIT_FOR_CAB | PS_WAIT_FOR_BEACON;
		return;
	}

	if (sc->ps_flags & PS_WAIT_FOR_CAB) {
		/*
		 * This can happen if a broadcast frame is dropped or the AP
		 * fails to send a frame indicating that all CAB frames have
		 * been delivered.
		 */
		sc->ps_flags &= ~PS_WAIT_FOR_CAB;
		ath_dbg(common, PS, "PS wait for CAB frames timed out\n");
	}
}

static void ath_rx_ps(struct ath_softc *sc, struct sk_buff *skb, bool mybeacon)
{
	struct ieee80211_hdr *hdr;
	struct ath_common *common = ath9k_hw_common(sc->sc_ah);

	hdr = (struct ieee80211_hdr *)skb->data;

	/* Process Beacon and CAB receive in PS state */
	if (((sc->ps_flags & PS_WAIT_FOR_BEACON) || ath9k_check_auto_sleep(sc))
	    && mybeacon) {
		ath_rx_ps_beacon(sc, skb);
	} else if ((sc->ps_flags & PS_WAIT_FOR_CAB) &&
		   (ieee80211_is_data(hdr->frame_control) ||
		    ieee80211_is_action(hdr->frame_control)) &&
		   is_multicast_ether_addr(hdr->addr1) &&
		   !ieee80211_has_moredata(hdr->frame_control)) {
		/*
		 * No more broadcast/multicast frames to be received at this
		 * point.
		 */
		sc->ps_flags &= ~(PS_WAIT_FOR_CAB | PS_WAIT_FOR_BEACON);
		ath_dbg(common, PS,
			"All PS CAB frames received, back to sleep\n");
	} else if ((sc->ps_flags & PS_WAIT_FOR_PSPOLL_DATA) &&
		   !is_multicast_ether_addr(hdr->addr1) &&
		   !ieee80211_has_morefrags(hdr->frame_control)) {
		sc->ps_flags &= ~PS_WAIT_FOR_PSPOLL_DATA;
		ath_dbg(common, PS,
			"Going back to sleep after having received PS-Poll data (0x%lx)\n",
			sc->ps_flags & (PS_WAIT_FOR_BEACON |
					PS_WAIT_FOR_CAB |
					PS_WAIT_FOR_PSPOLL_DATA |
					PS_WAIT_FOR_TX_ACK));
	}
}

static bool ath_edma_get_buffers(struct ath_softc *sc,
				 enum ath9k_rx_qtype qtype,
				 struct ath_rx_status *rs,
				 struct ath_rxbuf **dest)
{
	struct ath_rx_edma *rx_edma = &sc->rx.rx_edma[qtype];
	struct ath_hw *ah = sc->sc_ah;
	struct ath_common *common = ath9k_hw_common(ah);
	struct sk_buff *skb;
	struct ath_rxbuf *bf;
	int ret;

	skb = skb_peek(&rx_edma->rx_fifo);
	if (!skb)
		return false;

	bf = SKB_CB_ATHBUF(skb);
	BUG_ON(!bf);

	dma_sync_single_for_cpu(sc->dev, bf->bf_buf_addr,
				common->rx_bufsize, DMA_FROM_DEVICE);

	ret = ath9k_hw_process_rxdesc_edma(ah, rs, skb->data);
	if (ret == -EINPROGRESS) {
		/*let device gain the buffer again*/
		dma_sync_single_for_device(sc->dev, bf->bf_buf_addr,
				common->rx_bufsize, DMA_FROM_DEVICE);
		return false;
	}

	__skb_unlink(skb, &rx_edma->rx_fifo);
	if (ret == -EINVAL) {
		/* corrupt descriptor, skip this one and the following one */
		list_add_tail(&bf->list, &sc->rx.rxbuf);
		ath_rx_edma_buf_link(sc, qtype);

		skb = skb_peek(&rx_edma->rx_fifo);
		if (skb) {
			bf = SKB_CB_ATHBUF(skb);
			BUG_ON(!bf);

			__skb_unlink(skb, &rx_edma->rx_fifo);
			list_add_tail(&bf->list, &sc->rx.rxbuf);
			ath_rx_edma_buf_link(sc, qtype);
		}

		bf = NULL;
	}

	*dest = bf;
	return true;
}

static struct ath_rxbuf *ath_edma_get_next_rx_buf(struct ath_softc *sc,
						struct ath_rx_status *rs,
						enum ath9k_rx_qtype qtype)
{
	struct ath_rxbuf *bf = NULL;

	while (ath_edma_get_buffers(sc, qtype, rs, &bf)) {
		if (!bf)
			continue;

		return bf;
	}
	return NULL;
}

static struct ath_rxbuf *ath_get_next_rx_buf(struct ath_softc *sc,
					   struct ath_rx_status *rs)
{
	struct ath_hw *ah = sc->sc_ah;
	struct ath_common *common = ath9k_hw_common(ah);
	struct ath_desc *ds;
	struct ath_rxbuf *bf;
	int ret;

	if (list_empty(&sc->rx.rxbuf)) {
		sc->rx.rxlink = NULL;
		return NULL;
	}

	bf = list_first_entry(&sc->rx.rxbuf, struct ath_rxbuf, list);
	if (bf == sc->rx.buf_hold)
		return NULL;

	ds = bf->bf_desc;

	/*
	 * Must provide the virtual address of the current
	 * descriptor, the physical address, and the virtual
	 * address of the next descriptor in the h/w chain.
	 * This allows the HAL to look ahead to see if the
	 * hardware is done with a descriptor by checking the
	 * done bit in the following descriptor and the address
	 * of the current descriptor the DMA engine is working
	 * on.  All this is necessary because of our use of
	 * a self-linked list to avoid rx overruns.
	 */
	ret = ath9k_hw_rxprocdesc(ah, ds, rs);
	if (ret == -EINPROGRESS) {
		struct ath_rx_status trs;
		struct ath_rxbuf *tbf;
		struct ath_desc *tds;

		memset(&trs, 0, sizeof(trs));
		if (list_is_last(&bf->list, &sc->rx.rxbuf)) {
			sc->rx.rxlink = NULL;
			return NULL;
		}

		tbf = list_entry(bf->list.next, struct ath_rxbuf, list);

		/*
		 * On some hardware the descriptor status words could
		 * get corrupted, including the done bit. Because of
		 * this, check if the next descriptor's done bit is
		 * set or not.
		 *
		 * If the next descriptor's done bit is set, the current
		 * descriptor has been corrupted. Force s/w to discard
		 * this descriptor and continue...
		 */

		tds = tbf->bf_desc;
		ret = ath9k_hw_rxprocdesc(ah, tds, &trs);
		if (ret == -EINPROGRESS)
			return NULL;

		/*
		 * Re-check previous descriptor, in case it has been filled
		 * in the mean time.
		 */
		ret = ath9k_hw_rxprocdesc(ah, ds, rs);
		if (ret == -EINPROGRESS) {
			/*
			 * mark descriptor as zero-length and set the 'more'
			 * flag to ensure that both buffers get discarded
			 */
			rs->rs_datalen = 0;
			rs->rs_more = true;
		}
	}

	list_del(&bf->list);
	if (!bf->bf_mpdu)
		return bf;

	/*
	 * Synchronize the DMA transfer with CPU before
	 * 1. accessing the frame
	 * 2. requeueing the same buffer to h/w
	 */
	dma_sync_single_for_cpu(sc->dev, bf->bf_buf_addr,
			common->rx_bufsize,
			DMA_FROM_DEVICE);

	return bf;
}

static void ath9k_process_tsf(struct ath_rx_status *rs,
			      struct ieee80211_rx_status *rxs,
			      u64 tsf)
{
	u32 tsf_lower = tsf & 0xffffffff;

	rxs->mactime = (tsf & ~0xffffffffULL) | rs->rs_tstamp;
	if (rs->rs_tstamp > tsf_lower &&
	    unlikely(rs->rs_tstamp - tsf_lower > 0x10000000))
		rxs->mactime -= 0x100000000ULL;

	if (rs->rs_tstamp < tsf_lower &&
	    unlikely(tsf_lower - rs->rs_tstamp > 0x10000000))
		rxs->mactime += 0x100000000ULL;
}

/*
 * For Decrypt or Demic errors, we only mark packet status here and always push
 * up the frame up to let mac80211 handle the actual error case, be it no
 * decryption key or real decryption error. This let us keep statistics there.
 */
static int ath9k_rx_skb_preprocess(struct ath_softc *sc,
				   struct sk_buff *skb,
				   struct ath_rx_status *rx_stats,
				   struct ieee80211_rx_status *rx_status,
				   bool *decrypt_error, u64 tsf)
{
	struct ieee80211_hw *hw = sc->hw;
	struct ath_hw *ah = sc->sc_ah;
	struct ath_common *common = ath9k_hw_common(ah);
	struct ieee80211_hdr *hdr;
	bool discard_current = sc->rx.discard_next;

	/*
	 * Discard corrupt descriptors which are marked in
	 * ath_get_next_rx_buf().
	 */
	if (discard_current)
		goto corrupt;

	sc->rx.discard_next = false;

	/*
	 * Discard zero-length packets.
	 */
	if (!rx_stats->rs_datalen) {
		RX_STAT_INC(rx_len_err);
		goto corrupt;
	}

	/*
	 * rs_status follows rs_datalen so if rs_datalen is too large
	 * we can take a hint that hardware corrupted it, so ignore
	 * those frames.
	 */
	if (rx_stats->rs_datalen > (common->rx_bufsize - ah->caps.rx_status_len)) {
		RX_STAT_INC(rx_len_err);
		goto corrupt;
	}

	/* Only use status info from the last fragment */
	if (rx_stats->rs_more)
		return 0;

	/*
	 * Return immediately if the RX descriptor has been marked
	 * as corrupt based on the various error bits.
	 *
	 * This is different from the other corrupt descriptor
	 * condition handled above.
	 */
	if (rx_stats->rs_status & ATH9K_RXERR_CORRUPT_DESC)
		goto corrupt;

	hdr = (struct ieee80211_hdr *) (skb->data + ah->caps.rx_status_len);

	ath9k_process_tsf(rx_stats, rx_status, tsf);
	ath_debug_stat_rx(sc, rx_stats);

	/*
	 * Process PHY errors and return so that the packet
	 * can be dropped.
	 */
	if (rx_stats->rs_status & ATH9K_RXERR_PHY) {
		ath9k_dfs_process_phyerr(sc, hdr, rx_stats, rx_status->mactime);
		if (ath_process_fft(sc, hdr, rx_stats, rx_status->mactime))
			RX_STAT_INC(rx_spectral);

		return -EINVAL;
	}

	/*
	 * everything but the rate is checked here, the rate check is done
	 * separately to avoid doing two lookups for a rate for each frame.
	 */
<<<<<<< HEAD
	if (!ath9k_cmn_rx_accept(common, hdr, rx_status, rx_stats, decrypt_error, sc->rx.rxfilter)) {
		ret = -EINVAL;
		goto exit;
	}
=======
	if (!ath9k_rx_accept(common, hdr, rx_status, rx_stats, decrypt_error))
		return -EINVAL;
>>>>>>> adb07df1

	if (ath_is_mybeacon(common, hdr)) {
		RX_STAT_INC(rx_beacons);
		rx_stats->is_mybeacon = true;
	}

	/*
	 * This shouldn't happen, but have a safety check anyway.
	 */
	if (WARN_ON(!ah->curchan))
		return -EINVAL;

<<<<<<< HEAD
	if (ath9k_cmn_process_rate(common, hw, rx_stats, rx_status)) {
		/*
		 * No valid hardware bitrate found -- we should not get here
		 * because hardware has already validated this frame as OK.
		 */
		ath_dbg(common, ANY, "unsupported hw bitrate detected 0x%02x using 1 Mbit\n",
			rx_stats->rs_rate);
		RX_STAT_INC(rx_rate_err);
		ret =-EINVAL;
		goto exit;
	}
=======
	if (ath9k_process_rate(common, hw, rx_stats, rx_status))
		return -EINVAL;
>>>>>>> adb07df1

	ath9k_cmn_process_rssi(common, hw, rx_stats, rx_status);

	rx_status->band = ah->curchan->chan->band;
	rx_status->freq = ah->curchan->chan->center_freq;
	rx_status->antenna = rx_stats->rs_antenna;
	rx_status->flag |= RX_FLAG_MACTIME_END;

#ifdef CONFIG_ATH9K_BTCOEX_SUPPORT
	if (ieee80211_is_data_present(hdr->frame_control) &&
	    !ieee80211_is_qos_nullfunc(hdr->frame_control))
		sc->rx.num_pkts++;
#endif

	return 0;

corrupt:
	sc->rx.discard_next = rx_stats->rs_more;
	return -EINVAL;
}

/*
 * Run the LNA combining algorithm only in these cases:
 *
 * Standalone WLAN cards with both LNA/Antenna diversity
 * enabled in the EEPROM.
 *
 * WLAN+BT cards which are in the supported card list
 * in ath_pci_id_table and the user has loaded the
 * driver with "bt_ant_diversity" set to true.
 */
static void ath9k_antenna_check(struct ath_softc *sc,
				struct ath_rx_status *rs)
{
	struct ath_hw *ah = sc->sc_ah;
	struct ath9k_hw_capabilities *pCap = &ah->caps;
	struct ath_common *common = ath9k_hw_common(ah);

	if (!(ah->caps.hw_caps & ATH9K_HW_CAP_ANT_DIV_COMB))
		return;

	/*
	 * Change the default rx antenna if rx diversity
	 * chooses the other antenna 3 times in a row.
	 */
	if (sc->rx.defant != rs->rs_antenna) {
		if (++sc->rx.rxotherant >= 3)
			ath_setdefantenna(sc, rs->rs_antenna);
	} else {
		sc->rx.rxotherant = 0;
	}

	if (pCap->hw_caps & ATH9K_HW_CAP_BT_ANT_DIV) {
		if (common->bt_ant_diversity)
			ath_ant_comb_scan(sc, rs);
	} else {
		ath_ant_comb_scan(sc, rs);
	}
}

static void ath9k_apply_ampdu_details(struct ath_softc *sc,
	struct ath_rx_status *rs, struct ieee80211_rx_status *rxs)
{
	if (rs->rs_isaggr) {
		rxs->flag |= RX_FLAG_AMPDU_DETAILS | RX_FLAG_AMPDU_LAST_KNOWN;

		rxs->ampdu_reference = sc->rx.ampdu_ref;

		if (!rs->rs_moreaggr) {
			rxs->flag |= RX_FLAG_AMPDU_IS_LAST;
			sc->rx.ampdu_ref++;
		}

		if (rs->rs_flags & ATH9K_RX_DELIM_CRC_PRE)
			rxs->flag |= RX_FLAG_AMPDU_DELIM_CRC_ERROR;
	}
}

int ath_rx_tasklet(struct ath_softc *sc, int flush, bool hp)
{
	struct ath_rxbuf *bf;
	struct sk_buff *skb = NULL, *requeue_skb, *hdr_skb;
	struct ieee80211_rx_status *rxs;
	struct ath_hw *ah = sc->sc_ah;
	struct ath_common *common = ath9k_hw_common(ah);
	struct ieee80211_hw *hw = sc->hw;
	int retval;
	struct ath_rx_status rs;
	enum ath9k_rx_qtype qtype;
	bool edma = !!(ah->caps.hw_caps & ATH9K_HW_CAP_EDMA);
	int dma_type;
	u64 tsf = 0;
	unsigned long flags;
	dma_addr_t new_buf_addr;

	if (edma)
		dma_type = DMA_BIDIRECTIONAL;
	else
		dma_type = DMA_FROM_DEVICE;

	qtype = hp ? ATH9K_RX_QUEUE_HP : ATH9K_RX_QUEUE_LP;

	tsf = ath9k_hw_gettsf64(ah);

	do {
		bool decrypt_error = false;

		memset(&rs, 0, sizeof(rs));
		if (edma)
			bf = ath_edma_get_next_rx_buf(sc, &rs, qtype);
		else
			bf = ath_get_next_rx_buf(sc, &rs);

		if (!bf)
			break;

		skb = bf->bf_mpdu;
		if (!skb)
			continue;

		/*
		 * Take frame header from the first fragment and RX status from
		 * the last one.
		 */
		if (sc->rx.frag)
			hdr_skb = sc->rx.frag;
		else
			hdr_skb = skb;

		rxs = IEEE80211_SKB_RXCB(hdr_skb);
		memset(rxs, 0, sizeof(struct ieee80211_rx_status));

		retval = ath9k_rx_skb_preprocess(sc, hdr_skb, &rs, rxs,
						 &decrypt_error, tsf);
		if (retval)
			goto requeue_drop_frag;

		/* Ensure we always have an skb to requeue once we are done
		 * processing the current buffer's skb */
		requeue_skb = ath_rxbuf_alloc(common, common->rx_bufsize, GFP_ATOMIC);

		/* If there is no memory we ignore the current RX'd frame,
		 * tell hardware it can give us a new frame using the old
		 * skb and put it at the tail of the sc->rx.rxbuf list for
		 * processing. */
		if (!requeue_skb) {
			RX_STAT_INC(rx_oom_err);
			goto requeue_drop_frag;
		}

		/* We will now give hardware our shiny new allocated skb */
		new_buf_addr = dma_map_single(sc->dev, requeue_skb->data,
					      common->rx_bufsize, dma_type);
		if (unlikely(dma_mapping_error(sc->dev, new_buf_addr))) {
			dev_kfree_skb_any(requeue_skb);
			goto requeue_drop_frag;
		}

		/* Unmap the frame */
		dma_unmap_single(sc->dev, bf->bf_buf_addr,
				 common->rx_bufsize, dma_type);

		bf->bf_mpdu = requeue_skb;
		bf->bf_buf_addr = new_buf_addr;

		skb_put(skb, rs.rs_datalen + ah->caps.rx_status_len);
		if (ah->caps.rx_status_len)
			skb_pull(skb, ah->caps.rx_status_len);

		if (!rs.rs_more)
			ath9k_cmn_rx_skb_postprocess(common, hdr_skb, &rs,
						     rxs, decrypt_error);

		if (rs.rs_more) {
			RX_STAT_INC(rx_frags);
			/*
			 * rs_more indicates chained descriptors which can be
			 * used to link buffers together for a sort of
			 * scatter-gather operation.
			 */
			if (sc->rx.frag) {
				/* too many fragments - cannot handle frame */
				dev_kfree_skb_any(sc->rx.frag);
				dev_kfree_skb_any(skb);
				RX_STAT_INC(rx_too_many_frags_err);
				skb = NULL;
			}
			sc->rx.frag = skb;
			goto requeue;
		}

		if (sc->rx.frag) {
			int space = skb->len - skb_tailroom(hdr_skb);

			if (pskb_expand_head(hdr_skb, 0, space, GFP_ATOMIC) < 0) {
				dev_kfree_skb(skb);
				RX_STAT_INC(rx_oom_err);
				goto requeue_drop_frag;
			}

			sc->rx.frag = NULL;

			skb_copy_from_linear_data(skb, skb_put(hdr_skb, skb->len),
						  skb->len);
			dev_kfree_skb_any(skb);
			skb = hdr_skb;
		}

		if (rxs->flag & RX_FLAG_MMIC_STRIPPED)
			skb_trim(skb, skb->len - 8);

		spin_lock_irqsave(&sc->sc_pm_lock, flags);
		if ((sc->ps_flags & (PS_WAIT_FOR_BEACON |
				     PS_WAIT_FOR_CAB |
				     PS_WAIT_FOR_PSPOLL_DATA)) ||
		    ath9k_check_auto_sleep(sc))
			ath_rx_ps(sc, skb, rs.is_mybeacon);
		spin_unlock_irqrestore(&sc->sc_pm_lock, flags);

		ath9k_antenna_check(sc, &rs);
		ath9k_apply_ampdu_details(sc, &rs, rxs);
		ath_debug_rate_stats(sc, &rs, skb);

		ieee80211_rx(hw, skb);

requeue_drop_frag:
		if (sc->rx.frag) {
			dev_kfree_skb_any(sc->rx.frag);
			sc->rx.frag = NULL;
		}
requeue:
		list_add_tail(&bf->list, &sc->rx.rxbuf);
		if (flush)
			continue;

		if (edma) {
			ath_rx_edma_buf_link(sc, qtype);
		} else {
			ath_rx_buf_relink(sc, bf);
			ath9k_hw_rxena(ah);
		}
	} while (1);

	if (!(ah->imask & ATH9K_INT_RXEOL)) {
		ah->imask |= (ATH9K_INT_RXEOL | ATH9K_INT_RXORN);
		ath9k_hw_set_interrupts(ah);
	}

	return 0;
}<|MERGE_RESOLUTION|>--- conflicted
+++ resolved
@@ -857,15 +857,8 @@
 	 * everything but the rate is checked here, the rate check is done
 	 * separately to avoid doing two lookups for a rate for each frame.
 	 */
-<<<<<<< HEAD
-	if (!ath9k_cmn_rx_accept(common, hdr, rx_status, rx_stats, decrypt_error, sc->rx.rxfilter)) {
-		ret = -EINVAL;
-		goto exit;
-	}
-=======
-	if (!ath9k_rx_accept(common, hdr, rx_status, rx_stats, decrypt_error))
+	if (!ath9k_cmn_rx_accept(common, hdr, rx_status, rx_stats, decrypt_error, sc->rx.rxfilter))
 		return -EINVAL;
->>>>>>> adb07df1
 
 	if (ath_is_mybeacon(common, hdr)) {
 		RX_STAT_INC(rx_beacons);
@@ -878,7 +871,6 @@
 	if (WARN_ON(!ah->curchan))
 		return -EINVAL;
 
-<<<<<<< HEAD
 	if (ath9k_cmn_process_rate(common, hw, rx_stats, rx_status)) {
 		/*
 		 * No valid hardware bitrate found -- we should not get here
@@ -887,13 +879,8 @@
 		ath_dbg(common, ANY, "unsupported hw bitrate detected 0x%02x using 1 Mbit\n",
 			rx_stats->rs_rate);
 		RX_STAT_INC(rx_rate_err);
-		ret =-EINVAL;
-		goto exit;
-	}
-=======
-	if (ath9k_process_rate(common, hw, rx_stats, rx_status))
 		return -EINVAL;
->>>>>>> adb07df1
+	}
 
 	ath9k_cmn_process_rssi(common, hw, rx_stats, rx_status);
 
