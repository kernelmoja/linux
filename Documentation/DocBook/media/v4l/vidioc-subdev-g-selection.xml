<refentry id="vidioc-subdev-g-selection">
  <refmeta>
    <refentrytitle>ioctl VIDIOC_SUBDEV_G_SELECTION, VIDIOC_SUBDEV_S_SELECTION</refentrytitle>
    &manvol;
  </refmeta>

  <refnamediv>
    <refname>VIDIOC_SUBDEV_G_SELECTION</refname>
    <refname>VIDIOC_SUBDEV_S_SELECTION</refname>
    <refpurpose>Get or set selection rectangles on a subdev pad</refpurpose>
  </refnamediv>

  <refsynopsisdiv>
    <funcsynopsis>
      <funcprototype>
	<funcdef>int <function>ioctl</function></funcdef>
	<paramdef>int <parameter>fd</parameter></paramdef>
	<paramdef>int <parameter>request</parameter></paramdef>
	<paramdef>struct v4l2_subdev_selection *<parameter>argp</parameter></paramdef>
      </funcprototype>
    </funcsynopsis>
  </refsynopsisdiv>

  <refsect1>
    <title>Arguments</title>

    <variablelist>
      <varlistentry>
	<term><parameter>fd</parameter></term>
	<listitem>
	  <para>&fd;</para>
	</listitem>
      </varlistentry>
      <varlistentry>
	<term><parameter>request</parameter></term>
	<listitem>
	  <para>VIDIOC_SUBDEV_G_SELECTION, VIDIOC_SUBDEV_S_SELECTION</para>
	</listitem>
      </varlistentry>
      <varlistentry>
	<term><parameter>argp</parameter></term>
	<listitem>
	  <para></para>
	</listitem>
      </varlistentry>
    </variablelist>
  </refsect1>

  <refsect1>
    <title>Description</title>

    <note>
      <title>Experimental</title>
      <para>This is an <link linkend="experimental">experimental</link>
      interface and may change in the future.</para>
    </note>

    <para>The selections are used to configure various image
    processing functionality performed by the subdevs which affect the
    image size. This currently includes cropping, scaling and
    composition.</para>

    <para>The selection API replaces <link
    linkend="vidioc-subdev-g-crop">the old subdev crop API</link>. All
    the function of the crop API, and more, are supported by the
    selections API.</para>

    <para>See <xref linkend="subdev"></xref> for
    more information on how each selection target affects the image
    processing pipeline inside the subdevice.</para>

    <refsect2>
      <title>Types of selection targets</title>

      <para>There are two types of selection targets: actual and bounds. The
      actual targets are the targets which configure the hardware. The BOUNDS
      target will return a rectangle that contain all possible actual
      rectangles.</para>
<<<<<<< HEAD
    </section>
=======
    </refsect2>
>>>>>>> 4a8e43fe

    <refsect2>
      <title>Discovering supported features</title>

      <para>To discover which targets are supported, the user can
      perform <constant>VIDIOC_SUBDEV_G_SELECTION</constant> on them.
      Any unsupported target will return
      <constant>EINVAL</constant>.</para>

    <para>Selection targets and flags are documented in <xref
    linkend="v4l2-selections-common"/>.</para>

    <table pgwide="1" frame="none" id="v4l2-subdev-selection">
      <title>struct <structname>v4l2_subdev_selection</structname></title>
      <tgroup cols="3">
        &cs-str;
	<tbody valign="top">
	  <row>
	    <entry>__u32</entry>
	    <entry><structfield>which</structfield></entry>
	    <entry>Active or try selection, from
	    &v4l2-subdev-format-whence;.</entry>
	  </row>
	  <row>
	    <entry>__u32</entry>
	    <entry><structfield>pad</structfield></entry>
	    <entry>Pad number as reported by the media framework.</entry>
	  </row>
	  <row>
	    <entry>__u32</entry>
	    <entry><structfield>target</structfield></entry>
	    <entry>Target selection rectangle. See
	    <xref linkend="v4l2-selections-common" />.</entry>
	  </row>
	  <row>
	    <entry>__u32</entry>
	    <entry><structfield>flags</structfield></entry>
	    <entry>Flags. See
	    <xref linkend="v4l2-selection-flags" />.</entry>
	  </row>
	  <row>
	    <entry>&v4l2-rect;</entry>
	    <entry><structfield>rect</structfield></entry>
	    <entry>Selection rectangle, in pixels.</entry>
	  </row>
	  <row>
	    <entry>__u32</entry>
	    <entry><structfield>reserved</structfield>[8]</entry>
	    <entry>Reserved for future extensions. Applications and drivers must
	    set the array to zero.</entry>
	  </row>
	</tbody>
      </tgroup>
    </table>
    </refsect2>

  </refsect1>

  <refsect1>
    &return-value;

    <variablelist>
      <varlistentry>
	<term><errorcode>EBUSY</errorcode></term>
	<listitem>
	  <para>The selection rectangle can't be changed because the
	  pad is currently busy. This can be caused, for instance, by
	  an active video stream on the pad. The ioctl must not be
	  retried without performing another action to fix the problem
	  first. Only returned by
	  <constant>VIDIOC_SUBDEV_S_SELECTION</constant></para>
	</listitem>
      </varlistentry>
      <varlistentry>
	<term><errorcode>EINVAL</errorcode></term>
	<listitem>
	  <para>The &v4l2-subdev-selection;
	  <structfield>pad</structfield> references a non-existing
	  pad, the <structfield>which</structfield> field references a
	  non-existing format, or the selection target is not
	  supported on the given subdev pad.</para>
	</listitem>
      </varlistentry>
    </variablelist>
  </refsect1>
</refentry><|MERGE_RESOLUTION|>--- conflicted
+++ resolved
@@ -76,11 +76,7 @@
       actual targets are the targets which configure the hardware. The BOUNDS
       target will return a rectangle that contain all possible actual
       rectangles.</para>
-<<<<<<< HEAD
-    </section>
-=======
     </refsect2>
->>>>>>> 4a8e43fe
 
     <refsect2>
       <title>Discovering supported features</title>
