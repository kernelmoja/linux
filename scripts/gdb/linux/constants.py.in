--- conflicted
+++ resolved
@@ -40,12 +40,8 @@
 import gdb
 
 /* linux/clk-provider.h */
-<<<<<<< HEAD
-LX_GDBPARSED(CLK_GET_RATE_NOCACHE)
-=======
 if IS_BUILTIN(CONFIG_COMMON_CLK):
     LX_GDBPARSED(CLK_GET_RATE_NOCACHE)
->>>>>>> 4b972a01
 
 /* linux/fs.h */
 LX_VALUE(SB_RDONLY)
