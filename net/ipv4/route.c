--- conflicted
+++ resolved
@@ -1015,11 +1015,7 @@
 static void __ip_rt_update_pmtu(struct rtable *rt, struct flowi4 *fl4, u32 mtu)
 {
 	struct dst_entry *dst = &rt->dst;
-<<<<<<< HEAD
-=======
 	struct net *net = dev_net(dst->dev);
-	u32 old_mtu = ipv4_mtu(dst);
->>>>>>> 805c6d3c
 	struct fib_result res;
 	bool lock = false;
 	u32 old_mtu;
