--- conflicted
+++ resolved
@@ -17,10 +17,6 @@
 #include <linux/types.h>
 #include <linux/ioctl.h>
 #include <asm/byteorder.h>
-
-#ifdef CONFIG_HAVE_HW_BREAKPOINT
-#include <asm/hw_breakpoint.h>
-#endif
 
 /*
  * User-space ABI bits:
@@ -215,17 +211,6 @@
 		__u32		wakeup_watermark; /* bytes before wakeup   */
 	};
 
-<<<<<<< HEAD
-	union {
-		struct { /* Hardware breakpoint info */
-			__u64		bp_addr;
-			__u32		bp_type;
-			__u32		bp_len;
-		};
-	};
-
-=======
->>>>>>> 2fbe74b9
 	__u32			__reserved_2;
 
 	__u64			bp_addr;
@@ -574,19 +559,12 @@
 	void (*func)(struct perf_pending_entry *);
 };
 
-<<<<<<< HEAD
-typedef void (*perf_callback_t)(struct perf_event *, void *);
-
-struct perf_sample_data;
-
-=======
 struct perf_sample_data;
 
 typedef void (*perf_overflow_handler_t)(struct perf_event *, int,
 					struct perf_sample_data *,
 					struct pt_regs *regs);
 
->>>>>>> 2fbe74b9
 /**
  * struct perf_event - performance event kernel representation:
  */
@@ -678,25 +656,12 @@
 	struct pid_namespace		*ns;
 	u64				id;
 
-<<<<<<< HEAD
-	void (*overflow_handler)(struct perf_event *event,
-			int nmi, struct perf_sample_data *data,
-			struct pt_regs *regs);
-=======
 	perf_overflow_handler_t		overflow_handler;
->>>>>>> 2fbe74b9
 
 #ifdef CONFIG_EVENT_PROFILE
 	struct event_filter		*filter;
 #endif
 
-<<<<<<< HEAD
-	perf_callback_t			callback;
-
-	perf_callback_t			event_callback;
-
-=======
->>>>>>> 2fbe74b9
 #endif /* CONFIG_PERF_EVENTS */
 };
 
@@ -806,11 +771,7 @@
 perf_event_create_kernel_counter(struct perf_event_attr *attr,
 				int cpu,
 				pid_t pid,
-<<<<<<< HEAD
-				perf_callback_t callback);
-=======
 				perf_overflow_handler_t callback);
->>>>>>> 2fbe74b9
 extern u64 perf_event_read_value(struct perf_event *event,
 				 u64 *enabled, u64 *running);
 
@@ -905,11 +866,8 @@
 			     const void *buf, unsigned int len);
 extern int perf_swevent_get_recursion_context(void);
 extern void perf_swevent_put_recursion_context(int rctx);
-<<<<<<< HEAD
-=======
 extern void perf_event_enable(struct perf_event *event);
 extern void perf_event_disable(struct perf_event *event);
->>>>>>> 2fbe74b9
 #else
 static inline void
 perf_event_task_sched_in(struct task_struct *task, int cpu)		{ }
@@ -940,12 +898,8 @@
 static inline void perf_event_init(void)				{ }
 static inline int  perf_swevent_get_recursion_context(void)  { return -1; }
 static inline void perf_swevent_put_recursion_context(int rctx)		{ }
-<<<<<<< HEAD
-
-=======
 static inline void perf_event_enable(struct perf_event *event)		{ }
 static inline void perf_event_disable(struct perf_event *event)		{ }
->>>>>>> 2fbe74b9
 #endif
 
 #define perf_output_put(handle, x) \
